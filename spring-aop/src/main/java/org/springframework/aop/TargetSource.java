--- conflicted
+++ resolved
@@ -54,15 +54,11 @@
 	 * @return {@code true} if the target is immutable
 	 * @see #getTarget
 	 */
-<<<<<<< HEAD
 	// TODO 标识代理目标是否为静态. 对于静态代理目标来说, Spring AOP会在getTarget()后对其进行缓存, 这样每次返回的就都是相同的代理目标.
 	//  对于非静态代理目标来说, 因为需要每次重新创建实例, 所以会在执行结束后调用releaseTarget()来释放代理目标
-	boolean isStatic();
-=======
 	default boolean isStatic() {
 		return false;
 	}
->>>>>>> 523552ac
 
 	/**
 	 * Return a target instance. Invoked immediately before the
@@ -71,13 +67,8 @@
 	 * or {@code null} if there is no actual target instance
 	 * @throws Exception if the target object can't be resolved
 	 */
-<<<<<<< HEAD
 	// TODO 取得目标实例. 在每次MethodInvocation方法调用执行之前会获取
-	@Nullable
-	Object getTarget() throws Exception;
-=======
 	@Nullable Object getTarget() throws Exception;
->>>>>>> 523552ac
 
 	/**
 	 * Release the given target object obtained from the
@@ -86,12 +77,8 @@
 	 * @param target object obtained from a call to {@link #getTarget()}
 	 * @throws Exception if the object can't be released
 	 */
-<<<<<<< HEAD
 	// TODO 对于非静态的代理目标来说, 会释放getTarget()取得的代理目标对象
-	void releaseTarget(Object target) throws Exception;
-=======
 	default void releaseTarget(Object target) throws Exception {
 	}
->>>>>>> 523552ac
 
 }