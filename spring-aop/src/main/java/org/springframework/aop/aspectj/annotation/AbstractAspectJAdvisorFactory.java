/*
 * Copyright 2002-2021 the original author or authors.
 *
 * Licensed under the Apache License, Version 2.0 (the "License");
 * you may not use this file except in compliance with the License.
 * You may obtain a copy of the License at
 *
 *      https://www.apache.org/licenses/LICENSE-2.0
 *
 * Unless required by applicable law or agreed to in writing, software
 * distributed under the License is distributed on an "AS IS" BASIS,
 * WITHOUT WARRANTIES OR CONDITIONS OF ANY KIND, either express or implied.
 * See the License for the specific language governing permissions and
 * limitations under the License.
 */

package org.springframework.aop.aspectj.annotation;

import java.lang.annotation.Annotation;
import java.lang.reflect.Constructor;
import java.lang.reflect.Field;
import java.lang.reflect.Method;
import java.lang.reflect.Modifier;
import java.util.HashMap;
import java.util.Map;
import java.util.StringTokenizer;

import org.apache.commons.logging.Log;
import org.apache.commons.logging.LogFactory;
import org.aspectj.lang.annotation.After;
import org.aspectj.lang.annotation.AfterReturning;
import org.aspectj.lang.annotation.AfterThrowing;
import org.aspectj.lang.annotation.Around;
import org.aspectj.lang.annotation.Aspect;
import org.aspectj.lang.annotation.Before;
import org.aspectj.lang.annotation.Pointcut;
import org.aspectj.lang.reflect.AjType;
import org.aspectj.lang.reflect.AjTypeSystem;
import org.aspectj.lang.reflect.PerClauseKind;

import org.springframework.aop.framework.AopConfigException;
import org.springframework.core.ParameterNameDiscoverer;
import org.springframework.core.annotation.AnnotationUtils;
import org.springframework.lang.Nullable;

/**
 * Abstract base class for factories that can create Spring AOP Advisors
 * given AspectJ classes from classes honoring the AspectJ 5 annotation syntax.
 *
 * <p>This class handles annotation parsing and validation functionality.
 * It does not actually generate Spring AOP Advisors, which is deferred to subclasses.
 *
 * @author Rod Johnson
 * @author Adrian Colyer
 * @author Juergen Hoeller
 * @since 2.0
 */
// TODO 这个工厂的做用是从AspectJ 5注解的类创建Spring AOP的Advisor. 提供了Spring AOP与AspectJ注解之间的映射关系, 支持部分AspectJ
//  的注解: @Pointcut, @Around, @Before, @After, @AfterReturning, @AfterThrowing
public abstract class AbstractAspectJAdvisorFactory implements AspectJAdvisorFactory {

	private static final String AJC_MAGIC = "ajc$";
	// TODO Spring所支持的AspectJ的所有注解
	private static final Class<?>[] ASPECTJ_ANNOTATION_CLASSES = new Class<?>[] {
			Pointcut.class, Around.class, Before.class, After.class, AfterReturning.class, AfterThrowing.class};


	/** Logger available to subclasses. */
	protected final Log logger = LogFactory.getLog(getClass());
	// TODO 提供了默认的参数名探测器AspectJAnnotationParameterNameDiscoverer
	protected final ParameterNameDiscoverer parameterNameDiscoverer = new AspectJAnnotationParameterNameDiscoverer();


	/**
	 * We consider something to be an AspectJ aspect suitable for use by the Spring AOP system
	 * if it has the @Aspect annotation, and was not compiled by ajc. The reason for this latter test
	 * is that aspects written in the code-style (AspectJ language) also have the annotation present
	 * when compiled by ajc with the -1.5 flag, yet they cannot be consumed by Spring AOP.
	 */
	// TODO 当前类是否为一个切面. 判断标准是, 其是否被@Aspect注解, 且还没有被AspectJ编译过
	@Override
	public boolean isAspect(Class<?> clazz) {
		return (hasAspectAnnotation(clazz) && !compiledByAjc(clazz));
	}

	// TODO 是否为一个被@Aspect注解的切面
	private boolean hasAspectAnnotation(Class<?> clazz) {
		return (AnnotationUtils.findAnnotation(clazz, Aspect.class) != null);
	}

	/**
	 * We need to detect this as "code-style" AspectJ aspects should not be
	 * interpreted by Spring AOP.
	 */
	private boolean compiledByAjc(Class<?> clazz) {
		// The AJTypeSystem goes to great lengths to provide a uniform appearance between code-style and
		// annotation-style aspects. Therefore there is no 'clean' way to tell them apart. Here we rely on
		// an implementation detail of the AspectJ compiler.
		for (Field field : clazz.getDeclaredFields()) {
			// TODO 被AspectJ编译过的类, 其字段都是以'ajc$'开头的, 这些类是不能被Spring AOP进行处理的
			if (field.getName().startsWith(AJC_MAGIC)) {
				return true;
			}
		}
		return false;
	}

	@Override
	public void validate(Class<?> aspectClass) throws AopConfigException {
		// If the parent has the annotation and isn't abstract it's an error
<<<<<<< HEAD
		if (aspectClass.getSuperclass().getAnnotation(Aspect.class) != null &&
				!Modifier.isAbstract(aspectClass.getSuperclass().getModifiers())) {
			// TODO Aspect不允许扩展一个具体的切面, 所以当@Aspect注解的切面的父类也被@Aspect注解, 且其父类不为抽象类时, 就会抛出异常:
			//  [Subclass] cannot extend concrete aspect [Superclass]
=======
		Class<?> superclass = aspectClass.getSuperclass();
		if (superclass.getAnnotation(Aspect.class) != null &&
				!Modifier.isAbstract(superclass.getModifiers())) {
>>>>>>> 3df3bc2a
			throw new AopConfigException("[" + aspectClass.getName() + "] cannot extend concrete aspect [" +
					superclass.getName() + "]");
		}

		AjType<?> ajType = AjTypeSystem.getAjType(aspectClass);
		if (!ajType.isAspect()) {
			// TODO 切面可能会没有@Aspect注解么??
			throw new NotAnAtAspectException(aspectClass);
		}
		// TODO 目前Spring AOP是不支持AspectJ的PERCFLOW和PERCFLOWBELOW这两种切面实例的
		if (ajType.getPerClause().getKind() == PerClauseKind.PERCFLOW) {
			throw new AopConfigException(aspectClass.getName() + " uses percflow instantiation model: " +
					"This is not supported in Spring AOP.");
		}
		if (ajType.getPerClause().getKind() == PerClauseKind.PERCFLOWBELOW) {
			throw new AopConfigException(aspectClass.getName() + " uses percflowbelow instantiation model: " +
					"This is not supported in Spring AOP.");
		}
	}

	/**
	 * Find and return the first AspectJ annotation on the given method
	 * (there <i>should</i> only be one anyway...).
	 */
	@SuppressWarnings("unchecked")
	@Nullable
	// TODO 获取Advice方法上的注解, 即: @Pointcut, @Around, @Before, @After, @AfterReturning, @AfterThrowing. 并将其包装成一
	//  个AspectJAnnotation
	protected static AspectJAnnotation<?> findAspectJAnnotationOnMethod(Method method) {
		for (Class<?> clazz : ASPECTJ_ANNOTATION_CLASSES) {
			// TODO 按顺序遍历Spring AOP所支持的所有用于方法上的注解, 即: @Pointcut, @Around, @Before, @After, @AfterReturning,
			//  @AfterThrowing. 看方法上是否包含其中一个注解. 并会对注解中的表达式进行解析, 然后生成一个AspectJAnnotation
			AspectJAnnotation<?> foundAnnotation = findAnnotation(method, (Class<Annotation>) clazz);
			if (foundAnnotation != null) {
				// TODO 这是个断路操作, 按顺序找, 只要找到一个就行
				return foundAnnotation;
			}
		}
		return null;
	}

	@Nullable
	private static <A extends Annotation> AspectJAnnotation<A> findAnnotation(Method method, Class<A> toLookFor) {
		A result = AnnotationUtils.findAnnotation(method, toLookFor);
		if (result != null) {
			// TODO 如果找到, 则包装成AspectJAnnotation并返回. 这个过程会解析确定注解类型, 解析注解表达式中'pointcut', 'value'属性, 以及设置参数名
			return new AspectJAnnotation<>(result);
		}
		else {
			return null;
		}
	}


	/**
	 * Enum for AspectJ annotation types.
	 * @see AspectJAnnotation#getAnnotationType()
	 */
	protected enum AspectJAnnotationType {

		AtPointcut, AtAround, AtBefore, AtAfter, AtAfterReturning, AtAfterThrowing
	}


	/**
	 * Class modelling an AspectJ annotation, exposing its type enumeration and
	 * pointcut String.
	 * @param <A> the annotation type
	 */
	protected static class AspectJAnnotation<A extends Annotation> {
		// TODO 注解中表达式内的属性
		private static final String[] EXPRESSION_ATTRIBUTES = new String[] {"pointcut", "value"};
		// TODO 定义了Spring AOP支持的注解与AspectJ支持的注解之间的映射
		private static Map<Class<?>, AspectJAnnotationType> annotationTypeMap = new HashMap<>(8);

		static {
			annotationTypeMap.put(Pointcut.class, AspectJAnnotationType.AtPointcut);
			annotationTypeMap.put(Around.class, AspectJAnnotationType.AtAround);
			annotationTypeMap.put(Before.class, AspectJAnnotationType.AtBefore);
			annotationTypeMap.put(After.class, AspectJAnnotationType.AtAfter);
			annotationTypeMap.put(AfterReturning.class, AspectJAnnotationType.AtAfterReturning);
			annotationTypeMap.put(AfterThrowing.class, AspectJAnnotationType.AtAfterThrowing);
		}

		private final A annotation;
		// TODO AspectJ定义的注解的类型
		private final AspectJAnnotationType annotationType;
		// TODO 注解中的切点表达式
		private final String pointcutExpression;

		private final String argumentNames;

		public AspectJAnnotation(A annotation) {
			this.annotation = annotation;
			// TODO 确定注解的AspectJ类型, 只能是@Pointcut, @Around, @Before, @After, @AfterReturning, @AfterThrowing其中之一, 否则就抛异常了
			this.annotationType = determineAnnotationType(annotation);
			try {
				// TODO 解析注解中的表达式中的'pointcut', 'value'属性
				this.pointcutExpression = resolveExpression(annotation);
				// TODO 取得并设置参数名
				Object argNames = AnnotationUtils.getValue(annotation, "argNames");
				this.argumentNames = (argNames instanceof String ? (String) argNames : "");
			}
			catch (Exception ex) {
				throw new IllegalArgumentException(annotation + " is not a valid AspectJ annotation", ex);
			}
		}

		// TODO 确定注解的类型
		private AspectJAnnotationType determineAnnotationType(A annotation) {
			// TODO Spring AOP只支持AspectJ的@Pointcut, @Around, @Before, @After, @AfterReturning, @AfterThrowing这些注解,
			//  其他注解会抛出'Unknown annotation type'异常
			AspectJAnnotationType type = annotationTypeMap.get(annotation.annotationType());
			if (type != null) {
				return type;
			}
			throw new IllegalStateException("Unknown annotation type: " + annotation);
		}

		// TODO 解析注解表达式中的'pointcut', 'value'属性
		private String resolveExpression(A annotation) {
			for (String attributeName : EXPRESSION_ATTRIBUTES) {
				Object val = AnnotationUtils.getValue(annotation, attributeName);
				if (val instanceof String str) {
					if (!str.isEmpty()) {
						// TODO 断路操作, 只要存在一个就把值拿出来
						return str;
					}
				}
			}
			throw new IllegalStateException("Failed to resolve expression: " + annotation);
		}

		public AspectJAnnotationType getAnnotationType() {
			return this.annotationType;
		}

		public A getAnnotation() {
			return this.annotation;
		}

		public String getPointcutExpression() {
			return this.pointcutExpression;
		}

		public String getArgumentNames() {
			return this.argumentNames;
		}

		@Override
		public String toString() {
			return this.annotation.toString();
		}
	}


	/**
	 * ParameterNameDiscoverer implementation that analyzes the arg names
	 * specified at the AspectJ annotation level.
	 */
	// TODO 这个名字探测器主要做的就是拆分'argNames'属性中的字符串, 然后返回拆分后的数组
	private static class AspectJAnnotationParameterNameDiscoverer implements ParameterNameDiscoverer {

		@Override
		@Nullable
		public String[] getParameterNames(Method method) {
			if (method.getParameterCount() == 0) {
				return new String[0];
			}
			// TODO 取得Advice方法上的注解
			AspectJAnnotation<?> annotation = findAspectJAnnotationOnMethod(method);
			if (annotation == null) {
				return null;
			}
			// TODO 拿出注解中'argNames'属性值, 然后按','切分. 把切分后的结果, 转成数组后返回. 其实就是用StringTokenizer进行字符串拆分,
			StringTokenizer nameTokens = new StringTokenizer(annotation.getArgumentNames(), ",");
			if (nameTokens.countTokens() > 0) {
				String[] names = new String[nameTokens.countTokens()];
				for (int i = 0; i < names.length; i++) {
					names[i] = nameTokens.nextToken();
				}
				return names;
			}
			else {
				return null;
			}
		}

		@Override
		@Nullable
		public String[] getParameterNames(Constructor<?> ctor) {
			// TODO 不支持构造器的Advice
			throw new UnsupportedOperationException("Spring AOP cannot handle constructor advice");
		}
	}

}<|MERGE_RESOLUTION|>--- conflicted
+++ resolved
@@ -108,16 +108,11 @@
 	@Override
 	public void validate(Class<?> aspectClass) throws AopConfigException {
 		// If the parent has the annotation and isn't abstract it's an error
-<<<<<<< HEAD
-		if (aspectClass.getSuperclass().getAnnotation(Aspect.class) != null &&
-				!Modifier.isAbstract(aspectClass.getSuperclass().getModifiers())) {
-			// TODO Aspect不允许扩展一个具体的切面, 所以当@Aspect注解的切面的父类也被@Aspect注解, 且其父类不为抽象类时, 就会抛出异常:
-			//  [Subclass] cannot extend concrete aspect [Superclass]
-=======
 		Class<?> superclass = aspectClass.getSuperclass();
 		if (superclass.getAnnotation(Aspect.class) != null &&
 				!Modifier.isAbstract(superclass.getModifiers())) {
->>>>>>> 3df3bc2a
+			// TODO Aspect不允许扩展一个具体的切面, 所以当@Aspect注解的切面的父类也被@Aspect注解, 且其父类不为抽象类时, 就会抛出异常:
+			//  [Subclass] cannot extend concrete aspect [Superclass]
 			throw new AopConfigException("[" + aspectClass.getName() + "] cannot extend concrete aspect [" +
 					superclass.getName() + "]");
 		}
