--- conflicted
+++ resolved
@@ -59,11 +59,7 @@
 //  的注解: @Pointcut, @Around, @Before, @After, @AfterReturning, @AfterThrowing
 public abstract class AbstractAspectJAdvisorFactory implements AspectJAdvisorFactory {
 
-<<<<<<< HEAD
-	private static final String AJC_MAGIC = "ajc$";
 	// TODO Spring所支持的AspectJ的所有注解
-=======
->>>>>>> 523552ac
 	private static final Class<?>[] ASPECTJ_ANNOTATION_CLASSES = new Class<?>[] {
 			Pointcut.class, Around.class, Before.class, After.class, AfterReturning.class, AfterThrowing.class};
 
@@ -91,62 +87,15 @@
 	protected final ParameterNameDiscoverer parameterNameDiscoverer = new AspectJAnnotationParameterNameDiscoverer();
 
 
-<<<<<<< HEAD
-	/**
-	 * We consider something to be an AspectJ aspect suitable for use by the Spring AOP system
-	 * if it has the @Aspect annotation, and was not compiled by ajc. The reason for this latter test
-	 * is that aspects written in the code-style (AspectJ language) also have the annotation present
-	 * when compiled by ajc with the -1.5 flag, yet they cannot be consumed by Spring AOP.
-	 */
 	// TODO 当前类是否为一个切面. 判断标准是, 其是否被@Aspect注解, 且还没有被AspectJ编译过
-	@Override
-	public boolean isAspect(Class<?> clazz) {
-		return (hasAspectAnnotation(clazz) && !compiledByAjc(clazz));
-	}
-
-	// TODO 是否为一个被@Aspect注解的切面
-	private boolean hasAspectAnnotation(Class<?> clazz) {
-		return (AnnotationUtils.findAnnotation(clazz, Aspect.class) != null);
-	}
-
-	/**
-	 * We need to detect this as "code-style" AspectJ aspects should not be
-	 * interpreted by Spring AOP.
-	 */
-	private boolean compiledByAjc(Class<?> clazz) {
-		// The AJTypeSystem goes to great lengths to provide a uniform appearance between code-style and
-		// annotation-style aspects. Therefore there is no 'clean' way to tell them apart. Here we rely on
-		// an implementation detail of the AspectJ compiler.
-		for (Field field : clazz.getDeclaredFields()) {
-			// TODO 被AspectJ编译过的类, 其字段都是以'ajc$'开头的, 这些类是不能被Spring AOP进行处理的
-			if (field.getName().startsWith(AJC_MAGIC)) {
-				return true;
-			}
-		}
-		return false;
-=======
 	@Override
 	public boolean isAspect(Class<?> clazz) {
 		return (AnnotationUtils.findAnnotation(clazz, Aspect.class) != null &&
 				(!shouldIgnoreAjcCompiledAspects || !compiledByAjc(clazz)));
->>>>>>> 523552ac
 	}
 
 	@Override
 	public void validate(Class<?> aspectClass) throws AopConfigException {
-<<<<<<< HEAD
-		// If the parent has the annotation and isn't abstract it's an error
-		Class<?> superclass = aspectClass.getSuperclass();
-		if (superclass.getAnnotation(Aspect.class) != null &&
-				!Modifier.isAbstract(superclass.getModifiers())) {
-			// TODO Aspect不允许扩展一个具体的切面, 所以当@Aspect注解的切面的父类也被@Aspect注解, 且其父类不为抽象类时, 就会抛出异常:
-			//  [Subclass] cannot extend concrete aspect [Superclass]
-			throw new AopConfigException("[" + aspectClass.getName() + "] cannot extend concrete aspect [" +
-					superclass.getName() + "]");
-		}
-
-=======
->>>>>>> 523552ac
 		AjType<?> ajType = AjTypeSystem.getAjType(aspectClass);
 		if (!ajType.isAspect()) {
 			// TODO 切面可能会没有@Aspect注解么??
@@ -154,10 +103,14 @@
 		}
 		// TODO 目前Spring AOP是不支持AspectJ的PERCFLOW和PERCFLOWBELOW这两种切面实例的
 		if (ajType.getPerClause().getKind() == PerClauseKind.PERCFLOW) {
+			// TODO Aspect不允许扩展一个具体的切面, 所以当@Aspect注解的切面的父类也被@Aspect注解, 且其父类不为抽象类时, 就会抛出异常:
+			//  [Subclass] cannot extend concrete aspect [Superclass]
 			throw new AopConfigException(aspectClass.getName() + " uses percflow instantiation model: " +
 					"This is not supported in Spring AOP.");
 		}
 		if (ajType.getPerClause().getKind() == PerClauseKind.PERCFLOWBELOW) {
+			// TODO Aspect不允许扩展一个具体的切面, 所以当@Aspect注解的切面的父类也被@Aspect注解, 且其父类不为抽象类时, 就会抛出异常:
+			//  [Subclass] cannot extend concrete aspect [Superclass]
 			throw new AopConfigException(aspectClass.getName() + " uses percflowbelow instantiation model: " +
 					"This is not supported in Spring AOP.");
 		}
@@ -169,43 +122,26 @@
 	 * (there <i>should</i> only be one anyway...).
 	 */
 	@SuppressWarnings("unchecked")
-<<<<<<< HEAD
-	@Nullable
 	// TODO 获取Advice方法上的注解, 即: @Pointcut, @Around, @Before, @After, @AfterReturning, @AfterThrowing. 并将其包装成一
 	//  个AspectJAnnotation
-	protected static AspectJAnnotation<?> findAspectJAnnotationOnMethod(Method method) {
-		for (Class<?> clazz : ASPECTJ_ANNOTATION_CLASSES) {
+	protected static @Nullable AspectJAnnotation findAspectJAnnotationOnMethod(Method method) {
+		for (Class<?> annotationType : ASPECTJ_ANNOTATION_CLASSES) {
 			// TODO 按顺序遍历Spring AOP所支持的所有用于方法上的注解, 即: @Pointcut, @Around, @Before, @After, @AfterReturning,
 			//  @AfterThrowing. 看方法上是否包含其中一个注解. 并会对注解中的表达式进行解析, 然后生成一个AspectJAnnotation
-			AspectJAnnotation<?> foundAnnotation = findAnnotation(method, (Class<Annotation>) clazz);
-			if (foundAnnotation != null) {
-				// TODO 这是个断路操作, 按顺序找, 只要找到一个就行
-				return foundAnnotation;
-=======
-	protected static @Nullable AspectJAnnotation findAspectJAnnotationOnMethod(Method method) {
-		for (Class<?> annotationType : ASPECTJ_ANNOTATION_CLASSES) {
 			AspectJAnnotation annotation = findAnnotation(method, (Class<Annotation>) annotationType);
 			if (annotation != null) {
+				// TODO 这是个断路操作, 按顺序找, 只要找到一个就行
 				return annotation;
->>>>>>> 523552ac
 			}
 		}
 		return null;
 	}
 
-<<<<<<< HEAD
-	@Nullable
-	private static <A extends Annotation> AspectJAnnotation<A> findAnnotation(Method method, Class<A> toLookFor) {
-		A result = AnnotationUtils.findAnnotation(method, toLookFor);
-		if (result != null) {
-			// TODO 如果找到, 则包装成AspectJAnnotation并返回. 这个过程会解析确定注解类型, 解析注解表达式中'pointcut', 'value'属性, 以及设置参数名
-			return new AspectJAnnotation<>(result);
-=======
 	private static @Nullable AspectJAnnotation findAnnotation(Method method, Class<? extends Annotation> annotationType) {
 		Annotation annotation = AnnotationUtils.findAnnotation(method, annotationType);
 		if (annotation != null) {
+			// TODO 如果找到, 则包装成AspectJAnnotation并返回. 这个过程会解析确定注解类型, 解析注解表达式中'pointcut', 'value'属性, 以及设置参数名
 			return new AspectJAnnotation(annotation);
->>>>>>> 523552ac
 		}
 		else {
 			return null;
@@ -236,18 +172,10 @@
 	 * Class modeling an AspectJ annotation, exposing its type enumeration and
 	 * pointcut String.
 	 */
-<<<<<<< HEAD
-	protected static class AspectJAnnotation<A extends Annotation> {
+	protected static class AspectJAnnotation {
 		// TODO 注解中表达式内的属性
-		private static final String[] EXPRESSION_ATTRIBUTES = new String[] {"pointcut", "value"};
+		private static final String[] EXPRESSION_ATTRIBUTES = {"pointcut", "value"};
 		// TODO 定义了Spring AOP支持的注解与AspectJ支持的注解之间的映射
-		private static Map<Class<?>, AspectJAnnotationType> annotationTypeMap = new HashMap<>(8);
-=======
-	protected static class AspectJAnnotation {
-
-		private static final String[] EXPRESSION_ATTRIBUTES = {"pointcut", "value"};
->>>>>>> 523552ac
-
 		private static final Map<Class<?>, AspectJAnnotationType> annotationTypeMap = Map.of(
 				Pointcut.class, AspectJAnnotationType.AtPointcut, //
 				Around.class, AspectJAnnotationType.AtAround, //
@@ -257,13 +185,8 @@
 				AfterThrowing.class, AspectJAnnotationType.AtAfterThrowing //
 			);
 
-<<<<<<< HEAD
-		private final A annotation;
+		private final Annotation annotation;
 		// TODO AspectJ定义的注解的类型
-=======
-		private final Annotation annotation;
-
->>>>>>> 523552ac
 		private final AspectJAnnotationType annotationType;
 		// TODO 注解中的切点表达式
 		private final String pointcutExpression;
@@ -275,13 +198,9 @@
 			// TODO 确定注解的AspectJ类型, 只能是@Pointcut, @Around, @Before, @After, @AfterReturning, @AfterThrowing其中之一, 否则就抛异常了
 			this.annotationType = determineAnnotationType(annotation);
 			try {
-<<<<<<< HEAD
 				// TODO 解析注解中的表达式中的'pointcut', 'value'属性
-				this.pointcutExpression = resolveExpression(annotation);
+				this.pointcutExpression = resolvePointcutExpression(annotation);
 				// TODO 取得并设置参数名
-=======
-				this.pointcutExpression = resolvePointcutExpression(annotation);
->>>>>>> 523552ac
 				Object argNames = AnnotationUtils.getValue(annotation, "argNames");
 				this.argumentNames = (argNames instanceof String names ? names : "");
 			}
@@ -290,14 +209,10 @@
 			}
 		}
 
-<<<<<<< HEAD
 		// TODO 确定注解的类型
-		private AspectJAnnotationType determineAnnotationType(A annotation) {
+		private AspectJAnnotationType determineAnnotationType(Annotation annotation) {
 			// TODO Spring AOP只支持AspectJ的@Pointcut, @Around, @Before, @After, @AfterReturning, @AfterThrowing这些注解,
 			//  其他注解会抛出'Unknown annotation type'异常
-=======
-		private AspectJAnnotationType determineAnnotationType(Annotation annotation) {
->>>>>>> 523552ac
 			AspectJAnnotationType type = annotationTypeMap.get(annotation.annotationType());
 			if (type != null) {
 				return type;
@@ -305,23 +220,13 @@
 			throw new IllegalStateException("Unknown annotation type: " + annotation);
 		}
 
-<<<<<<< HEAD
 		// TODO 解析注解表达式中的'pointcut', 'value'属性
-		private String resolveExpression(A annotation) {
-			for (String attributeName : EXPRESSION_ATTRIBUTES) {
-				Object val = AnnotationUtils.getValue(annotation, attributeName);
-				if (val instanceof String str) {
-					if (!str.isEmpty()) {
-						// TODO 断路操作, 只要存在一个就把值拿出来
-						return str;
-					}
-=======
 		private String resolvePointcutExpression(Annotation annotation) {
 			for (String attributeName : EXPRESSION_ATTRIBUTES) {
 				Object val = AnnotationUtils.getValue(annotation, attributeName);
 				if (val instanceof String str && !str.isEmpty()) {
+					// TODO 断路操作, 只要存在一个就把值拿出来
 					return str;
->>>>>>> 523552ac
 				}
 			}
 			throw new IllegalStateException("Failed to resolve pointcut expression in: " + annotation);
@@ -364,12 +269,8 @@
 			if (method.getParameterCount() == 0) {
 				return EMPTY_ARRAY;
 			}
-<<<<<<< HEAD
 			// TODO 取得Advice方法上的注解
-			AspectJAnnotation<?> annotation = findAspectJAnnotationOnMethod(method);
-=======
 			AspectJAnnotation annotation = findAspectJAnnotationOnMethod(method);
->>>>>>> 523552ac
 			if (annotation == null) {
 				return null;
 			}
@@ -389,13 +290,8 @@
 		}
 
 		@Override
-<<<<<<< HEAD
-		@Nullable
-		public String[] getParameterNames(Constructor<?> ctor) {
+		public @Nullable String @Nullable [] getParameterNames(Constructor<?> ctor) {
 			// TODO 不支持构造器的Advice
-=======
-		public @Nullable String @Nullable [] getParameterNames(Constructor<?> ctor) {
->>>>>>> 523552ac
 			throw new UnsupportedOperationException("Spring AOP cannot handle constructor advice");
 		}
 	}
