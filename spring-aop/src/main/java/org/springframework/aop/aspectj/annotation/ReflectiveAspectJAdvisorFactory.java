--- conflicted
+++ resolved
@@ -140,11 +140,6 @@
 		// TODO 通过getAdvisorMethods()取得@Aspect标注的切面中, 由@Around, @Before, @After, @AfterReturning, @AfterThrowing
 		//  标注的所有方法(不包含@Pointcut注解标注的方法)
 		for (Method method : getAdvisorMethods(aspectClass)) {
-<<<<<<< HEAD
-			// TODO 遍历每个由注解标注的方法, 对注解进行解析, 用解析结果创建一个包含了表达式的Pointcut切点. 然后用切点, 注解类型,
-			//  注解方法等创建Advisor, 并加入到Advisor结果集中
-			Advisor advisor = getAdvisor(method, lazySingletonAspectInstanceFactory, advisors.size(), aspectName);
-=======
 			// Prior to Spring Framework 5.2.7, advisors.size() was supplied as the declarationOrderInAspect
 			// to getAdvisor(...) to represent the "current position" in the declared methods list.
 			// However, since Java 7 the "current position" is not valid since the JDK no longer
@@ -153,8 +148,9 @@
 			// discovered via reflection in order to support reliable advice ordering across JVM launches.
 			// Specifically, a value of 0 aligns with the default value used in
 			// AspectJPrecedenceComparator.getAspectDeclarationOrder(Advisor).
+			// TODO 遍历每个由注解标注的方法, 对注解进行解析, 用解析结果创建一个包含了表达式的Pointcut切点. 然后用切点, 注解类型,
+			//  注解方法等创建Advisor, 并加入到Advisor结果集中
 			Advisor advisor = getAdvisor(method, lazySingletonAspectInstanceFactory, 0, aspectName);
->>>>>>> 663f2e8a
 			if (advisor != null) {
 				advisors.add(advisor);
 			}
