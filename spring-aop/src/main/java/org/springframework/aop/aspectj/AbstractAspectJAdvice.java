/*
 * Copyright 2002-2021 the original author or authors.
 *
 * Licensed under the Apache License, Version 2.0 (the "License");
 * you may not use this file except in compliance with the License.
 * You may obtain a copy of the License at
 *
 *      https://www.apache.org/licenses/LICENSE-2.0
 *
 * Unless required by applicable law or agreed to in writing, software
 * distributed under the License is distributed on an "AS IS" BASIS,
 * WITHOUT WARRANTIES OR CONDITIONS OF ANY KIND, either express or implied.
 * See the License for the specific language governing permissions and
 * limitations under the License.
 */

package org.springframework.aop.aspectj;

import java.io.IOException;
import java.io.ObjectInputStream;
import java.io.Serializable;
import java.lang.reflect.InvocationTargetException;
import java.lang.reflect.Method;
import java.lang.reflect.Type;
import java.util.HashMap;
import java.util.Map;

import org.aopalliance.aop.Advice;
import org.aopalliance.intercept.MethodInvocation;
import org.aspectj.lang.JoinPoint;
import org.aspectj.lang.ProceedingJoinPoint;
import org.aspectj.weaver.tools.JoinPointMatch;
import org.aspectj.weaver.tools.PointcutParameter;

import org.springframework.aop.AopInvocationException;
import org.springframework.aop.MethodMatcher;
import org.springframework.aop.Pointcut;
import org.springframework.aop.ProxyMethodInvocation;
import org.springframework.aop.interceptor.ExposeInvocationInterceptor;
import org.springframework.aop.support.ComposablePointcut;
import org.springframework.aop.support.MethodMatchers;
import org.springframework.aop.support.StaticMethodMatcher;
import org.springframework.core.DefaultParameterNameDiscoverer;
import org.springframework.core.ParameterNameDiscoverer;
import org.springframework.lang.Nullable;
import org.springframework.util.Assert;
import org.springframework.util.ClassUtils;
import org.springframework.util.CollectionUtils;
import org.springframework.util.ReflectionUtils;
import org.springframework.util.StringUtils;

/**
 * Base class for AOP Alliance {@link org.aopalliance.aop.Advice} classes
 * wrapping an AspectJ aspect or an AspectJ-annotated advice method.
 *
 * @author Rod Johnson
 * @author Adrian Colyer
 * @author Juergen Hoeller
 * @author Ramnivas Laddad
 * @since 2.0
 */
@SuppressWarnings("serial")
public abstract class AbstractAspectJAdvice implements Advice, AspectJPrecedenceInformation, Serializable {

	/**
	 * Key used in ReflectiveMethodInvocation userAttributes map for the current joinpoint.
	 */
	protected static final String JOIN_POINT_KEY = JoinPoint.class.getName();


	/**
	 * Lazily instantiate joinpoint for the current invocation.
	 * Requires MethodInvocation to be bound with ExposeInvocationInterceptor.
	 * <p>Do not use if access is available to the current ReflectiveMethodInvocation
	 * (in an around advice).
	 * @return current AspectJ joinpoint, or through an exception if we're not in a
	 * Spring AOP invocation.
	 */
	public static JoinPoint currentJoinPoint() {
		MethodInvocation mi = ExposeInvocationInterceptor.currentInvocation();
		if (!(mi instanceof ProxyMethodInvocation pmi)) {
			throw new IllegalStateException("MethodInvocation is not a Spring ProxyMethodInvocation: " + mi);
		}
		JoinPoint jp = (JoinPoint) pmi.getUserAttribute(JOIN_POINT_KEY);
		if (jp == null) {
			jp = new MethodInvocationProceedingJoinPoint(pmi);
			pmi.setUserAttribute(JOIN_POINT_KEY, jp);
		}
		return jp;
	}

	// TODO 要进行Advice增加的方法所在的类
	private final Class<?> declaringClass;
	// TODO 要进行Advice增加的方法的名字
	private final String methodName;
	// TODO 要进行Advice增加的方法的参数的类型
	private final Class<?>[] parameterTypes;
	// TODO 要进行Advice增加的方法
	protected transient Method aspectJAdviceMethod;
	// TODO 用注解内表达式解析好的节点
	private final AspectJExpressionPointcut pointcut;
	// TODO 切面的实例工厂
	private final AspectInstanceFactory aspectInstanceFactory;

	/**
	 * The name of the aspect (ref bean) in which this advice was defined
	 * (used when determining advice precedence so that we can determine
	 * whether two pieces of advice come from the same aspect).
	 */
	private String aspectName = "";

	/**
	 * The order of declaration of this advice within the aspect.
	 */
	private int declarationOrder;

	/**
	 * This will be non-null if the creator of this advice object knows the argument names
	 * and sets them explicitly.
	 */
	@Nullable
	private String[] argumentNames;

	/** Non-null if after throwing advice binds the thrown value. */
	@Nullable
	private String throwingName;

	/** Non-null if after returning advice binds the return value. */
	@Nullable
	private String returningName;

	private Class<?> discoveredReturningType = Object.class;

	private Class<?> discoveredThrowingType = Object.class;

	/**
	 * Index for thisJoinPoint argument (currently only
	 * supported at index 0 if present at all).
	 */
	private int joinPointArgumentIndex = -1;

	/**
	 * Index for thisJoinPointStaticPart argument (currently only
	 * supported at index 0 if present at all).
	 */
	private int joinPointStaticPartArgumentIndex = -1;

	@Nullable
	private Map<String, Integer> argumentBindings;

	private boolean argumentsIntrospected = false;

	@Nullable
	private Type discoveredReturningGenericType;
	// Note: Unlike return type, no such generic information is needed for the throwing type,
	// since Java doesn't allow exception types to be parameterized.


	/**
	 * Create a new AbstractAspectJAdvice for the given advice method.
	 * @param aspectJAdviceMethod the AspectJ-style advice method
	 * @param pointcut the AspectJ expression pointcut
	 * @param aspectInstanceFactory the factory for aspect instances
	 */
	public AbstractAspectJAdvice(
			Method aspectJAdviceMethod, AspectJExpressionPointcut pointcut, AspectInstanceFactory aspectInstanceFactory) {

		Assert.notNull(aspectJAdviceMethod, "Advice method must not be null");
		this.declaringClass = aspectJAdviceMethod.getDeclaringClass();
		this.methodName = aspectJAdviceMethod.getName();
		this.parameterTypes = aspectJAdviceMethod.getParameterTypes();
		this.aspectJAdviceMethod = aspectJAdviceMethod;
		this.pointcut = pointcut;
		this.aspectInstanceFactory = aspectInstanceFactory;
	}


	/**
	 * Return the AspectJ-style advice method.
	 */
	public final Method getAspectJAdviceMethod() {
		return this.aspectJAdviceMethod;
	}

	/**
	 * Return the AspectJ expression pointcut.
	 */
	public final AspectJExpressionPointcut getPointcut() {
		calculateArgumentBindings();
		return this.pointcut;
	}

	/**
	 * Build a 'safe' pointcut that excludes the AspectJ advice method itself.
	 * @return a composable pointcut that builds on the original AspectJ expression pointcut
	 * @see #getPointcut()
	 */
	public final Pointcut buildSafePointcut() {
		Pointcut pc = getPointcut();
		MethodMatcher safeMethodMatcher = MethodMatchers.intersection(
				new AdviceExcludingMethodMatcher(this.aspectJAdviceMethod), pc.getMethodMatcher());
		return new ComposablePointcut(pc.getClassFilter(), safeMethodMatcher);
	}

	/**
	 * Return the factory for aspect instances.
	 */
	public final AspectInstanceFactory getAspectInstanceFactory() {
		return this.aspectInstanceFactory;
	}

	/**
	 * Return the ClassLoader for aspect instances.
	 */
	@Nullable
	public final ClassLoader getAspectClassLoader() {
		return this.aspectInstanceFactory.getAspectClassLoader();
	}

	@Override
	public int getOrder() {
		return this.aspectInstanceFactory.getOrder();
	}


	/**
	 * Set the name of the aspect (bean) in which the advice was declared.
	 */
	public void setAspectName(String name) {
		this.aspectName = name;
	}

	@Override
	public String getAspectName() {
		return this.aspectName;
	}

	/**
	 * Set the declaration order of this advice within the aspect.
	 */
	public void setDeclarationOrder(int order) {
		this.declarationOrder = order;
	}

	@Override
	public int getDeclarationOrder() {
		return this.declarationOrder;
	}

	/**
	 * Set by creator of this advice object if the argument names are known.
	 * <p>This could be for example because they have been explicitly specified in XML,
	 * or in an advice annotation.
	 * @param argNames comma delimited list of arg names
	 */
	public void setArgumentNames(String argNames) {
		String[] tokens = StringUtils.commaDelimitedListToStringArray(argNames);
		setArgumentNamesFromStringArray(tokens);
	}

	public void setArgumentNamesFromStringArray(String... args) {
		this.argumentNames = new String[args.length];
		for (int i = 0; i < args.length; i++) {
<<<<<<< HEAD
			// TODO 遍历所有的参数, 将其放到argumentNames缓存. 同时还要进行字符验证, 如果是非Java可以识别的字符, 会抛出异常
			this.argumentNames[i] = StringUtils.trimWhitespace(args[i]);
=======
			this.argumentNames[i] = args[i].strip();
>>>>>>> 3df3bc2a
			if (!isVariableName(this.argumentNames[i])) {
				// TODO 对于Java无法识别的字符, 直接抛出IllegalArgumentException异常
				throw new IllegalArgumentException(
						"'argumentNames' property of AbstractAspectJAdvice contains an argument name '" +
						this.argumentNames[i] + "' that is not a valid Java identifier");
			}
		}
		if (this.argumentNames != null) {
			if (this.aspectJAdviceMethod.getParameterCount() == this.argumentNames.length + 1) {
				// TODO 如果注解中'argNames'参数的数量比Advice多一个, 则表示有一个隐式连接点
				// May need to add implicit join point arg name...
				Class<?> firstArgType = this.aspectJAdviceMethod.getParameterTypes()[0];
				if (firstArgType == JoinPoint.class ||
						firstArgType == ProceedingJoinPoint.class ||
						firstArgType == JoinPoint.StaticPart.class) {
					// TODO 如果Advice的方法中第一个参数是JoinPoint, ProceedingJoinPoint, 或者JoinPoint$StaticPart时. 在参数
					//  列表中增加一个'THIS_JOIN_POINT'参数
					String[] oldNames = this.argumentNames;
					this.argumentNames = new String[oldNames.length + 1];
					this.argumentNames[0] = "THIS_JOIN_POINT";
					System.arraycopy(oldNames, 0, this.argumentNames, 1, oldNames.length);
				}
			}
		}
	}

	public void setReturningName(String name) {
		throw new UnsupportedOperationException("Only afterReturning advice can be used to bind a return value");
	}

	/**
	 * We need to hold the returning name at this level for argument binding calculations,
	 * this method allows the afterReturning advice subclass to set the name.
	 */
	protected void setReturningNameNoCheck(String name) {
		// name could be a variable or a type...
		if (isVariableName(name)) {
			this.returningName = name;
		}
		else {
			// assume a type
			try {
				this.discoveredReturningType = ClassUtils.forName(name, getAspectClassLoader());
			}
			catch (Throwable ex) {
				throw new IllegalArgumentException("Returning name '" + name  +
						"' is neither a valid argument name nor the fully-qualified " +
						"name of a Java type on the classpath. Root cause: " + ex);
			}
		}
	}

	protected Class<?> getDiscoveredReturningType() {
		return this.discoveredReturningType;
	}

	@Nullable
	protected Type getDiscoveredReturningGenericType() {
		return this.discoveredReturningGenericType;
	}

	public void setThrowingName(String name) {
		throw new UnsupportedOperationException("Only afterThrowing advice can be used to bind a thrown exception");
	}

	/**
	 * We need to hold the throwing name at this level for argument binding calculations,
	 * this method allows the afterThrowing advice subclass to set the name.
	 */
	protected void setThrowingNameNoCheck(String name) {
		// name could be a variable or a type...
		if (isVariableName(name)) {
			this.throwingName = name;
		}
		else {
			// assume a type
			try {
				this.discoveredThrowingType = ClassUtils.forName(name, getAspectClassLoader());
			}
			catch (Throwable ex) {
				throw new IllegalArgumentException("Throwing name '" + name  +
						"' is neither a valid argument name nor the fully-qualified " +
						"name of a Java type on the classpath. Root cause: " + ex);
			}
		}
	}

	protected Class<?> getDiscoveredThrowingType() {
		return this.discoveredThrowingType;
	}

	// TODO 判断给定的名字是否为Java支持, 只要字符串中有一个字符是Java无法识别的, 就表示不支持
	private static boolean isVariableName(String name) {
		return AspectJProxyUtils.isVariableName(name);
	}


	/**
	 * Do as much work as we can as part of the set-up so that argument binding
	 * on subsequent advice invocations can be as fast as possible.
	 * <p>If the first argument is of type JoinPoint or ProceedingJoinPoint then we
	 * pass a JoinPoint in that position (ProceedingJoinPoint for around advice).
	 * <p>If the first argument is of type {@code JoinPoint.StaticPart}
	 * then we pass a {@code JoinPoint.StaticPart} in that position.
	 * <p>Remaining arguments have to be bound by pointcut evaluation at
	 * a given join point. We will get back a map from argument name to
	 * value. We need to calculate which advice parameter needs to be bound
	 * to which argument name. There are multiple strategies for determining
	 * this binding, which are arranged in a ChainOfResponsibility.
	 */
	public final synchronized void calculateArgumentBindings() {
		// The simple case... nothing to bind.
		if (this.argumentsIntrospected || this.parameterTypes.length == 0) {
			return;
		}
		// TODO Advice方法参数总数做为还未绑定的参数的数量
		int numUnboundArgs = this.parameterTypes.length;
		Class<?>[] parameterTypes = this.aspectJAdviceMethod.getParameterTypes();
		if (maybeBindJoinPoint(parameterTypes[0]) || maybeBindProceedingJoinPoint(parameterTypes[0]) ||
				maybeBindJoinPointStaticPart(parameterTypes[0])) {
			// TODO 如果要增强的方法有隐式连接点, 即: 该方法的第一个参数是JoinPoint, ProceedingJoinPoint, 或者JoinPoint$StaticPart时
			//  不需要对此进行参数绑定操作, 所以跳过即可
			numUnboundArgs--;
		}

		if (numUnboundArgs > 0) {
			// need to bind arguments by name as returned from the pointcut match
			// TODO 开始进行参数绑定, 完成以后切点的参数名, 以及参数类型就都设置好了
			bindArgumentsByName(numUnboundArgs);
		}

		this.argumentsIntrospected = true;
	}

	private boolean maybeBindJoinPoint(Class<?> candidateParameterType) {
		if (JoinPoint.class == candidateParameterType) {
			this.joinPointArgumentIndex = 0;
			return true;
		}
		else {
			return false;
		}
	}

	private boolean maybeBindProceedingJoinPoint(Class<?> candidateParameterType) {
		if (ProceedingJoinPoint.class == candidateParameterType) {
			if (!supportsProceedingJoinPoint()) {
				throw new IllegalArgumentException("ProceedingJoinPoint is only supported for around advice");
			}
			this.joinPointArgumentIndex = 0;
			return true;
		}
		else {
			return false;
		}
	}

	protected boolean supportsProceedingJoinPoint() {
		return false;
	}

	private boolean maybeBindJoinPointStaticPart(Class<?> candidateParameterType) {
		if (JoinPoint.StaticPart.class == candidateParameterType) {
			this.joinPointStaticPartArgumentIndex = 0;
			return true;
		}
		else {
			return false;
		}
	}

	private void bindArgumentsByName(int numArgumentsExpectingToBind) {
		if (this.argumentNames == null) {
			// TODO 如果之前没有解析出参数, 这时会重新解析一下. 重新解析时, 通过createParameterNameDiscoverer()方法会创建一个
			//  DefaultParameterNameDiscoverer探测器. 此探测器是PrioritizedParameterNameDiscoverer的子类, 所以下执行getParameterNames()
			//  方法调用的是PrioritizedParameterNameDiscoverer.getParameterNames(Method)方法. 这个方法会按顺序执行缓存中的探测器
			//  只要有一个探测器找到了参数名, 就直接返回, 不再尝试其他探测器了.
			//  DefaultParameterNameDiscoverer探测器在创建时会添加两个名字探测器, 然后createParameterNameDiscoverer()还会向其
			//  添加另一个探测器, 这些探测器执行顺序是:
			//  1. StandardReflectionParameterNameDiscoverer: 基于反射的标准实现. Java 8后才能用, 需要为编译器使用'-parameters'参数,
			//     如果没有指定此参数, 则javac生成.class时是不包含形参名信息的
			//  2. LocalVariableTableParameterNameDiscoverer: 基于ASM, 会读取方法所有的文件, 然后去拿参数
			//  3. AspectJAdviceParameterNameDiscoverer: 拆分'argNames'属性中的字符串, 然后返回拆分后的数组
			this.argumentNames = createParameterNameDiscoverer().getParameterNames(this.aspectJAdviceMethod);
		}
		if (this.argumentNames != null) {
			// We have been able to determine the arg names.
			// TODO 进行参数绑定
			bindExplicitArguments(numArgumentsExpectingToBind);
		}
		else {
			throw new IllegalStateException("Advice method [" + this.aspectJAdviceMethod.getName() + "] " +
					"requires " + numArgumentsExpectingToBind + " arguments to be bound by name, but " +
					"the argument names were not specified and could not be discovered.");
		}
	}

	/**
	 * Create a ParameterNameDiscoverer to be used for argument binding.
	 * <p>The default implementation creates a {@link DefaultParameterNameDiscoverer}
	 * and adds a specifically configured {@link AspectJAdviceParameterNameDiscoverer}.
	 */
	protected ParameterNameDiscoverer createParameterNameDiscoverer() {
		// We need to discover them, or if that fails, guess,
		// and if we can't guess with 100% accuracy, fail.
		// TODO 首先创建一个默认的参数名探测器DefaultParameterNameDiscoverer, 此探测器是PrioritizedParameterNameDiscoverer的
		//  子类, 默认会向可使用的探测器列表中按顺序先加入两个参数名探测器:
		//  1. StandardReflectionParameterNameDiscoverer: 基于反射的标准实现. Java 8后才能用, 需要为编译器使用'-parameters'参数,
		//     如果没有指定此参数, 则javac生成.class时是不包含形参名信息的
		//  2. LocalVariableTableParameterNameDiscoverer: 基于ASM, 会读取方法所有的文件, 然后去拿参数
		DefaultParameterNameDiscoverer discoverer = new DefaultParameterNameDiscoverer();
		// TODO 然后再用解析好的切点表达式来创建一个提供AspectJ处理的参数名探测器AspectJAdviceParameterNameDiscoverer, 这个名字
		//  探测器主要做的就是拆分'argNames'属性中的字符串, 然后返回拆分后的数组
		AspectJAdviceParameterNameDiscoverer adviceParameterNameDiscoverer =
				new AspectJAdviceParameterNameDiscoverer(this.pointcut.getExpression());
		adviceParameterNameDiscoverer.setReturningName(this.returningName);
		adviceParameterNameDiscoverer.setThrowingName(this.throwingName);
		// Last in chain, so if we're called and we fail, that's bad...
		adviceParameterNameDiscoverer.setRaiseExceptions(true);
		// TODO 最后把这个探测器也加到列表中
		discoverer.addDiscoverer(adviceParameterNameDiscoverer);
		return discoverer;
	}

	private void bindExplicitArguments(int numArgumentsLeftToBind) {
		Assert.state(this.argumentNames != null, "No argument names available");
		this.argumentBindings = new HashMap<>();

		int numExpectedArgumentNames = this.aspectJAdviceMethod.getParameterCount();
		if (this.argumentNames.length != numExpectedArgumentNames) {
			throw new IllegalStateException("Expecting to find " + numExpectedArgumentNames +
					" arguments to bind by name in advice, but actually found " +
					this.argumentNames.length + " arguments.");
		}

		// So we match in number...
		// TODO 算出参数的偏移量
		int argumentIndexOffset = this.parameterTypes.length - numArgumentsLeftToBind;
		for (int i = argumentIndexOffset; i < this.argumentNames.length; i++) {
			// TODO 然后把所有参数都放到绑定缓存中
			this.argumentBindings.put(this.argumentNames[i], i);
		}

		// Check that returning and throwing were in the argument names list if
		// specified, and find the discovered argument types.
		if (this.returningName != null) {
			if (!this.argumentBindings.containsKey(this.returningName)) {
				throw new IllegalStateException("Returning argument name '" + this.returningName +
						"' was not bound in advice arguments");
			}
			else {
				// TODO 取得返回类型, 放到缓存中
				Integer index = this.argumentBindings.get(this.returningName);
				this.discoveredReturningType = this.aspectJAdviceMethod.getParameterTypes()[index];
				this.discoveredReturningGenericType = this.aspectJAdviceMethod.getGenericParameterTypes()[index];
			}
		}
		if (this.throwingName != null) {
			if (!this.argumentBindings.containsKey(this.throwingName)) {
				throw new IllegalStateException("Throwing argument name '" + this.throwingName +
						"' was not bound in advice arguments");
			}
			else {
				// TODO 抛出的异常也放到缓存中
				Integer index = this.argumentBindings.get(this.throwingName);
				this.discoveredThrowingType = this.aspectJAdviceMethod.getParameterTypes()[index];
			}
		}

		// configure the pointcut expression accordingly.
		// TODO 开始配置切点参数, 完成后切点内的参数名, 以及参数类型就设置好了
		configurePointcutParameters(this.argumentNames, argumentIndexOffset);
	}

	/**
	 * All parameters from argumentIndexOffset onwards are candidates for
	 * pointcut parameters - but returning and throwing vars are handled differently
	 * and must be removed from the list if present.
	 */
	private void configurePointcutParameters(String[] argumentNames, int argumentIndexOffset) {
		int numParametersToRemove = argumentIndexOffset;
		if (this.returningName != null) {
			numParametersToRemove++;
		}
		if (this.throwingName != null) {
			numParametersToRemove++;
		}
		String[] pointcutParameterNames = new String[argumentNames.length - numParametersToRemove];
		Class<?>[] pointcutParameterTypes = new Class<?>[pointcutParameterNames.length];
		// TODO 需要增加的Advice方法的所有参数的类型数组
		Class<?>[] methodParameterTypes = this.aspectJAdviceMethod.getParameterTypes();

		int index = 0;
		for (int i = 0; i < argumentNames.length; i++) {
			if (i < argumentIndexOffset) {
				// TODO 跳过隐式连接点
				continue;
			}
			if (argumentNames[i].equals(this.returningName) ||
				argumentNames[i].equals(this.throwingName)) {
				// TODO 跳过返回名, 和抛出异常的名
				continue;
			}
			// TODO 其他的全部放到对应的参数名, 和参数类型数组中
			pointcutParameterNames[index] = argumentNames[i];
			pointcutParameterTypes[index] = methodParameterTypes[i];
			index++;
		}
		// TODO 最后全部放到切点缓存里
		this.pointcut.setParameterNames(pointcutParameterNames);
		this.pointcut.setParameterTypes(pointcutParameterTypes);
	}

	/**
	 * Take the arguments at the method execution join point and output a set of arguments
	 * to the advice method.
	 * @param jp the current JoinPoint
	 * @param jpMatch the join point match that matched this execution join point
	 * @param returnValue the return value from the method execution (may be null)
	 * @param ex the exception thrown by the method execution (may be null)
	 * @return the empty array if there are no arguments
	 */
	protected Object[] argBinding(JoinPoint jp, @Nullable JoinPointMatch jpMatch,
			@Nullable Object returnValue, @Nullable Throwable ex) {

		calculateArgumentBindings();

		// AMC start
		Object[] adviceInvocationArgs = new Object[this.parameterTypes.length];
		int numBound = 0;

		if (this.joinPointArgumentIndex != -1) {
			adviceInvocationArgs[this.joinPointArgumentIndex] = jp;
			numBound++;
		}
		else if (this.joinPointStaticPartArgumentIndex != -1) {
			adviceInvocationArgs[this.joinPointStaticPartArgumentIndex] = jp.getStaticPart();
			numBound++;
		}

		if (!CollectionUtils.isEmpty(this.argumentBindings)) {
			// binding from pointcut match
			if (jpMatch != null) {
				PointcutParameter[] parameterBindings = jpMatch.getParameterBindings();
				for (PointcutParameter parameter : parameterBindings) {
					String name = parameter.getName();
					Integer index = this.argumentBindings.get(name);
					adviceInvocationArgs[index] = parameter.getBinding();
					numBound++;
				}
			}
			// binding from returning clause
			if (this.returningName != null) {
				Integer index = this.argumentBindings.get(this.returningName);
				adviceInvocationArgs[index] = returnValue;
				numBound++;
			}
			// binding from thrown exception
			if (this.throwingName != null) {
				Integer index = this.argumentBindings.get(this.throwingName);
				adviceInvocationArgs[index] = ex;
				numBound++;
			}
		}

		if (numBound != this.parameterTypes.length) {
			throw new IllegalStateException("Required to bind " + this.parameterTypes.length +
					" arguments, but only bound " + numBound + " (JoinPointMatch " +
					(jpMatch == null ? "was NOT" : "WAS") + " bound in invocation)");
		}

		return adviceInvocationArgs;
	}


	/**
	 * Invoke the advice method.
	 * @param jpMatch the JoinPointMatch that matched this execution join point
	 * @param returnValue the return value from the method execution (may be null)
	 * @param ex the exception thrown by the method execution (may be null)
	 * @return the invocation result
	 * @throws Throwable in case of invocation failure
	 */
	protected Object invokeAdviceMethod(
			@Nullable JoinPointMatch jpMatch, @Nullable Object returnValue, @Nullable Throwable ex)
			throws Throwable {

		return invokeAdviceMethodWithGivenArgs(argBinding(getJoinPoint(), jpMatch, returnValue, ex));
	}

	// As above, but in this case we are given the join point.
	protected Object invokeAdviceMethod(JoinPoint jp, @Nullable JoinPointMatch jpMatch,
			@Nullable Object returnValue, @Nullable Throwable t) throws Throwable {

		return invokeAdviceMethodWithGivenArgs(argBinding(jp, jpMatch, returnValue, t));
	}

	protected Object invokeAdviceMethodWithGivenArgs(Object[] args) throws Throwable {
		Object[] actualArgs = args;
		if (this.aspectJAdviceMethod.getParameterCount() == 0) {
			actualArgs = null;
		}
		try {
			ReflectionUtils.makeAccessible(this.aspectJAdviceMethod);
			return this.aspectJAdviceMethod.invoke(this.aspectInstanceFactory.getAspectInstance(), actualArgs);
		}
		catch (IllegalArgumentException ex) {
			throw new AopInvocationException("Mismatch on arguments to advice method [" +
					this.aspectJAdviceMethod + "]; pointcut expression [" +
					this.pointcut.getPointcutExpression() + "]", ex);
		}
		catch (InvocationTargetException ex) {
			throw ex.getTargetException();
		}
	}

	/**
	 * Overridden in around advice to return proceeding join point.
	 */
	protected JoinPoint getJoinPoint() {
		return currentJoinPoint();
	}

	/**
	 * Get the current join point match at the join point we are being dispatched on.
	 */
	@Nullable
	protected JoinPointMatch getJoinPointMatch() {
		MethodInvocation mi = ExposeInvocationInterceptor.currentInvocation();
		if (!(mi instanceof ProxyMethodInvocation)) {
			throw new IllegalStateException("MethodInvocation is not a Spring ProxyMethodInvocation: " + mi);
		}
		return getJoinPointMatch((ProxyMethodInvocation) mi);
	}

	// Note: We can't use JoinPointMatch.getClass().getName() as the key, since
	// Spring AOP does all the matching at a join point, and then all the invocations.
	// Under this scenario, if we just use JoinPointMatch as the key, then
	// 'last man wins' which is not what we want at all.
	// Using the expression is guaranteed to be safe, since 2 identical expressions
	// are guaranteed to bind in exactly the same way.
	@Nullable
	protected JoinPointMatch getJoinPointMatch(ProxyMethodInvocation pmi) {
		String expression = this.pointcut.getExpression();
		return (expression != null ? (JoinPointMatch) pmi.getUserAttribute(expression) : null);
	}


	@Override
	public String toString() {
		return getClass().getName() + ": advice method [" + this.aspectJAdviceMethod + "]; " +
				"aspect name '" + this.aspectName + "'";
	}

	private void readObject(ObjectInputStream inputStream) throws IOException, ClassNotFoundException {
		inputStream.defaultReadObject();
		try {
			this.aspectJAdviceMethod = this.declaringClass.getMethod(this.methodName, this.parameterTypes);
		}
		catch (NoSuchMethodException ex) {
			throw new IllegalStateException("Failed to find advice method on deserialization", ex);
		}
	}


	/**
	 * MethodMatcher that excludes the specified advice method.
	 * @see AbstractAspectJAdvice#buildSafePointcut()
	 */
	private static class AdviceExcludingMethodMatcher extends StaticMethodMatcher {

		private final Method adviceMethod;

		public AdviceExcludingMethodMatcher(Method adviceMethod) {
			this.adviceMethod = adviceMethod;
		}

		@Override
		public boolean matches(Method method, Class<?> targetClass) {
			return !this.adviceMethod.equals(method);
		}

		@Override
		public boolean equals(@Nullable Object other) {
			if (this == other) {
				return true;
			}
			if (!(other instanceof AdviceExcludingMethodMatcher otherMm)) {
				return false;
			}
			return this.adviceMethod.equals(otherMm.adviceMethod);
		}

		@Override
		public int hashCode() {
			return this.adviceMethod.hashCode();
		}

		@Override
		public String toString() {
			return getClass().getName() + ": " + this.adviceMethod;
		}
	}

}<|MERGE_RESOLUTION|>--- conflicted
+++ resolved
@@ -261,12 +261,8 @@
 	public void setArgumentNamesFromStringArray(String... args) {
 		this.argumentNames = new String[args.length];
 		for (int i = 0; i < args.length; i++) {
-<<<<<<< HEAD
 			// TODO 遍历所有的参数, 将其放到argumentNames缓存. 同时还要进行字符验证, 如果是非Java可以识别的字符, 会抛出异常
-			this.argumentNames[i] = StringUtils.trimWhitespace(args[i]);
-=======
 			this.argumentNames[i] = args[i].strip();
->>>>>>> 3df3bc2a
 			if (!isVariableName(this.argumentNames[i])) {
 				// TODO 对于Java无法识别的字符, 直接抛出IllegalArgumentException异常
 				throw new IllegalArgumentException(
