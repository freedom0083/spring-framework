--- conflicted
+++ resolved
@@ -253,13 +253,6 @@
 		setArgumentNamesFromStringArray(tokens);
 	}
 
-<<<<<<< HEAD
-	public void setArgumentNamesFromStringArray(String... args) {
-		this.argumentNames = new String[args.length];
-		for (int i = 0; i < args.length; i++) {
-			// TODO 遍历所有的参数, 将其放到argumentNames缓存. 同时还要进行字符验证, 如果是非Java可以识别的字符, 会抛出异常
-			this.argumentNames[i] = args[i].strip();
-=======
 	/**
 	 * Set by the creator of this advice object if the argument names are known.
 	 * <p>This could be for example because they have been explicitly specified in XML
@@ -270,8 +263,8 @@
 		this.argumentNames = new String[argumentNames.length];
 		for (int i = 0; i < argumentNames.length; i++) {
 			String argumentName = argumentNames[i];
+			// TODO 遍历所有的参数, 将其放到argumentNames缓存. 同时还要进行字符验证, 如果是非Java可以识别的字符, 会抛出异常
 			this.argumentNames[i] = argumentName != null ? argumentName.strip() : null;
->>>>>>> 523552ac
 			if (!isVariableName(this.argumentNames[i])) {
 				// TODO 对于Java无法识别的字符, 直接抛出IllegalArgumentException异常
 				throw new IllegalArgumentException(
@@ -279,36 +272,22 @@
 						this.argumentNames[i] + "' that is not a valid Java identifier");
 			}
 		}
-<<<<<<< HEAD
-		if (this.argumentNames != null) {
-			if (this.aspectJAdviceMethod.getParameterCount() == this.argumentNames.length + 1) {
-				// TODO 如果注解中'argNames'参数的数量比Advice多一个, 则表示有一个隐式连接点
-				// May need to add implicit join point arg name...
-				Class<?> firstArgType = this.aspectJAdviceMethod.getParameterTypes()[0];
-				if (firstArgType == JoinPoint.class ||
-						firstArgType == ProceedingJoinPoint.class ||
-						firstArgType == JoinPoint.StaticPart.class) {
-					// TODO 如果Advice的方法中第一个参数是JoinPoint, ProceedingJoinPoint, 或者JoinPoint$StaticPart时. 在参数
-					//  列表中增加一个'THIS_JOIN_POINT'参数
-					String[] oldNames = this.argumentNames;
-					this.argumentNames = new String[oldNames.length + 1];
-					this.argumentNames[0] = "THIS_JOIN_POINT";
-					System.arraycopy(oldNames, 0, this.argumentNames, 1, oldNames.length);
-=======
 		if (this.aspectJAdviceMethod.getParameterCount() == this.argumentNames.length + 1) {
 			// May need to add implicit join point arg name...
 			for (int i = 0; i < this.aspectJAdviceMethod.getParameterCount(); i++) {
+				// TODO 如果注解中'argNames'参数的数量比Advice多一个, 则表示有一个隐式连接点
 				Class<?> argType = this.aspectJAdviceMethod.getParameterTypes()[i];
 				if (argType == JoinPoint.class ||
 						argType == ProceedingJoinPoint.class ||
 						argType == JoinPoint.StaticPart.class) {
+					// TODO 如果Advice的方法中第一个参数是JoinPoint, ProceedingJoinPoint, 或者JoinPoint$StaticPart时. 在参数
+					//  列表中增加一个'THIS_JOIN_POINT'参数
 					@Nullable String[] oldNames = this.argumentNames;
 				this.argumentNames = new String[oldNames.length + 1];
 				System.arraycopy(oldNames, 0, this.argumentNames, 0, i);
 					this.argumentNames[i] = "THIS_JOIN_POINT";
 					System.arraycopy(oldNames, i, this.argumentNames, i + 1, oldNames.length - i);
 					break;
->>>>>>> 523552ac
 				}
 			}
 		}
@@ -378,13 +357,9 @@
 		return this.discoveredThrowingType;
 	}
 
-<<<<<<< HEAD
+	@Contract("null -> false")
 	// TODO 判断给定的名字是否为Java支持, 只要字符串中有一个字符是Java无法识别的, 就表示不支持
-	private static boolean isVariableName(String name) {
-=======
-	@Contract("null -> false")
 	private static boolean isVariableName(@Nullable String name) {
->>>>>>> 523552ac
 		return AspectJProxyUtils.isVariableName(name);
 	}
 
