/*
 * Copyright 2002-2020 the original author or authors.
 *
 * Licensed under the Apache License, Version 2.0 (the "License");
 * you may not use this file except in compliance with the License.
 * You may obtain a copy of the License at
 *
 *      https://www.apache.org/licenses/LICENSE-2.0
 *
 * Unless required by applicable law or agreed to in writing, software
 * distributed under the License is distributed on an "AS IS" BASIS,
 * WITHOUT WARRANTIES OR CONDITIONS OF ANY KIND, either express or implied.
 * See the License for the specific language governing permissions and
 * limitations under the License.
 */

package org.springframework.aop.aspectj.annotation;

import java.util.ArrayList;
import java.util.Collections;
import java.util.List;
import java.util.Map;
import java.util.concurrent.ConcurrentHashMap;

import org.aspectj.lang.reflect.PerClauseKind;

import org.springframework.aop.Advisor;
import org.springframework.beans.factory.BeanFactoryUtils;
import org.springframework.beans.factory.ListableBeanFactory;
import org.springframework.lang.Nullable;
import org.springframework.util.Assert;

/**
 * Helper for retrieving @AspectJ beans from a BeanFactory and building
 * Spring Advisors based on them, for use with auto-proxying.
 *
 * @author Juergen Hoeller
 * @since 2.0.2
 * @see AnnotationAwareAspectJAutoProxyCreator
 */
public class BeanFactoryAspectJAdvisorsBuilder {

	private final ListableBeanFactory beanFactory;

	private final AspectJAdvisorFactory advisorFactory;

	@Nullable
	private volatile List<String> aspectBeanNames;

	private final Map<String, List<Advisor>> advisorsCache = new ConcurrentHashMap<>();

	private final Map<String, MetadataAwareAspectInstanceFactory> aspectFactoryCache = new ConcurrentHashMap<>();


	/**
	 * Create a new BeanFactoryAspectJAdvisorsBuilder for the given BeanFactory.
	 * @param beanFactory the ListableBeanFactory to scan
	 */
	public BeanFactoryAspectJAdvisorsBuilder(ListableBeanFactory beanFactory) {
		this(beanFactory, new ReflectiveAspectJAdvisorFactory(beanFactory));
	}

	/**
	 * Create a new BeanFactoryAspectJAdvisorsBuilder for the given BeanFactory.
	 * @param beanFactory the ListableBeanFactory to scan
	 * @param advisorFactory the AspectJAdvisorFactory to build each Advisor with
	 */
	public BeanFactoryAspectJAdvisorsBuilder(ListableBeanFactory beanFactory, AspectJAdvisorFactory advisorFactory) {
		Assert.notNull(beanFactory, "ListableBeanFactory must not be null");
		Assert.notNull(advisorFactory, "AspectJAdvisorFactory must not be null");
		this.beanFactory = beanFactory;
		this.advisorFactory = advisorFactory;
	}


	/**
	 * Look for AspectJ-annotated aspect beans in the current bean factory,
	 * and return to a list of Spring AOP Advisors representing them.
	 * <p>Creates a Spring Advisor for each AspectJ advice method.
	 * @return the list of {@link org.springframework.aop.Advisor} beans
	 * @see #isEligibleBean
	 */
	public List<Advisor> buildAspectJAdvisors() {
		// TODO 先从容器中拿所有被@Aspect注解的Bean
		List<String> aspectNames = this.aspectBeanNames;
		// TODO 如果没有, 需要在同步的情况下重新取得一下
		if (aspectNames == null) {
			synchronized (this) {
				aspectNames = this.aspectBeanNames;
				if (aspectNames == null) {
					List<Advisor> advisors = new ArrayList<>();
					aspectNames = new ArrayList<>();
					// TODO 取容器中所有的Object类型的Bean, 包括非单例, 但不支持急加载
					String[] beanNames = BeanFactoryUtils.beanNamesForTypeIncludingAncestors(
							this.beanFactory, Object.class, true, false);
					for (String beanName : beanNames) {
						// TODO 遍历容器中所有的Object
						if (!isEligibleBean(beanName)) {
							// TODO 跳过所有不符合AspectJ命名规范的bean, 这里会和预设的Pattern进行正则匹配
							continue;
						}
						// We must be careful not to instantiate beans eagerly as in this case they
						// would be cached by the Spring container but would not have been weaved.
<<<<<<< HEAD
						// TODO 取得当前Bean的类型, 用来进行后面的AspectJ的类型判断
						Class<?> beanType = this.beanFactory.getType(beanName);
=======
						Class<?> beanType = this.beanFactory.getType(beanName, false);
>>>>>>> 7288ae1c
						if (beanType == null) {
							continue;
						}
						if (this.advisorFactory.isAspect(beanType)) {
							// TODO 只处理被@Aspect注解过, 但没有被AspectJ编译过的bean. 这样的bean名会入到集合中, 稍后会更新到aspectBeanNames缓存中
							aspectNames.add(beanName);
							// TODO 为bean创建AspectJ的元数据实例, 这里会设置切面实例类型. 目前Spring AOP只支持AspectJ的
							//  singleton, perthis, pertarget, pertypewithin四种实例类型, 不支持percflow和percflowbelow类型
							AspectMetadata amd = new AspectMetadata(beanType, beanName);
							if (amd.getAjType().getPerClause().getKind() == PerClauseKind.SINGLETON) {
								// TODO 对于SINGLETON实例类型来说, 会创建用于获取Advisor的BeanFactoryAspectInstanceFactory,
								//  这个工厂在创建时会对切面进行解析, 将结果放到Aspect元数据里. 后面的操作都是基于工厂中缓存的元数据来进行的
								MetadataAwareAspectInstanceFactory factory =
										new BeanFactoryAspectInstanceFactory(this.beanFactory, beanName);
								// TODO 开始为切面创建Advisor. 实际上Spring AOP使用ReflectiveAspectJAdvisorFactory来为
								//  切面中的所有被@Around, @Before, @After, @AfterReturning, @AfterThrowing标注的方法, 以及
								//  被@DeclareParents标注的字段创建Advisor. 注意的是这里不处理表示切点的@Pointcut注解
								//  TIPS 这里传进去的工厂会被包装成一个具有懒加载功能的单例工厂, 为的是防止多次实例化
								List<Advisor> classAdvisors = this.advisorFactory.getAdvisors(factory);
								if (this.beanFactory.isSingleton(beanName)) {
									// TODO 单例bean放到advisorsCache缓存
									this.advisorsCache.put(beanName, classAdvisors);
								}
								else {
									// TODO 非单例bean则把上面的工厂与bean组合放到aspectFactoryCache缓存中. 非单例bean每次都会
									//  用工厂取得一个全新的实例
									this.aspectFactoryCache.put(beanName, factory);
								}
								// TODO 然后把这些Advisor全部放到候选结果集中
								advisors.addAll(classAdvisors);
							}
							else {
								// Per target or per this.
								// TODO 其他切面实例类型来说
								if (this.beanFactory.isSingleton(beanName)) {
									// TODO 不允许其为单例. 即, 切面实例必需与其在容器中的Scope相同, 要么全是单例, 要么全不是单例
									throw new IllegalArgumentException("Bean with name '" + beanName +
											"' is a singleton, but aspect instantiation model is not singleton");
								}
								// TODO 其他类型的切面则创建PrototypeAspectInstanceFactory来获取Advisor
								MetadataAwareAspectInstanceFactory factory =
										new PrototypeAspectInstanceFactory(this.beanFactory, beanName);
								// TODO 对于非单例bean, 直接创建MetadataAwareAspectInstanceFactory放到缓存中, 每次取得切面时
								//  都会从工厂取得一个全新的实例
								this.aspectFactoryCache.put(beanName, factory);
								// TODO 然后再把工厂中的Advisor放到结果集中
								advisors.addAll(this.advisorFactory.getAdvisors(factory));
							}
						}
					}
					// TODO 更新一下缓存, 然后返回所有Advisor
					this.aspectBeanNames = aspectNames;
					return advisors;
				}
			}
		}
		// TODO 下面就是缓存中有的情况了
		if (aspectNames.isEmpty()) {
			// TODO 这个判断需要么??
			return Collections.emptyList();
		}
		List<Advisor> advisors = new ArrayList<>();
		for (String aspectName : aspectNames) {
			// TODO 从单例缓存中拿出所有Advisor
			List<Advisor> cachedAdvisors = this.advisorsCache.get(aspectName);
			if (cachedAdvisors != null) {
				// TODO 拿到的就放到结果集中
				advisors.addAll(cachedAdvisors);
			}
			else {
				// TODO 没拿到就表示这个Advisor不是单例的, 非单例bean在Spring中每次都会创建一个新的实例. 这时就会根据切点的
				//  Scope选择不同的MetadataAwareAspectInstanceFactory工厂进行创建了(创建这一步来说, 这俩工厂没什么区别, 其实都是
				//  用工厂中缓存的切面信息进行创建的):
				//  1. BeanFactoryAspectInstanceFactory: 对应SINGLETON类型切面实例
				//  2. PrototypeAspectInstanceFactory: 对应其他类型切面实例
				MetadataAwareAspectInstanceFactory factory = this.aspectFactoryCache.get(aspectName);
				advisors.addAll(this.advisorFactory.getAdvisors(factory));
			}
		}
		return advisors;
	}

	/**
	 * Return whether the aspect bean with the given name is eligible.
	 * @param beanName the name of the aspect bean
	 * @return whether the bean is eligible
	 */
	protected boolean isEligibleBean(String beanName) {
		return true;
	}

}<|MERGE_RESOLUTION|>--- conflicted
+++ resolved
@@ -101,12 +101,8 @@
 						}
 						// We must be careful not to instantiate beans eagerly as in this case they
 						// would be cached by the Spring container but would not have been weaved.
-<<<<<<< HEAD
 						// TODO 取得当前Bean的类型, 用来进行后面的AspectJ的类型判断
-						Class<?> beanType = this.beanFactory.getType(beanName);
-=======
 						Class<?> beanType = this.beanFactory.getType(beanName, false);
->>>>>>> 7288ae1c
 						if (beanType == null) {
 							continue;
 						}
