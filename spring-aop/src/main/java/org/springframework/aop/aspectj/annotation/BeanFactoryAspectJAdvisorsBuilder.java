--- conflicted
+++ resolved
@@ -111,84 +111,55 @@
 							continue;
 						}
 						if (this.advisorFactory.isAspect(beanType)) {
-<<<<<<< HEAD
-							// TODO 只处理被@Aspect注解过, 但没有被AspectJ编译过的bean. 这样的bean名会入到集合中, 稍后会更新到aspectBeanNames缓存中
-							aspectNames.add(beanName);
-							// TODO 为bean创建AspectJ的元数据实例, 这里会设置切面实例类型. 目前Spring AOP只支持AspectJ的
-							//  singleton, perthis, pertarget, pertypewithin四种实例类型, 不支持percflow和percflowbelow类型
-							AspectMetadata amd = new AspectMetadata(beanType, beanName);
-							if (amd.getAjType().getPerClause().getKind() == PerClauseKind.SINGLETON) {
-								// TODO 对于SINGLETON实例类型来说, 会创建用于获取Advisor的BeanFactoryAspectInstanceFactory,
-								//  这个工厂在创建时会对切面进行解析, 将结果放到Aspect元数据里. 后面的操作都是基于工厂中缓存的元数据来进行的
-								MetadataAwareAspectInstanceFactory factory =
-										new BeanFactoryAspectInstanceFactory(this.beanFactory, beanName);
-								// TODO 开始为切面创建Advisor. 实际上Spring AOP使用ReflectiveAspectJAdvisorFactory来为
-								//  切面中的所有被@Around, @Before, @After, @AfterReturning, @AfterThrowing标注的方法, 以及
-								//  被@DeclareParents标注的字段创建Advisor. 注意的是这里不处理表示切点的@Pointcut注解
-								//  TIPS 这里传进去的工厂会被包装成一个具有懒加载功能的单例工厂, 为的是防止多次实例化
-								List<Advisor> classAdvisors = this.advisorFactory.getAdvisors(factory);
-								if (this.beanFactory.isSingleton(beanName)) {
-									// TODO 单例bean放到advisorsCache缓存
-									this.advisorsCache.put(beanName, classAdvisors);
-								}
-								else {
-									// TODO 非单例bean则把上面的工厂与bean组合放到aspectFactoryCache缓存中. 非单例bean每次都会
-									//  用工厂取得一个全新的实例
-=======
 							try {
+								// TODO 为bean创建AspectJ的元数据实例, 这里会设置切面实例类型. 目前Spring AOP只支持AspectJ的
+								//  singleton, perthis, pertarget, pertypewithin四种实例类型, 不支持percflow和percflowbelow类型
 								AspectMetadata amd = new AspectMetadata(beanType, beanName);
 								if (amd.getAjType().getPerClause().getKind() == PerClauseKind.SINGLETON) {
+									// TODO 对于SINGLETON实例类型来说, 会创建用于获取Advisor的BeanFactoryAspectInstanceFactory,
+									//  这个工厂在创建时会对切面进行解析, 将结果放到Aspect元数据里. 后面的操作都是基于工厂中缓存的元数据来进行的
 									MetadataAwareAspectInstanceFactory factory =
 											new BeanFactoryAspectInstanceFactory(this.beanFactory, beanName);
+									// TODO 开始为切面创建Advisor. 实际上Spring AOP使用ReflectiveAspectJAdvisorFactory来为
+									//  切面中的所有被@Around, @Before, @After, @AfterReturning, @AfterThrowing标注的方法, 以及
+									//  被@DeclareParents标注的字段创建Advisor. 注意的是这里不处理表示切点的@Pointcut注解
+									//  TIPS 这里传进去的工厂会被包装成一个具有懒加载功能的单例工厂, 为的是防止多次实例化
 									List<Advisor> classAdvisors = this.advisorFactory.getAdvisors(factory);
 									if (this.beanFactory.isSingleton(beanName)) {
+										// TODO 单例bean放到advisorsCache缓存
 										this.advisorsCache.put(beanName, classAdvisors);
 									}
 									else {
+										// TODO 非单例bean则把上面的工厂与bean组合放到aspectFactoryCache缓存中. 非单例bean每次都会
+										//  用工厂取得一个全新的实例
 										this.aspectFactoryCache.put(beanName, factory);
 									}
+									// TODO 然后把这些Advisor全部放到候选结果集中
 									advisors.addAll(classAdvisors);
 								}
 								else {
 									// Per target or per this.
+									// TODO 其他切面实例类型来说
 									if (this.beanFactory.isSingleton(beanName)) {
+										// TODO 不允许其为单例. 即, 切面实例必需与其在容器中的Scope相同, 要么全是单例, 要么全不是单例
 										throw new IllegalArgumentException("Bean with name '" + beanName +
 												"' is a singleton, but aspect instantiation model is not singleton");
 									}
+									// TODO 其他类型的切面则创建PrototypeAspectInstanceFactory来获取Advisor
 									MetadataAwareAspectInstanceFactory factory =
 											new PrototypeAspectInstanceFactory(this.beanFactory, beanName);
->>>>>>> 523552ac
+									// TODO 对于非单例bean, 直接创建MetadataAwareAspectInstanceFactory放到缓存中, 每次取得切面时
+									//  都会从工厂取得一个全新的实例
 									this.aspectFactoryCache.put(beanName, factory);
+									// TODO 然后再把工厂中的Advisor放到结果集中
 									advisors.addAll(this.advisorFactory.getAdvisors(factory));
 								}
-<<<<<<< HEAD
-								// TODO 然后把这些Advisor全部放到候选结果集中
-								advisors.addAll(classAdvisors);
-							}
-							else {
-								// Per target or per this.
-								// TODO 其他切面实例类型来说
-								if (this.beanFactory.isSingleton(beanName)) {
-									// TODO 不允许其为单例. 即, 切面实例必需与其在容器中的Scope相同, 要么全是单例, 要么全不是单例
-									throw new IllegalArgumentException("Bean with name '" + beanName +
-											"' is a singleton, but aspect instantiation model is not singleton");
-								}
-								// TODO 其他类型的切面则创建PrototypeAspectInstanceFactory来获取Advisor
-								MetadataAwareAspectInstanceFactory factory =
-										new PrototypeAspectInstanceFactory(this.beanFactory, beanName);
-								// TODO 对于非单例bean, 直接创建MetadataAwareAspectInstanceFactory放到缓存中, 每次取得切面时
-								//  都会从工厂取得一个全新的实例
-								this.aspectFactoryCache.put(beanName, factory);
-								// TODO 然后再把工厂中的Advisor放到结果集中
-								advisors.addAll(this.advisorFactory.getAdvisors(factory));
-=======
 								aspectNames.add(beanName);
 							}
 							catch (IllegalArgumentException | IllegalStateException | AopConfigException ex) {
 								if (logger.isDebugEnabled()) {
 									logger.debug("Ignoring incompatible aspect [" + beanType.getName() + "]: " + ex);
 								}
->>>>>>> 523552ac
 							}
 						}
 					}
