/*
 * Copyright 2002-2022 the original author or authors.
 *
 * Licensed under the Apache License, Version 2.0 (the "License");
 * you may not use this file except in compliance with the License.
 * You may obtain a copy of the License at
 *
 *      https://www.apache.org/licenses/LICENSE-2.0
 *
 * Unless required by applicable law or agreed to in writing, software
 * distributed under the License is distributed on an "AS IS" BASIS,
 * WITHOUT WARRANTIES OR CONDITIONS OF ANY KIND, either express or implied.
 * See the License for the specific language governing permissions and
 * limitations under the License.
 */

package org.springframework.aop.aspectj.annotation;

import java.io.IOException;
import java.io.ObjectInputStream;
import java.io.Serializable;

import org.aspectj.lang.annotation.Aspect;
import org.aspectj.lang.reflect.AjType;
import org.aspectj.lang.reflect.AjTypeSystem;
import org.aspectj.lang.reflect.PerClauseKind;

import org.springframework.aop.Pointcut;
import org.springframework.aop.aspectj.AspectJExpressionPointcut;
import org.springframework.aop.aspectj.TypePatternClassFilter;
import org.springframework.aop.framework.AopConfigException;
import org.springframework.aop.support.ComposablePointcut;

/**
 * Metadata for an AspectJ aspect class, with an additional Spring AOP pointcut
 * for the per clause.
 *
 * <p>Uses AspectJ 5 AJType reflection API, enabling us to work with different
 * AspectJ instantiation models such as "singleton", "pertarget" and "perthis".
 *
 * @author Rod Johnson
 * @author Juergen Hoeller
 * @since 2.0
 * @see org.springframework.aop.aspectj.AspectJExpressionPointcut
 */
@SuppressWarnings("serial")
// TODO 切面元数据信息
public class AspectMetadata implements Serializable {

	/**
	 * The name of this aspect as defined to Spring (the bean name) -
	 * allows us to determine if two pieces of advice come from the
	 * same aspect and hence their relative precedence.
	 */
	// TODO 被@Aspect注解的切面的Class名
	private final String aspectName;

	/**
	 * The aspect class, stored separately for re-resolution of the
	 * corresponding AjType on deserialization.
	 */
	// TODO 被@Aspect注解的切面的Class
	private final Class<?> aspectClass;

	/**
	 * AspectJ reflection information.
	 * <p>Re-resolved on deserialization since it isn't serializable itself.
	 */
	// TODO 包装了被@Aspect所注解的切面, 其内部封装了关于这个切面的一些数据, 方法(位于org.aspectj下)
	private transient AjType<?> ajType;

	/**
	 * Spring AOP pointcut corresponding to the per clause of the
	 * aspect. Will be the Pointcut.TRUE canonical instance in the
	 * case of a singleton, otherwise an AspectJExpressionPointcut.
	 */
	// TODO 解析切入点表达式用的, 但是真正的解析工作为委托给'org.aspectj.weaver.tools.PointcutExpression'来解析的
	//  若是单例: 则是Pointcut.TRUE, 否则为AspectJExpressionPointcut
	private final Pointcut perClausePointcut;


	/**
	 * Create a new AspectMetadata instance for the given aspect class.
	 * @param aspectClass the aspect class
	 * @param aspectName the name of the aspect
	 */
	public AspectMetadata(Class<?> aspectClass, String aspectName) {
		this.aspectName = aspectName;

		Class<?> currClass = aspectClass;
		AjType<?> ajType = null;
		while (currClass != Object.class) {
			// TODO 把类包装成一个AspectJ特有的AjType
			AjType<?> ajTypeToCheck = AjTypeSystem.getAjType(currClass);
			if (ajTypeToCheck.isAspect()) {
				// TODO 判断一下要处理的类是否为被@Aspect注解过切面. 如果是, 得到类型后直接跳出
				ajType = ajTypeToCheck;
				break;
			}
			// TODO 如果不是, 深入其父类进行查找, 直到Object为止
			currClass = currClass.getSuperclass();
		}
		if (ajType == null) {
			// TODO 经过上面步骤后没有找到标有@Aspect的切面时, 抛出异常
			throw new IllegalArgumentException("Class '" + aspectClass.getName() + "' is not an @AspectJ aspect");
		}
		if (ajType.getDeclarePrecedence().length > 0) {
			// TODO Spring AOP也不支持优先级的声明
			throw new IllegalArgumentException("DeclarePrecedence not presently supported in Spring AOP");
		}
		// TODO 这里把元数据的aspectClass属性设置成被@Aspect注解的类的Class
		this.aspectClass = ajType.getJavaClass();
		this.ajType = ajType;
		// TODO 下面就是对切面的实例类型进行处理了, 目前只支持下面这四种类型
		switch (this.ajType.getPerClause().getKind()) {
<<<<<<< HEAD
			case SINGLETON:
				// TODO singleton表示切面只有一个实例, 所以其切点表达式perClausePointcut设置为TruePointcut.INSTANCE
				this.perClausePointcut = Pointcut.TRUE;
				return;
			case PERTARGET:
				// TODO pertarget表示每个切点表达式匹配的连接点所对应的目标对象都会创建一个新的切面实例, 比如:
				//  pertarget: @Aspect("pertarget(切点表达式)"), 这里的切点表达式不能是接口
			case PERTHIS:
				// TODO perthis表示每个切点表达式匹配的连接点所对应的aop对象(代理对象)都会创建一个新的切面实例, 比如
				//  @Aspect("perthis(切点表达式)"), 这里的切点表达式可以是接口
				//  这两种情况都需要把切面的Scope定义为prototype
=======
			case SINGLETON -> {
				this.perClausePointcut = Pointcut.TRUE;
			}
			case PERTARGET, PERTHIS -> {
>>>>>>> 3df3bc2a
				AspectJExpressionPointcut ajexp = new AspectJExpressionPointcut();
				ajexp.setLocation(aspectClass.getName());
				// TODO 从取出@Aspect注解使用的切点表达式, 然后设置给切点
				ajexp.setExpression(findPerClause(aspectClass));
				ajexp.setPointcutDeclarationScope(aspectClass);
				this.perClausePointcut = ajexp;
			}
			case PERTYPEWITHIN -> {
				// Works with a type pattern
				// TODO 组成的、合成得切点表达式
				this.perClausePointcut = new ComposablePointcut(new TypePatternClassFilter(findPerClause(aspectClass)));
<<<<<<< HEAD
				return;
			default:
				// TODO Aspect的其余实例类型, 目前Spring AOP暂不支持
				throw new AopConfigException(
						"PerClause " + ajType.getPerClause().getKind() + " not supported by Spring AOP for " + aspectClass);
=======
			}
			default -> throw new AopConfigException(
					"PerClause " + ajType.getPerClause().getKind() + " not supported by Spring AOP for " + aspectClass);
>>>>>>> 3df3bc2a
		}
	}

	/**
	 * Extract contents from String of form {@code pertarget(contents)}.
	 */
	private String findPerClause(Class<?> aspectClass) {
		String str = aspectClass.getAnnotation(Aspect.class).value();
		int beginIndex = str.indexOf('(') + 1;
		int endIndex = str.length() - 1;
		// TODO 取出@Aspect注解中的切点表达式, 比如: @Aspect(pertarget(切点表达式)), 执行后得到的会是pertarget(切点表达式)
		return str.substring(beginIndex, endIndex);
	}


	/**
	 * Return AspectJ reflection information.
	 */
	public AjType<?> getAjType() {
		return this.ajType;
	}

	/**
	 * Return the aspect class.
	 */
	public Class<?> getAspectClass() {
		return this.aspectClass;
	}

	/**
	 * Return the aspect name.
	 */
	public String getAspectName() {
		return this.aspectName;
	}

	/**
	 * Return a Spring pointcut expression for a singleton aspect.
	 * (e.g. {@code Pointcut.TRUE} if it's a singleton).
	 */
	public Pointcut getPerClausePointcut() {
		return this.perClausePointcut;
	}

	/**
	 * Return whether the aspect is defined as "perthis" or "pertarget".
	 */
	public boolean isPerThisOrPerTarget() {
		PerClauseKind kind = getAjType().getPerClause().getKind();
		return (kind == PerClauseKind.PERTARGET || kind == PerClauseKind.PERTHIS);
	}

	/**
	 * Return whether the aspect is defined as "pertypewithin".
	 */
	public boolean isPerTypeWithin() {
		PerClauseKind kind = getAjType().getPerClause().getKind();
		return (kind == PerClauseKind.PERTYPEWITHIN);
	}

	/**
	 * Return whether the aspect needs to be lazily instantiated.
	 */
	public boolean isLazilyInstantiated() {
		return (isPerThisOrPerTarget() || isPerTypeWithin());
	}


	private void readObject(ObjectInputStream inputStream) throws IOException, ClassNotFoundException {
		inputStream.defaultReadObject();
		this.ajType = AjTypeSystem.getAjType(this.aspectClass);
	}

}<|MERGE_RESOLUTION|>--- conflicted
+++ resolved
@@ -113,24 +113,16 @@
 		this.ajType = ajType;
 		// TODO 下面就是对切面的实例类型进行处理了, 目前只支持下面这四种类型
 		switch (this.ajType.getPerClause().getKind()) {
-<<<<<<< HEAD
-			case SINGLETON:
+			case SINGLETON -> {
 				// TODO singleton表示切面只有一个实例, 所以其切点表达式perClausePointcut设置为TruePointcut.INSTANCE
 				this.perClausePointcut = Pointcut.TRUE;
-				return;
-			case PERTARGET:
+			}
+			case PERTARGET, PERTHIS -> {
 				// TODO pertarget表示每个切点表达式匹配的连接点所对应的目标对象都会创建一个新的切面实例, 比如:
 				//  pertarget: @Aspect("pertarget(切点表达式)"), 这里的切点表达式不能是接口
-			case PERTHIS:
-				// TODO perthis表示每个切点表达式匹配的连接点所对应的aop对象(代理对象)都会创建一个新的切面实例, 比如
+				//  perthis表示每个切点表达式匹配的连接点所对应的aop对象(代理对象)都会创建一个新的切面实例, 比如
 				//  @Aspect("perthis(切点表达式)"), 这里的切点表达式可以是接口
 				//  这两种情况都需要把切面的Scope定义为prototype
-=======
-			case SINGLETON -> {
-				this.perClausePointcut = Pointcut.TRUE;
-			}
-			case PERTARGET, PERTHIS -> {
->>>>>>> 3df3bc2a
 				AspectJExpressionPointcut ajexp = new AspectJExpressionPointcut();
 				ajexp.setLocation(aspectClass.getName());
 				// TODO 从取出@Aspect注解使用的切点表达式, 然后设置给切点
@@ -142,17 +134,10 @@
 				// Works with a type pattern
 				// TODO 组成的、合成得切点表达式
 				this.perClausePointcut = new ComposablePointcut(new TypePatternClassFilter(findPerClause(aspectClass)));
-<<<<<<< HEAD
-				return;
-			default:
-				// TODO Aspect的其余实例类型, 目前Spring AOP暂不支持
-				throw new AopConfigException(
-						"PerClause " + ajType.getPerClause().getKind() + " not supported by Spring AOP for " + aspectClass);
-=======
-			}
+			}
+			// TODO Aspect的其余实例类型, 目前Spring AOP暂不支持
 			default -> throw new AopConfigException(
 					"PerClause " + ajType.getPerClause().getKind() + " not supported by Spring AOP for " + aspectClass);
->>>>>>> 3df3bc2a
 		}
 	}
 
