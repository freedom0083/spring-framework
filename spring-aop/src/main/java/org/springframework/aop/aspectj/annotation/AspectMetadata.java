--- conflicted
+++ resolved
@@ -145,13 +145,6 @@
 	 * Extract contents from String of form {@code pertarget(contents)}.
 	 */
 	private String findPerClause(Class<?> aspectClass) {
-<<<<<<< HEAD
-		String str = aspectClass.getAnnotation(Aspect.class).value();
-		int beginIndex = str.indexOf('(') + 1;
-		int endIndex = str.length() - 1;
-		// TODO 取出@Aspect注解中的切点表达式, 比如: @Aspect(pertarget(切点表达式)), 执行后得到的会是pertarget(切点表达式)
-		return str.substring(beginIndex, endIndex);
-=======
 		Aspect ann = aspectClass.getAnnotation(Aspect.class);
 		if (ann == null) {
 			return "";
@@ -161,8 +154,8 @@
 		if (beginIndex < 0) {
 			return "";
 		}
+		// TODO 取出@Aspect注解中的切点表达式, 比如: @Aspect(pertarget(切点表达式)), 执行后得到的会是pertarget(切点表达式)
 		return value.substring(beginIndex + 1, value.length() - 1);
->>>>>>> 523552ac
 	}
 
 
