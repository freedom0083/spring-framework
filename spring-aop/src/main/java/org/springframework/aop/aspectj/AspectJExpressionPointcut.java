--- conflicted
+++ resolved
@@ -82,47 +82,29 @@
 @SuppressWarnings("serial")
 public class AspectJExpressionPointcut extends AbstractExpressionPointcut
 		implements ClassFilter, IntroductionAwareMethodMatcher, BeanFactoryAware {
-<<<<<<< HEAD
 	// TODO 切点支持的原语
-	private static final Set<PointcutPrimitive> SUPPORTED_PRIMITIVES = new HashSet<>();
-
-	static {
-		// TODO 'execution'属性
-		SUPPORTED_PRIMITIVES.add(PointcutPrimitive.EXECUTION);
-		// TODO 'args'属性
-		SUPPORTED_PRIMITIVES.add(PointcutPrimitive.ARGS);
-		// TODO 'reference pointcut'属性
-		SUPPORTED_PRIMITIVES.add(PointcutPrimitive.REFERENCE);
-		// TODO '@this'属性
-		SUPPORTED_PRIMITIVES.add(PointcutPrimitive.THIS);
-		// TODO 'target'属性
-		SUPPORTED_PRIMITIVES.add(PointcutPrimitive.TARGET);
-		// TODO 'within'属性
-		SUPPORTED_PRIMITIVES.add(PointcutPrimitive.WITHIN);
-		// TODO '@annotation'属性
-		SUPPORTED_PRIMITIVES.add(PointcutPrimitive.AT_ANNOTATION);
-		// TODO '@within'属性
-		SUPPORTED_PRIMITIVES.add(PointcutPrimitive.AT_WITHIN);
-		// TODO '@args'属性
-		SUPPORTED_PRIMITIVES.add(PointcutPrimitive.AT_ARGS);
-		// TODO '@target'属性
-		SUPPORTED_PRIMITIVES.add(PointcutPrimitive.AT_TARGET);
-	}
-=======
-
 	private static final String AJC_MAGIC = "ajc$";
->>>>>>> 523552ac
 
 	private static final Set<PointcutPrimitive> SUPPORTED_PRIMITIVES = Set.of(
+			// TODO 'execution'属性
 			PointcutPrimitive.EXECUTION,
+			// TODO 'args'属性
 			PointcutPrimitive.ARGS,
+			// TODO 'reference pointcut'属性
 			PointcutPrimitive.REFERENCE,
+			// TODO '@this'属性
 			PointcutPrimitive.THIS,
+			// TODO 'target'属性
 			PointcutPrimitive.TARGET,
+			// TODO 'within'属性
 			PointcutPrimitive.WITHIN,
+			// TODO '@annotation'属性
 			PointcutPrimitive.AT_ANNOTATION,
+			// TODO '@within'属性
 			PointcutPrimitive.AT_WITHIN,
+			// TODO '@args'属性
 			PointcutPrimitive.AT_ARGS,
+			// TODO '@target'属性
 			PointcutPrimitive.AT_TARGET);
 
 	private static final Log logger = LogFactory.getLog(AspectJExpressionPointcut.class);
@@ -215,12 +197,6 @@
 		if (getExpression() == null) {
 			throw new IllegalStateException("Must set property 'expression' before attempting to match");
 		}
-<<<<<<< HEAD
-		if (this.pointcutExpression == null) {
-			this.pointcutClassLoader = determinePointcutClassLoader();
-			// TODO pointcutExpression缓存没有东西时会build一个
-			this.pointcutExpression = buildPointcutExpression(this.pointcutClassLoader);
-=======
 	}
 
 	/**
@@ -232,8 +208,8 @@
 			ClassLoader pointcutClassLoader = determinePointcutClassLoader();
 			pointcutExpression = buildPointcutExpression(pointcutClassLoader);
 			this.pointcutClassLoader = pointcutClassLoader;
+			// TODO pointcutExpression缓存没有东西时会build一个
 			this.pointcutExpression = pointcutExpression;
->>>>>>> 523552ac
 		}
 		return pointcutExpression;
 	}
@@ -355,12 +331,7 @@
 	 */
 	@Override
 	public boolean matches(Method method, Class<?> targetClass, boolean hasIntroductions) {
-<<<<<<< HEAD
-		// TODO 先取得切点表达式
-		obtainPointcutExpression();
 		// TODO 然后取得目标类对应的ShadowMatch
-=======
->>>>>>> 523552ac
 		ShadowMatch shadowMatch = getTargetShadowMatch(method, targetClass);
 
 		// Special handling for this, target, @this, @target, @annotation
@@ -402,14 +373,8 @@
 	}
 
 	@Override
-<<<<<<< HEAD
-	public boolean matches(Method method, Class<?> targetClass, Object... args) {
-		// TODO 先取得切点表达式
-		obtainPointcutExpression();
+	public boolean matches(Method method, Class<?> targetClass, @Nullable Object... args) {
 		// TODO 然后取得目标类对应的ShadowMatch
-=======
-	public boolean matches(Method method, Class<?> targetClass, @Nullable Object... args) {
->>>>>>> 523552ac
 		ShadowMatch shadowMatch = getTargetShadowMatch(method, targetClass);
 
 		// Bind Spring AOP proxy to AspectJ "this" and Spring AOP target to AspectJ target,
@@ -418,23 +383,16 @@
 		Object targetObject = null;
 		Object thisObject = null;
 		try {
-<<<<<<< HEAD
 			// TODO 取得当前的MethodInvocation, 然后从其中拿出代理目标
-			MethodInvocation mi = ExposeInvocationInterceptor.currentInvocation();
-			targetObject = mi.getThis();
-			if (!(mi instanceof ProxyMethodInvocation)) {
-				// TODO 只支持ProxyMethodInvocation
-				throw new IllegalStateException("MethodInvocation is not a Spring ProxyMethodInvocation: " + mi);
-=======
 			MethodInvocation curr = ExposeInvocationInterceptor.currentInvocation();
 			if (curr.getMethod() == method) {
 				targetObject = curr.getThis();
 				if (!(curr instanceof ProxyMethodInvocation currPmi)) {
+					// TODO 只支持ProxyMethodInvocation
 					throw new IllegalStateException("MethodInvocation is not a Spring ProxyMethodInvocation: " + curr);
 				}
 				pmi = currPmi;
 				thisObject = pmi.getProxy();
->>>>>>> 523552ac
 			}
 		}
 		catch (IllegalStateException ex) {
@@ -550,14 +508,9 @@
 	 * @return
 	 */
 	private ShadowMatch getShadowMatch(Method targetMethod, Method originalMethod) {
-<<<<<<< HEAD
-		// Avoid lock contention for known Methods through concurrent access...
+		ShadowMatchKey key = new ShadowMatchKey(this, targetMethod);
 		// TODO 取得的步骤还是一样, 先看缓存, 缓存里没有再重新计算
-		ShadowMatch shadowMatch = this.shadowMatchCache.get(targetMethod);
-=======
-		ShadowMatchKey key = new ShadowMatchKey(this, targetMethod);
 		ShadowMatch shadowMatch = ShadowMatchUtils.getShadowMatch(key);
->>>>>>> 523552ac
 		if (shadowMatch == null) {
 			PointcutExpression pointcutExpression = obtainPointcutExpression();
 			synchronized (pointcutExpression) {
@@ -566,26 +519,18 @@
 					return shadowMatch;
 				}
 				PointcutExpression fallbackExpression = null;
-<<<<<<< HEAD
-				shadowMatch = this.shadowMatchCache.get(targetMethod);
-				if (shadowMatch == null) {
-					// TODO 先用目标方法进行匹配尝试
-					Method methodToMatch = targetMethod;
-=======
+				// TODO 先用目标方法进行匹配尝试
 				Method methodToMatch = targetMethod;
 				try {
->>>>>>> 523552ac
 					try {
+						// TODO 根据切点表达式取得方法对应的ShadowMatch
 						shadowMatch = pointcutExpression.matchesMethodExecution(methodToMatch);
 					}
 					catch (ReflectionWorldException ex) {
 						// Failed to introspect target method, probably because it has been loaded
 						// in a special ClassLoader. Let's try the declaring ClassLoader instead...
 						try {
-<<<<<<< HEAD
-							// TODO 根据切点表达式取得方法对应的ShadowMatch
-							shadowMatch = obtainPointcutExpression().matchesMethodExecution(methodToMatch);
-=======
+							// TODO 如果出现问题了, 会进行fallback表达式. 降级再次尝试取得对应的ShadowMatch
 							fallbackExpression = getFallbackPointcutExpression(methodToMatch.getDeclaringClass());
 							if (fallbackExpression != null) {
 								shadowMatch = fallbackExpression.matchesMethodExecution(methodToMatch);
@@ -601,16 +546,16 @@
 						// Fall back to the plain original method in case of no resolvable match or a
 						// negative match on a proxy class (which doesn't carry any annotations on its
 						// redeclared methods), as well as for annotation pointcuts.
+						// TODO 代理方法与目标方法不同时, 如果ShadowMatch没有取得值, 或者目标方法所在的类是个不匹配的代理类时,
+						//  再用代理方法进行匹配尝试, 过程和上面类似
 						methodToMatch = originalMethod;
 						try {
 							shadowMatch = pointcutExpression.matchesMethodExecution(methodToMatch);
->>>>>>> 523552ac
 						}
 						catch (ReflectionWorldException ex) {
 							// Could neither introspect the target class nor the proxy class ->
 							// let's try the original method's declaring class before we give up...
 							try {
-								// TODO 如果出现问题了, 会进行fallback表达式. 降级再次尝试取得对应的ShadowMatch
 								fallbackExpression = getFallbackPointcutExpression(methodToMatch.getDeclaringClass());
 								if (fallbackExpression != null) {
 									shadowMatch = fallbackExpression.matchesMethodExecution(methodToMatch);
@@ -620,52 +565,7 @@
 								fallbackExpression = null;
 							}
 						}
-<<<<<<< HEAD
-						if (targetMethod != originalMethod && (shadowMatch == null ||
-								(shadowMatch.neverMatches() && Proxy.isProxyClass(targetMethod.getDeclaringClass())))) {
-							// Fall back to the plain original method in case of no resolvable match or a
-							// negative match on a proxy class (which doesn't carry any annotations on its
-							// redeclared methods).
-							// TODO 代理方法与目标方法不同时, 如果ShadowMatch没有取得值, 或者目标方法所在的类是个不匹配的代理类时,
-							//  再用代理方法进行匹配尝试, 过程和上面类似
-							methodToMatch = originalMethod;
-							try {
-								shadowMatch = obtainPointcutExpression().matchesMethodExecution(methodToMatch);
-							}
-							catch (ReflectionWorldException ex) {
-								// Could neither introspect the target class nor the proxy class ->
-								// let's try the original method's declaring class before we give up...
-								try {
-									fallbackExpression = getFallbackPointcutExpression(methodToMatch.getDeclaringClass());
-									if (fallbackExpression != null) {
-										shadowMatch = fallbackExpression.matchesMethodExecution(methodToMatch);
-									}
-								}
-								catch (ReflectionWorldException ex2) {
-									fallbackExpression = null;
-								}
-							}
-						}
 					}
-					catch (Throwable ex) {
-						// Possibly AspectJ 1.8.10 encountering an invalid signature
-						logger.debug("PointcutExpression matching rejected target method", ex);
-						fallbackExpression = null;
-					}
-					if (shadowMatch == null) {
-						// TODO 没有对应的ShadowMatch时, 创建一个FuzzyBoolean.NO的ShadowMatch
-						shadowMatch = new ShadowMatchImpl(org.aspectj.util.FuzzyBoolean.NO, null, null, null);
-					}
-					else if (shadowMatch.maybeMatches() && fallbackExpression != null) {
-						// TODO 否则, 在ShadowMatch有可能匹配一些连接点时, 且有fallback表达式时, 创建一个DefensiveShadowMatch返回
-						shadowMatch = new DefensiveShadowMatch(shadowMatch,
-								fallbackExpression.matchesMethodExecution(methodToMatch));
-					}
-					// TODO 放到缓存中
-					this.shadowMatchCache.put(targetMethod, shadowMatch);
-=======
-					}
->>>>>>> 523552ac
 				}
 				catch (Throwable ex) {
 					// Possibly AspectJ 1.8.10 encountering an invalid signature
@@ -673,12 +573,15 @@
 					fallbackExpression = null;
 				}
 				if (shadowMatch == null) {
+					// TODO 没有对应的ShadowMatch时, 创建一个FuzzyBoolean.NO的ShadowMatch
 					shadowMatch = new ShadowMatchImpl(org.aspectj.util.FuzzyBoolean.NO, null, null, null);
 				}
 				else if (shadowMatch.maybeMatches() && fallbackExpression != null) {
+					// TODO 否则, 在ShadowMatch有可能匹配一些连接点时, 且有fallback表达式时, 创建一个DefensiveShadowMatch返回
 					shadowMatch = new DefensiveShadowMatch(shadowMatch,
 							fallbackExpression.matchesMethodExecution(methodToMatch));
 				}
+				// TODO 放到缓存中
 				shadowMatch = ShadowMatchUtils.setShadowMatch(key, shadowMatch);
 			}
 		}
