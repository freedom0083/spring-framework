/*
 * Copyright 2002-2022 the original author or authors.
 *
 * Licensed under the Apache License, Version 2.0 (the "License");
 * you may not use this file except in compliance with the License.
 * You may obtain a copy of the License at
 *
 *      https://www.apache.org/licenses/LICENSE-2.0
 *
 * Unless required by applicable law or agreed to in writing, software
 * distributed under the License is distributed on an "AS IS" BASIS,
 * WITHOUT WARRANTIES OR CONDITIONS OF ANY KIND, either express or implied.
 * See the License for the specific language governing permissions and
 * limitations under the License.
 */

package org.springframework.aop.support;

import java.lang.reflect.InvocationTargetException;
import java.lang.reflect.Method;
import java.lang.reflect.Modifier;
import java.lang.reflect.Proxy;
import java.util.ArrayList;
import java.util.LinkedHashSet;
import java.util.List;
import java.util.Set;

import org.springframework.aop.Advisor;
import org.springframework.aop.AopInvocationException;
import org.springframework.aop.IntroductionAdvisor;
import org.springframework.aop.IntroductionAwareMethodMatcher;
import org.springframework.aop.MethodMatcher;
import org.springframework.aop.Pointcut;
import org.springframework.aop.PointcutAdvisor;
import org.springframework.aop.SpringProxy;
import org.springframework.aop.TargetClassAware;
import org.springframework.core.BridgeMethodResolver;
import org.springframework.core.MethodIntrospector;
import org.springframework.lang.Nullable;
import org.springframework.util.Assert;
import org.springframework.util.ClassUtils;
import org.springframework.util.ReflectionUtils;

/**
 * Utility methods for AOP support code.
 *
 * <p>Mainly for internal use within Spring's AOP support.
 *
 * <p>See {@link org.springframework.aop.framework.AopProxyUtils} for a
 * collection of framework-specific AOP utility methods which depend
 * on internals of Spring's AOP framework implementation.
 *
 * @author Rod Johnson
 * @author Juergen Hoeller
 * @author Rob Harrop
 * @see org.springframework.aop.framework.AopProxyUtils
 */
public abstract class AopUtils {

	/**
	 * Check whether the given object is a JDK dynamic proxy or a CGLIB proxy.
	 * <p>This method additionally checks if the given object is an instance
	 * of {@link SpringProxy}.
	 * @param object the object to check
	 * @see #isJdkDynamicProxy
	 * @see #isCglibProxy
	 */
	public static boolean isAopProxy(@Nullable Object object) {
		return (object instanceof SpringProxy && (Proxy.isProxyClass(object.getClass()) ||
				object.getClass().getName().contains(ClassUtils.CGLIB_CLASS_SEPARATOR)));
	}

	/**
	 * Check whether the given object is a JDK dynamic proxy.
	 * <p>This method goes beyond the implementation of
	 * {@link Proxy#isProxyClass(Class)} by additionally checking if the
	 * given object is an instance of {@link SpringProxy}.
	 * @param object the object to check
	 * @see java.lang.reflect.Proxy#isProxyClass
	 */
	public static boolean isJdkDynamicProxy(@Nullable Object object) {
		return (object instanceof SpringProxy && Proxy.isProxyClass(object.getClass()));
	}

	/**
	 * Check whether the given object is a CGLIB proxy.
	 * <p>This method goes beyond the implementation of
	 * {@link ClassUtils#isCglibProxy(Object)} by additionally checking if
	 * the given object is an instance of {@link SpringProxy}.
	 * @param object the object to check
	 * @see ClassUtils#isCglibProxy(Object)
	 */
	public static boolean isCglibProxy(@Nullable Object object) {
		return (object instanceof SpringProxy &&
				object.getClass().getName().contains(ClassUtils.CGLIB_CLASS_SEPARATOR));
	}

	/**
	 * Determine the target class of the given bean instance which might be an AOP proxy.
	 * <p>Returns the target class for an AOP proxy or the plain class otherwise.
	 * @param candidate the instance to check (might be an AOP proxy)
	 * @return the target class (or the plain class of the given object as fallback;
	 * never {@code null})
	 * @see org.springframework.aop.TargetClassAware#getTargetClass()
	 * @see org.springframework.aop.framework.AopProxyUtils#ultimateTargetClass(Object)
	 */
	public static Class<?> getTargetClass(Object candidate) {
		Assert.notNull(candidate, "Candidate object must not be null");
		Class<?> result = null;
		if (candidate instanceof TargetClassAware) {
			result = ((TargetClassAware) candidate).getTargetClass();
		}
		if (result == null) {
			result = (isCglibProxy(candidate) ? candidate.getClass().getSuperclass() : candidate.getClass());
		}
		return result;
	}

	/**
	 * Select an invocable method on the target type: either the given method itself
	 * if actually exposed on the target type, or otherwise a corresponding method
	 * on one of the target type's interfaces or on the target type itself.
	 * @param method the method to check
	 * @param targetType the target type to search methods on (typically an AOP proxy)
	 * @return a corresponding invocable method on the target type
	 * @throws IllegalStateException if the given method is not invocable on the given
	 * target type (typically due to a proxy mismatch)
	 * @since 4.3
	 * @see MethodIntrospector#selectInvocableMethod(Method, Class)
	 */
	public static Method selectInvocableMethod(Method method, @Nullable Class<?> targetType) {
		if (targetType == null) {
			return method;
		}
		Method methodToUse = MethodIntrospector.selectInvocableMethod(method, targetType);
		if (Modifier.isPrivate(methodToUse.getModifiers()) && !Modifier.isStatic(methodToUse.getModifiers()) &&
				SpringProxy.class.isAssignableFrom(targetType)) {
			throw new IllegalStateException(String.format(
					"Need to invoke method '%s' found on proxy for target class '%s' but cannot " +
					"be delegated to target bean. Switch its visibility to package or protected.",
					method.getName(), method.getDeclaringClass().getSimpleName()));
		}
		return methodToUse;
	}

	/**
	 * Determine whether the given method is an "equals" method.
	 * @see java.lang.Object#equals
	 */
	public static boolean isEqualsMethod(@Nullable Method method) {
		return ReflectionUtils.isEqualsMethod(method);
	}

	/**
	 * Determine whether the given method is a "hashCode" method.
	 * @see java.lang.Object#hashCode
	 */
	public static boolean isHashCodeMethod(@Nullable Method method) {
		return ReflectionUtils.isHashCodeMethod(method);
	}

	/**
	 * Determine whether the given method is a "toString" method.
	 * @see java.lang.Object#toString()
	 */
	public static boolean isToStringMethod(@Nullable Method method) {
		return ReflectionUtils.isToStringMethod(method);
	}

	/**
	 * Determine whether the given method is a "finalize" method.
	 * @see java.lang.Object#finalize()
	 */
	public static boolean isFinalizeMethod(@Nullable Method method) {
		return (method != null && method.getName().equals("finalize") &&
				method.getParameterCount() == 0);
	}

	/**
	 * Given a method, which may come from an interface, and a target class used
	 * in the current AOP invocation, find the corresponding target method if there
	 * is one. E.g. the method may be {@code IFoo.bar()} and the target class
	 * may be {@code DefaultFoo}. In this case, the method may be
	 * {@code DefaultFoo.bar()}. This enables attributes on that method to be found.
	 * <p><b>NOTE:</b> In contrast to {@link org.springframework.util.ClassUtils#getMostSpecificMethod},
	 * this method resolves bridge methods in order to retrieve attributes from
	 * the <i>original</i> method definition.
	 * @param method the method to be invoked, which may come from an interface
	 * @param targetClass the target class for the current invocation.
	 * May be {@code null} or may not even implement the method.
	 * @return the specific target method, or the original method if the
	 * {@code targetClass} doesn't implement it or is {@code null}
	 * @see org.springframework.util.ClassUtils#getMostSpecificMethod
	 */
	public static Method getMostSpecificMethod(Method method, @Nullable Class<?> targetClass) {
		// TODO 取得目标类. 如果是CGLib生成的, 则取其原始类
		Class<?> specificTargetClass = (targetClass != null ? ClassUtils.getUserClass(targetClass) : null);
		// TODO 这里取的方法也是尝试从代理目标类里取. 如果代理目标类没有那个方法, 比如增强后的方法. 就直接返回增强后的方法
		Method resolvedMethod = ClassUtils.getMostSpecificMethod(method, specificTargetClass);
		// If we are dealing with method with generic parameters, find the original method.
		return BridgeMethodResolver.findBridgedMethod(resolvedMethod);
	}

	/**
	 * Can the given pointcut apply at all on the given class?
	 * <p>This is an important test as it can be used to optimize
	 * out a pointcut for a class.
	 * @param pc the static or dynamic pointcut to check
	 * @param targetClass the class to test
	 * @return whether the pointcut can apply on any method
	 */
	public static boolean canApply(Pointcut pc, Class<?> targetClass) {
		return canApply(pc, targetClass, false);
	}

	/**
	 * Can the given pointcut apply at all on the given class?
	 * <p>This is an important test as it can be used to optimize
	 * out a pointcut for a class.
	 * @param pc the static or dynamic pointcut to check 用于检查的静态或动态切点
	 * @param targetClass the class to test 待测试的目标类
	 * @param hasIntroductions whether or not the advisor chain
	 * for this bean includes any introductions
	 * @return whether the pointcut can apply on any method
	 */
	public static boolean canApply(Pointcut pc, Class<?> targetClass, boolean hasIntroductions) {
		Assert.notNull(pc, "Pointcut must not be null");
		if (!pc.getClassFilter().matches(targetClass)) {
			return false;
		}

		MethodMatcher methodMatcher = pc.getMethodMatcher();
		if (methodMatcher == MethodMatcher.TRUE) {
			// No need to iterate the methods if we're matching any method anyway...
			return true;
		}

		IntroductionAwareMethodMatcher introductionAwareMethodMatcher = null;
		if (methodMatcher instanceof IntroductionAwareMethodMatcher) {
			// TODO 切点表示的如果是用来处理引用装配的MethodCher, 则进行一下转换, IntroductionAwareMethodMatcher有4个实现:
			//  1. AspectJExpressionPointcut: 用于AspectJ表达式
			//  2. MethodMatchers$ClassFilterAwareUnionIntroductionAwareMethodMatcher: 联合了两个方法匹配器, 其中之一必需是
			//     IntroductionAwareMethodMatcher. 每个方法匹配器支持一个相关的类过滤器
			//  3. MethodMatchers$UnionIntroductionAwareMethodMatcher: 与上面类似, 联合了两个方法匹配器, 但不为匹配器提供类过
			//     滤器. 同样要求其中一个MethodMatcher必需是IntroductionAwareMethodMatcher
			//  4. MethodMatchers$IntersectionIntroductionAwareMethodMatcher: 具有两个Introduction方法匹配器, 需要同时满足两个
			//     方法匹配器才行
			introductionAwareMethodMatcher = (IntroductionAwareMethodMatcher) methodMatcher;
		}

		Set<Class<?>> classes = new LinkedHashSet<>();
		if (!Proxy.isProxyClass(targetClass)) {
			// TODO 目标类不是代理类时, 将其加入到set中. 如果是CGLib增强过的, 则用其原始类加入到列表中
			classes.add(ClassUtils.getUserClass(targetClass));
		}
		// TODO 把目标类所有的接口也放到set里
		classes.addAll(ClassUtils.getAllInterfacesForClassAsSet(targetClass));

		for (Class<?> clazz : classes) {
			// TODO 遍历set中所有的class. 取得每个class中定义的方法
			Method[] methods = ReflectionUtils.getAllDeclaredMethods(clazz);
			for (Method method : methods) {
				// TODO 对每个方法进行判断, 看切点是否可以应用到方法上
				if (introductionAwareMethodMatcher != null ?
						// TODO introductionAwareMethodMatcher类型的:
						//  1. AspectJExpressionPointcut: 用于处理AspectJ表达式的切点. 会判断当前方法是否与目标类中的方法匹配
						//  2. MethodMatchers$ClassFilterAwareUnionIntroductionAwareMethodMatcher: 联合了两个方法匹配器,
						//     其中之一必需是IntroductionAwareMethodMatcher. 每个方法匹配器支持一个相关的类过滤器
						//  3. MethodMatchers$UnionIntroductionAwareMethodMatcher: 与上面类似, 联合了两个方法匹配器, 但不为
						//     匹配器提供类过滤器. 同样要求其中一个MethodMatcher必需是IntroductionAwareMethodMatcher
						//  4. MethodMatchers$IntersectionIntroductionAwareMethodMatcher: 具有两个Introduction方法匹配器,
						//     需要同时满足两个方法匹配器才行
						introductionAwareMethodMatcher.matches(method, targetClass, hasIntroductions) :
						methodMatcher.matches(method, targetClass)) {
					return true;
				}
			}
		}

		return false;
	}

	/**
	 * Can the given advisor apply at all on the given class?
	 * This is an important test as it can be used to optimize
	 * out a advisor for a class.
	 * @param advisor the advisor to check 要验证的Advisor
	 * @param targetClass class we're testing 要进行代理的类
	 * @return whether the pointcut can apply on any method
	 */
	public static boolean canApply(Advisor advisor, Class<?> targetClass) {
		// TODO 测试Advisor是否可以应用在代理目标类上. 不存在引入的情况
		return canApply(advisor, targetClass, false);
	}

	/**
	 * Can the given advisor apply at all on the given class?
	 * <p>This is an important test as it can be used to optimize out a advisor for a class.
	 * This version also takes into account introductions (for IntroductionAwareMethodMatchers).
	 * @param advisor the advisor to check 要验证的Advisor
	 * @param targetClass class we're testing 要进行代理的类
	 * @param hasIntroductions whether or not the advisor chain for this bean includes
	 * any introductions
	 * @return whether the pointcut can apply on any method
	 */
	public static boolean canApply(Advisor advisor, Class<?> targetClass, boolean hasIntroductions) {
		if (advisor instanceof IntroductionAdvisor) {
			// TODO 如果是用于处理引用的Advisor, 即IntroductionAdvisor类型时, 直接对目标类型进行匹配测试:
			//  1. DeclareParentsAdvisor: 会做两个判断来确定是否可以应用于目标类上:
			//     A. @DeclareParents的value值所设定的类要与目标类相同(支持通配符, 比如'+'表示其子类, '*'表示所有等)
			//     B. @DeclareParents所应用的字段的类型需要与代理目标类型不同
			//  2. DefaultIntroductionAdvisor: 默认的处理引用的Advisor, 全部返回true, 表示可以应用于目标类
			return ((IntroductionAdvisor) advisor).getClassFilter().matches(targetClass);
		}
<<<<<<< HEAD
		else if (advisor instanceof PointcutAdvisor) {
			// TODO 切点类型的Advisor
			PointcutAdvisor pca = (PointcutAdvisor) advisor;
			// TODO 测试代理目标类是否可以应用切点
=======
		else if (advisor instanceof PointcutAdvisor pca) {
>>>>>>> 3df3bc2a
			return canApply(pca.getPointcut(), targetClass, hasIntroductions);
		}
		else {
			// It doesn't have a pointcut so we assume it applies.
			// TODO 所有其他类型都表示可以为代理目标应用Advisor
			return true;
		}
	}

	/**
	 * Determine the sublist of the {@code candidateAdvisors} list
	 * that is applicable to the given class.
	 * @param candidateAdvisors the Advisors to evaluate 候选的Advisor集合
	 * @param clazz the target class 要创建代理的目标对象
	 * @return sublist of Advisors that can apply to an object of the given class
	 * (may be the incoming List as-is)
	 */
	public static List<Advisor> findAdvisorsThatCanApply(List<Advisor> candidateAdvisors, Class<?> clazz) {
		if (candidateAdvisors.isEmpty()) {
			return candidateAdvisors;
		}
		List<Advisor> eligibleAdvisors = new ArrayList<>();
		for (Advisor candidate : candidateAdvisors) {
			// TODO 遍历所有候选Advisor
			if (candidate instanceof IntroductionAdvisor && canApply(candidate, clazz)) {
				// TODO 把所有IntroductionAdvisor类型(用于引入的Advisor), 且可以应用在代理目标上的Advisor加入到合格列表里
				eligibleAdvisors.add(candidate);
			}
		}
		// TODO 如果有合格的Advisor, 则表示有引入的情况
		boolean hasIntroductions = !eligibleAdvisors.isEmpty();
		for (Advisor candidate : candidateAdvisors) {
			// TODO 再遍历一次候选Advisor, 处理非IntroductionAdvisor的Advisor
			if (candidate instanceof IntroductionAdvisor) {
				// already processed
				// TODO 引入类型的Advisor上面已经处理过了, 所以跳过
				continue;
			}
			// TODO 再用canApply()方法测试一下目标类是否可以应用Advisor. 这里的Advisor就是PointcutAdvisor和其他情况了(其他情况永远返回true)
			if (canApply(candidate, clazz, hasIntroductions)) {
				// TODO 把合格的Advisor也加入到列表
				eligibleAdvisors.add(candidate);
			}
		}
		return eligibleAdvisors;
	}

	/**
	 * Invoke the given target via reflection, as part of an AOP method invocation.
	 * @param target the target object
	 * @param method the method to invoke
	 * @param args the arguments for the method
	 * @return the invocation result, if any
	 * @throws Throwable if thrown by the target method
	 * @throws org.springframework.aop.AopInvocationException in case of a reflection error
	 */
	@Nullable
	public static Object invokeJoinpointUsingReflection(@Nullable Object target, Method method, Object[] args)
			throws Throwable {

		// Use reflection to invoke the method.
		try {
			ReflectionUtils.makeAccessible(method);
			return method.invoke(target, args);
		}
		catch (InvocationTargetException ex) {
			// Invoked method threw a checked exception.
			// We must rethrow it. The client won't see the interceptor.
			throw ex.getTargetException();
		}
		catch (IllegalArgumentException ex) {
			throw new AopInvocationException("AOP configuration seems to be invalid: tried calling method [" +
					method + "] on target [" + target + "]", ex);
		}
		catch (IllegalAccessException ex) {
			throw new AopInvocationException("Could not access method [" + method + "]", ex);
		}
	}

}<|MERGE_RESOLUTION|>--- conflicted
+++ resolved
@@ -312,14 +312,8 @@
 			//  2. DefaultIntroductionAdvisor: 默认的处理引用的Advisor, 全部返回true, 表示可以应用于目标类
 			return ((IntroductionAdvisor) advisor).getClassFilter().matches(targetClass);
 		}
-<<<<<<< HEAD
-		else if (advisor instanceof PointcutAdvisor) {
-			// TODO 切点类型的Advisor
-			PointcutAdvisor pca = (PointcutAdvisor) advisor;
-			// TODO 测试代理目标类是否可以应用切点
-=======
 		else if (advisor instanceof PointcutAdvisor pca) {
->>>>>>> 3df3bc2a
+			// TODO 如果是切点类型的Advisor, 测试代理目标类是否可以应用切点
 			return canApply(pca.getPointcut(), targetClass, hasIntroductions);
 		}
 		else {
