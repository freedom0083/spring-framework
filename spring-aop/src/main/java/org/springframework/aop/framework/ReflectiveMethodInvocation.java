--- conflicted
+++ resolved
@@ -167,7 +167,6 @@
 			// Evaluate dynamic method matcher here: static part will already have
 			// been evaluated and found to match.
 			Class<?> targetClass = (this.targetClass != null ? this.targetClass : this.method.getDeclaringClass());
-<<<<<<< HEAD
 			// TODO InterceptorAndDynamicMethodMatcher类型的拦截器，需要在方法调用时再次使用methodMatcher来判断是否可以拦截此方法.
 			//  只不过这次调用methodMatcher的matches()方法为三个参数的:
 			//  1. AspectJExpressionPointcut: 基于表达式进行匹配
@@ -177,13 +176,8 @@
 			//  5. StaticMethodMatcher: 抽象类. 不支持此方法, 直接抛出UnsupportedOperationException异常
 			//  6. TrueMethodMatcher: 不支持此方法, 直接抛出UnsupportedOperationException异常
 			//  7. MethodMatchers$UnionMethodMatcher
-			if (dm.methodMatcher.matches(this.method, targetClass, this.arguments)) {
-				// TODO InterceptorAndDynamicMethodMatcher类型的方法拦截器动态匹配成功时, 执行拦截器
-				return dm.interceptor.invoke(this);
-=======
 			if (dm.matcher().matches(this.method, targetClass, this.arguments)) {
 				return dm.interceptor().invoke(this);
->>>>>>> 523552ac
 			}
 			else {
 				// Dynamic matching failed.
