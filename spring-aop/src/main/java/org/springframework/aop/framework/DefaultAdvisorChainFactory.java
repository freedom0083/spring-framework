/*
 * Copyright 2002-present the original author or authors.
 *
 * Licensed under the Apache License, Version 2.0 (the "License");
 * you may not use this file except in compliance with the License.
 * You may obtain a copy of the License at
 *
 *      https://www.apache.org/licenses/LICENSE-2.0
 *
 * Unless required by applicable law or agreed to in writing, software
 * distributed under the License is distributed on an "AS IS" BASIS,
 * WITHOUT WARRANTIES OR CONDITIONS OF ANY KIND, either express or implied.
 * See the License for the specific language governing permissions and
 * limitations under the License.
 */

package org.springframework.aop.framework;

import java.io.Serializable;
import java.lang.reflect.Method;
import java.util.ArrayList;
import java.util.Arrays;
import java.util.List;

import org.aopalliance.intercept.Interceptor;
import org.aopalliance.intercept.MethodInterceptor;
import org.jspecify.annotations.Nullable;

import org.springframework.aop.Advisor;
import org.springframework.aop.IntroductionAdvisor;
import org.springframework.aop.IntroductionAwareMethodMatcher;
import org.springframework.aop.MethodMatcher;
import org.springframework.aop.PointcutAdvisor;
import org.springframework.aop.framework.adapter.AdvisorAdapterRegistry;
import org.springframework.aop.framework.adapter.GlobalAdvisorAdapterRegistry;

/**
 * A simple but definitive way of working out an advice chain for a Method,
 * given an {@link Advised} object. Always rebuilds each advice chain;
 * caching can be provided by subclasses.
 *
 * @author Juergen Hoeller
 * @author Rod Johnson
 * @author Adrian Colyer
 * @since 2.0.3
 */
@SuppressWarnings("serial")
public class DefaultAdvisorChainFactory implements AdvisorChainFactory, Serializable {

<<<<<<< HEAD
	// TODO 取得所有的方法拦截器. 会遍历所有的Advisor:
	//  1. PointcutAdvisor: 切点类型的Advisor会做匹配测试, 匹配成功会从Advisor中拿出方法拦截器MethodInterceptor, 以及MethodBeforeAdviceAdapter,
	//     AfterReturningAdviceAdapter和ThrowsAdviceAdapter对应的方法拦截器MethodInterceptor(如果是动态的方法拦截器, 会被包装成
	//     InterceptorAndDynamicMethodMatcher)
	//  2. IntroductionAdvisor: 如果Advisor已经过滤过了, 或者匹配上了代理目标类时, 会做和上面相同的处理. 这里只是不需要做切点类型
	//     的类级匹配测试
	//  3. 其他类型: 和上面一样, 只是不需要做任何匹配测试
=======
	/**
	 * Singleton instance of this class.
	 * @since 6.0.10
	 */
	public static final DefaultAdvisorChainFactory INSTANCE = new DefaultAdvisorChainFactory();


>>>>>>> 523552ac
	@Override
	public List<Object> getInterceptorsAndDynamicInterceptionAdvice(
			Advised config, Method method, @Nullable Class<?> targetClass) {

		// This is somewhat tricky... We have to process introductions first,
		// but we need to preserve order in the ultimate list.
		AdvisorAdapterRegistry registry = GlobalAdvisorAdapterRegistry.getInstance();
		// TODO 取得所有的Advisor
		Advisor[] advisors = config.getAdvisors();
		List<Object> interceptorList = new ArrayList<>(advisors.length);
		// TODO 取得一个类型, 如果没有代理目标类, 就用方法所在的类做为替代
		Class<?> actualClass = (targetClass != null ? targetClass : method.getDeclaringClass());
		Boolean hasIntroductions = null;

		for (Advisor advisor : advisors) {
			// TODO 遍历所有的Advisor, 根据类型做不同处理
			if (advisor instanceof PointcutAdvisor pointcutAdvisor) {
				// Add it conditionally.
				if (config.isPreFiltered() || pointcutAdvisor.getPointcut().getClassFilter().matches(actualClass)) {
					// TODO 对于切点类型的Advisor, 如果已经过滤过了, 或者设置的切点与代理目标类匹配时, 就可以对目标类的方法进行匹配测试了
					MethodMatcher mm = pointcutAdvisor.getPointcut().getMethodMatcher();
					boolean match;
<<<<<<< HEAD
					if (mm instanceof IntroductionAwareMethodMatcher) {
						// TODO 方法匹配器是IntroductionAwareMethodMatcher类型时, 要处理引入
=======
					if (mm instanceof IntroductionAwareMethodMatcher iamm) {
>>>>>>> 523552ac
						if (hasIntroductions == null) {
							// TODO 还没有处理过引入时, 会解析一下, 看这些Advisor中是否有能匹配上代理类的IntroductionAdvisor
							hasIntroductions = hasMatchingIntroductions(advisors, actualClass);
						}
<<<<<<< HEAD
						// TODO 然后进行方法级的匹配测试
						match = ((IntroductionAwareMethodMatcher) mm).matches(method, actualClass, hasIntroductions);
=======
						match = iamm.matches(method, actualClass, hasIntroductions);
>>>>>>> 523552ac
					}
					else {
						// TODO 不用处理Introduction时, 直接匹配就行
						match = mm.matches(method, actualClass);
					}
					if (match) {
						// TODO 如果匹配成功了, 则从Advisor中拿出方法拦截器MethodInterceptor, 以及MethodBeforeAdviceAdapter,
						//  AfterReturningAdviceAdapter和ThrowsAdviceAdapter对应的方法拦截器MethodInterceptor
						MethodInterceptor[] interceptors = registry.getInterceptors(advisor);
						if (mm.isRuntime()) {
							// Creating a new object instance in the getInterceptors() method
							// isn't a problem as we normally cache created chains.
							for (MethodInterceptor interceptor : interceptors) {
								// TODO 如果MethodMatcher是动态, 会把方法拦截器MethodInterceptor包装成InterceptorAndDynamicMethodMatcher
								//  后加入到方法拦截器列表
								interceptorList.add(new InterceptorAndDynamicMethodMatcher(interceptor, mm));
							}
						}
						else {
							// TODO 非动态就直接放里就行
							interceptorList.addAll(Arrays.asList(interceptors));
						}
					}
				}
			}
			else if (advisor instanceof IntroductionAdvisor ia) {
				// TODO Advisor是用于处理引入的IntroductionAdvisor时
				if (config.isPreFiltered() || ia.getClassFilter().matches(actualClass)) {
					// TODO 如果Advisor已经过滤过了, 或者IntroductionAdvisor匹配上了代理目标类时, 从Advisor中拿出方法拦截器
					//  MethodInterceptor, 以及MethodBeforeAdviceAdapter, AfterReturningAdviceAdapter和ThrowsAdviceAdapter
					//  对应的方法拦截器MethodInterceptor, 然后加到方法拦截器列表里
					Interceptor[] interceptors = registry.getInterceptors(advisor);
					interceptorList.addAll(Arrays.asList(interceptors));
				}
			}
			else {
				// TODO 其他情况不需要进行匹配测试, 直接从Advisor中拿出方法拦截器MethodInterceptor, 以及MethodBeforeAdviceAdapter,
				//  AfterReturningAdviceAdapter和ThrowsAdviceAdapter对应的方法拦截器MethodInterceptor, 然后加到方法拦截器列表里
				Interceptor[] interceptors = registry.getInterceptors(advisor);
				interceptorList.addAll(Arrays.asList(interceptors));
			}
		}

		return interceptorList;
	}

	/**
	 * Determine whether the Advisors contain matching introductions.
	 */
	// TODO 用于引入的Advisor里是否有可以匹配目标类的
	private static boolean hasMatchingIntroductions(Advisor[] advisors, Class<?> actualClass) {
		for (Advisor advisor : advisors) {
			if (advisor instanceof IntroductionAdvisor ia && ia.getClassFilter().matches(actualClass)) {
				return true;
			}
		}
		return false;
	}

}<|MERGE_RESOLUTION|>--- conflicted
+++ resolved
@@ -47,7 +47,13 @@
 @SuppressWarnings("serial")
 public class DefaultAdvisorChainFactory implements AdvisorChainFactory, Serializable {
 
-<<<<<<< HEAD
+	/**
+	 * Singleton instance of this class.
+	 * @since 6.0.10
+	 */
+	public static final DefaultAdvisorChainFactory INSTANCE = new DefaultAdvisorChainFactory();
+
+
 	// TODO 取得所有的方法拦截器. 会遍历所有的Advisor:
 	//  1. PointcutAdvisor: 切点类型的Advisor会做匹配测试, 匹配成功会从Advisor中拿出方法拦截器MethodInterceptor, 以及MethodBeforeAdviceAdapter,
 	//     AfterReturningAdviceAdapter和ThrowsAdviceAdapter对应的方法拦截器MethodInterceptor(如果是动态的方法拦截器, 会被包装成
@@ -55,15 +61,6 @@
 	//  2. IntroductionAdvisor: 如果Advisor已经过滤过了, 或者匹配上了代理目标类时, 会做和上面相同的处理. 这里只是不需要做切点类型
 	//     的类级匹配测试
 	//  3. 其他类型: 和上面一样, 只是不需要做任何匹配测试
-=======
-	/**
-	 * Singleton instance of this class.
-	 * @since 6.0.10
-	 */
-	public static final DefaultAdvisorChainFactory INSTANCE = new DefaultAdvisorChainFactory();
-
-
->>>>>>> 523552ac
 	@Override
 	public List<Object> getInterceptorsAndDynamicInterceptionAdvice(
 			Advised config, Method method, @Nullable Class<?> targetClass) {
@@ -86,22 +83,14 @@
 					// TODO 对于切点类型的Advisor, 如果已经过滤过了, 或者设置的切点与代理目标类匹配时, 就可以对目标类的方法进行匹配测试了
 					MethodMatcher mm = pointcutAdvisor.getPointcut().getMethodMatcher();
 					boolean match;
-<<<<<<< HEAD
-					if (mm instanceof IntroductionAwareMethodMatcher) {
+					if (mm instanceof IntroductionAwareMethodMatcher iamm) {
 						// TODO 方法匹配器是IntroductionAwareMethodMatcher类型时, 要处理引入
-=======
-					if (mm instanceof IntroductionAwareMethodMatcher iamm) {
->>>>>>> 523552ac
 						if (hasIntroductions == null) {
 							// TODO 还没有处理过引入时, 会解析一下, 看这些Advisor中是否有能匹配上代理类的IntroductionAdvisor
 							hasIntroductions = hasMatchingIntroductions(advisors, actualClass);
 						}
-<<<<<<< HEAD
 						// TODO 然后进行方法级的匹配测试
-						match = ((IntroductionAwareMethodMatcher) mm).matches(method, actualClass, hasIntroductions);
-=======
 						match = iamm.matches(method, actualClass, hasIntroductions);
->>>>>>> 523552ac
 					}
 					else {
 						// TODO 不用处理Introduction时, 直接匹配就行
