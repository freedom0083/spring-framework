/*
 * Copyright 2002-present the original author or authors.
 *
 * Licensed under the Apache License, Version 2.0 (the "License");
 * you may not use this file except in compliance with the License.
 * You may obtain a copy of the License at
 *
 *      https://www.apache.org/licenses/LICENSE-2.0
 *
 * Unless required by applicable law or agreed to in writing, software
 * distributed under the License is distributed on an "AS IS" BASIS,
 * WITHOUT WARRANTIES OR CONDITIONS OF ANY KIND, either express or implied.
 * See the License for the specific language governing permissions and
 * limitations under the License.
 */

package org.springframework.aop.framework;

import java.io.IOException;
import java.io.ObjectInputStream;
import java.io.Serializable;
import java.lang.reflect.InvocationHandler;
import java.lang.reflect.Method;
import java.lang.reflect.Proxy;
import java.util.List;

import org.aopalliance.intercept.MethodInvocation;
import org.apache.commons.logging.Log;
import org.apache.commons.logging.LogFactory;
import org.jspecify.annotations.Nullable;

import org.springframework.aop.AopInvocationException;
import org.springframework.aop.RawTargetAccess;
import org.springframework.aop.TargetSource;
import org.springframework.aop.support.AopUtils;
import org.springframework.core.DecoratingProxy;
import org.springframework.core.KotlinDetector;
import org.springframework.core.MethodParameter;
import org.springframework.util.Assert;
import org.springframework.util.ClassUtils;

/**
 * JDK-based {@link AopProxy} implementation for the Spring AOP framework,
 * based on JDK {@link java.lang.reflect.Proxy dynamic proxies}.
 *
 * <p>Creates a dynamic proxy, implementing the interfaces exposed by
 * the AopProxy. Dynamic proxies <i>cannot</i> be used to proxy methods
 * defined in classes, rather than interfaces.
 *
 * <p>Objects of this type should be obtained through proxy factories,
 * configured by an {@link AdvisedSupport} class. This class is internal
 * to Spring's AOP framework and need not be used directly by client code.
 *
 * <p>Proxies created using this class will be thread-safe if the
 * underlying (target) class is thread-safe.
 *
 * <p>Proxies are serializable so long as all Advisors (including Advices
 * and Pointcuts) and the TargetSource are serializable.
 *
 * @author Rod Johnson
 * @author Juergen Hoeller
 * @author Rob Harrop
 * @author Dave Syer
 * @author Sergey Tsypanov
 * @author Sebastien Deleuze
 * @see java.lang.reflect.Proxy
 * @see AdvisedSupport
 * @see ProxyFactory
 */
final class JdkDynamicAopProxy implements AopProxy, InvocationHandler, Serializable {

	/** use serialVersionUID from Spring 1.2 for interoperability. */
	private static final long serialVersionUID = 5531744639992436476L;


	private static final String COROUTINES_FLOW_CLASS_NAME = "kotlinx.coroutines.flow.Flow";

	private static final boolean coroutinesReactorPresent = ClassUtils.isPresent(
			"kotlinx.coroutines.reactor.MonoKt", JdkDynamicAopProxy.class.getClassLoader());

	/** We use a static Log to avoid serialization issues. */
	private static final Log logger = LogFactory.getLog(JdkDynamicAopProxy.class);

	/** Config used to configure this proxy. */
	private final AdvisedSupport advised;

<<<<<<< HEAD
	private final Class<?>[] proxiedInterfaces;

	/**
	 * Is the {@link #equals} method defined on the proxied interfaces?
	 */
	// TODO 代理的目标接口是否定义了'equals'方法
	private boolean equalsDefined;

	/**
	 * Is the {@link #hashCode} method defined on the proxied interfaces?
	 */
	// TODO 代理的目标接口是否定义了'hashCode'方法
	private boolean hashCodeDefined;
=======
	/** Cached in {@link AdvisedSupport#proxyMetadataCache}. */
	private transient ProxiedInterfacesCache cache;
>>>>>>> 523552ac


	/**
	 * Construct a new JdkDynamicAopProxy for the given AOP configuration.
	 * @param config the AOP configuration as AdvisedSupport object
	 * @throws AopConfigException if the config is invalid. We try to throw an informative
	 * exception in this case, rather than let a mysterious failure happen later.
	 */
	public JdkDynamicAopProxy(AdvisedSupport config) throws AopConfigException {
		Assert.notNull(config, "AdvisedSupport must not be null");
		this.advised = config;

		// Initialize ProxiedInterfacesCache if not cached already
		ProxiedInterfacesCache cache;
		if (config.proxyMetadataCache instanceof ProxiedInterfacesCache proxiedInterfacesCache) {
			cache = proxiedInterfacesCache;
		}
		else {
			cache = new ProxiedInterfacesCache(config);
			config.proxyMetadataCache = cache;
		}
		this.cache = cache;
	}


	@Override
	public Object getProxy() {
		return getProxy(ClassUtils.getDefaultClassLoader());
	}

	@Override
	public Object getProxy(@Nullable ClassLoader classLoader) {
		if (logger.isTraceEnabled()) {
			logger.trace("Creating JDK dynamic proxy: " + this.advised.getTargetSource());
		}
<<<<<<< HEAD
		// TODO 用指定的类加载器, 为代理实现的所有接口, 使用当前这个InvocationHandler(JdkDynamicAopProxy实现了InvocationHandler接口),
		//  创建一个JDK的动态代理实例
		return Proxy.newProxyInstance(classLoader, this.proxiedInterfaces, this);
=======
		return Proxy.newProxyInstance(determineClassLoader(classLoader), this.cache.proxiedInterfaces, this);
	}

	@SuppressWarnings("deprecation")
	@Override
	public Class<?> getProxyClass(@Nullable ClassLoader classLoader) {
		return Proxy.getProxyClass(determineClassLoader(classLoader), this.cache.proxiedInterfaces);
>>>>>>> 523552ac
	}

	/**
	 * Determine whether the JDK bootstrap or platform loader has been suggested ->
	 * use higher-level loader which can see Spring infrastructure classes instead.
	 */
	private ClassLoader determineClassLoader(@Nullable ClassLoader classLoader) {
		if (classLoader == null) {
			// JDK bootstrap loader -> use spring-aop ClassLoader instead.
			return getClass().getClassLoader();
		}
		if (classLoader.getParent() == null) {
			// Potentially the JDK platform loader on JDK 9+
			ClassLoader aopClassLoader = getClass().getClassLoader();
			ClassLoader aopParent = aopClassLoader.getParent();
			while (aopParent != null) {
				if (classLoader == aopParent) {
					// Suggested ClassLoader is ancestor of spring-aop ClassLoader
					// -> use spring-aop ClassLoader itself instead.
					return aopClassLoader;
				}
				aopParent = aopParent.getParent();
			}
		}
		// Regular case: use suggested ClassLoader as-is.
		return classLoader;
	}


	/**
	 * Implementation of {@code InvocationHandler.invoke}.
	 * <p>Callers will see exactly the exception thrown by the target,
	 * unless a hook method throws an exception.
	 *
	 * @param proxy 代理
	 * @param method 要执行的方法
	 * @param args 要执行方法的参数
	 * @return
	 * @throws Throwable
	 */
	// TODO 这里就是调用代理时反映所执行的方法了. 实现了InvocationHandler.invoke()方法
	@Override
	public @Nullable Object invoke(Object proxy, Method method, Object[] args) throws Throwable {
		Object oldProxy = null;
		boolean setProxyContext = false;
		// TODO 取得代理目标源
		TargetSource targetSource = this.advised.targetSource;
		Object target = null;

		try {
			if (!this.cache.equalsDefined && AopUtils.isEqualsMethod(method)) {
				// The target does not implement the equals(Object) method itself.
				// TODO 当前要执行的方法是equals(), 但代理的目标接口没定义此方法时, 使用代理提供的equals()方法
				return equals(args[0]);
			}
			else if (!this.cache.hashCodeDefined && AopUtils.isHashCodeMethod(method)) {
				// The target does not implement the hashCode() method itself.
				// TODO 当前要执行的方法是hashCode(), 但代理的目标接口没定义此方法时, 使用代理提供的hashCode()方法
				return hashCode();
			}
			else if (method.getDeclaringClass() == DecoratingProxy.class) {
				// There is only getDecoratedClass() declared -> dispatch to proxy config.
				// TODO 如果要执行的方法所在类是DecoratingProxy, 则会从AdvisedSupport中取得代理目标
				return AopProxyUtils.ultimateTargetClass(this.advised);
			}
			else if (!this.advised.opaque && method.getDeclaringClass().isInterface() &&
					method.getDeclaringClass().isAssignableFrom(Advised.class)) {
				// Service invocations on ProxyConfig with the proxy config...
				// TODO 不能转化为Advised, 且要执行的方法是Advised及其子接口内的方法时, 直接反映执行代理的方法
				return AopUtils.invokeJoinpointUsingReflection(this.advised, method, args);
			}

			Object retVal;

			if (this.advised.exposeProxy) {
				// TODO 对于可以暴露的代理, proxy会放到Threadlocal里, 可以通过AopContext进行查询. 这里就是设置AopContext
				// Make invocation available if necessary.
				oldProxy = AopContext.setCurrentProxy(proxy);
				setProxyContext = true;
			}

			// Get as late as possible to minimize the time we "own" the target,
			// in case it comes from a pool.
			// TODO 取得代理目标
			target = targetSource.getTarget();
			Class<?> targetClass = (target != null ? target.getClass() : null);

			// Get the interception chain for this method.
			// TODO 从advised中取得配置好的, 所有可以应用于代理目标类中要执行的方法的拦截器列表
			List<Object> chain = this.advised.getInterceptorsAndDynamicInterceptionAdvice(method, targetClass);

			// Check whether we have any advice. If we don't, we can fall back on direct
			// reflective invocation of the target, and avoid creating a MethodInvocation.
			if (chain.isEmpty()) {
				// We can skip creating a MethodInvocation: just invoke the target directly
				// Note that the final invoker must be an InvokerInterceptor so we know it does
				// nothing but a reflective operation on the target, and no hot swapping or fancy proxying.
<<<<<<< HEAD
				Object[] argsToUse = AopProxyUtils.adaptArgumentsIfNecessary(method, args);
				// TODO 没有方法拦截器, 那就直接执行该方法
=======
				@Nullable Object[] argsToUse = AopProxyUtils.adaptArgumentsIfNecessary(method, args);
>>>>>>> 523552ac
				retVal = AopUtils.invokeJoinpointUsingReflection(target, method, argsToUse);
			}
			else {
				// We need to create a method invocation...
				// TODO 根据方法拦截器列表, 为方法创建一个MethodInvocation, 然后执行
				MethodInvocation invocation =
						new ReflectiveMethodInvocation(proxy, target, method, args, targetClass, chain);
				// Proceed to the joinpoint through the interceptor chain.
				retVal = invocation.proceed();
			}

			// Massage return value if necessary.
			Class<?> returnType = method.getReturnType();
			if (retVal != null && retVal == target &&
					returnType != Object.class && returnType.isInstance(proxy) &&
					!RawTargetAccess.class.isAssignableFrom(method.getDeclaringClass())) {
				// Special case: it returned "this" and the return type of the method
				// is type-compatible. Note that we can't help if the target sets
				// a reference to itself in another returned object.
				// TODO 这里说的是返回的就是代理本身???
				retVal = proxy;
			}
			else if (retVal == null && returnType != void.class && returnType.isPrimitive()) {
				throw new AopInvocationException(
						"Null return value from advice does not match primitive return type for: " + method);
			}
			if (coroutinesReactorPresent && KotlinDetector.isSuspendingFunction(method)) {
				return COROUTINES_FLOW_CLASS_NAME.equals(new MethodParameter(method, -1).getParameterType().getName()) ?
						CoroutinesUtils.asFlow(retVal) : CoroutinesUtils.awaitSingleOrNull(retVal, args[args.length - 1]);
			}
			return retVal;
		}
		finally {
			if (target != null && !targetSource.isStatic()) {
				// Must have come from TargetSource.
				// TODO 勾子方法, 除了下面两个地方做了实现, 其他地方全为空:
				//  1. CommonsPool2TargetSource: 把目标放回了池里
				//  2. PrototypeTargetSource: 销毁了单例实例
				targetSource.releaseTarget(target);
			}
			if (setProxyContext) {
				// Restore old proxy.
				// TODO 恢复上下文
				AopContext.setCurrentProxy(oldProxy);
			}
		}
	}


	/**
	 * Equality means interfaces, advisors and TargetSource are equal.
	 * <p>The compared object may be a JdkDynamicAopProxy instance itself
	 * or a dynamic proxy wrapping a JdkDynamicAopProxy instance.
	 */
	@Override
	public boolean equals(@Nullable Object other) {
		if (other == this) {
			return true;
		}
		if (other == null) {
			return false;
		}

		JdkDynamicAopProxy otherProxy;
		if (other instanceof JdkDynamicAopProxy jdkDynamicAopProxy) {
			otherProxy = jdkDynamicAopProxy;
		}
		else if (Proxy.isProxyClass(other.getClass())) {
			InvocationHandler ih = Proxy.getInvocationHandler(other);
			if (!(ih instanceof JdkDynamicAopProxy jdkDynamicAopProxy)) {
				return false;
			}
			otherProxy = jdkDynamicAopProxy;
		}
		else {
			// Not a valid comparison...
			return false;
		}

		// If we get here, otherProxy is the other AopProxy.
		return AopProxyUtils.equalsInProxy(this.advised, otherProxy.advised);
	}

	/**
	 * Proxy uses the hash code of the TargetSource.
	 */
	@Override
	public int hashCode() {
		return JdkDynamicAopProxy.class.hashCode() * 13 + this.advised.getTargetSource().hashCode();
	}


	//---------------------------------------------------------------------
	// Serialization support
	//---------------------------------------------------------------------

	private void readObject(ObjectInputStream ois) throws IOException, ClassNotFoundException {
		// Rely on default serialization; just initialize state after deserialization.
		ois.defaultReadObject();

		// Initialize transient fields.
		this.cache = new ProxiedInterfacesCache(this.advised);
	}


	/**
	 * Holder for the complete proxied interfaces and derived metadata,
	 * to be cached in {@link AdvisedSupport#proxyMetadataCache}.
	 * @since 6.1.3
	 */
	private static final class ProxiedInterfacesCache {

		final Class<?>[] proxiedInterfaces;

		final boolean equalsDefined;

		final boolean hashCodeDefined;

		ProxiedInterfacesCache(AdvisedSupport config) {
			this.proxiedInterfaces = AopProxyUtils.completeProxiedInterfaces(config, true);

			// Find any {@link #equals} or {@link #hashCode} method that may be defined
			// on the supplied set of interfaces.
			boolean equalsDefined = false;
			boolean hashCodeDefined = false;
			for (Class<?> proxiedInterface : this.proxiedInterfaces) {
				Method[] methods = proxiedInterface.getDeclaredMethods();
				for (Method method : methods) {
					if (AopUtils.isEqualsMethod(method)) {
						equalsDefined = true;
						if (hashCodeDefined) {
							break;
						}
					}
					if (AopUtils.isHashCodeMethod(method)) {
						hashCodeDefined = true;
						if (equalsDefined) {
							break;
						}
					}
				}
				if (equalsDefined && hashCodeDefined) {
					break;
				}
			}
			this.equalsDefined = equalsDefined;
			this.hashCodeDefined = hashCodeDefined;
		}
	}

}<|MERGE_RESOLUTION|>--- conflicted
+++ resolved
@@ -84,24 +84,8 @@
 	/** Config used to configure this proxy. */
 	private final AdvisedSupport advised;
 
-<<<<<<< HEAD
-	private final Class<?>[] proxiedInterfaces;
-
-	/**
-	 * Is the {@link #equals} method defined on the proxied interfaces?
-	 */
-	// TODO 代理的目标接口是否定义了'equals'方法
-	private boolean equalsDefined;
-
-	/**
-	 * Is the {@link #hashCode} method defined on the proxied interfaces?
-	 */
-	// TODO 代理的目标接口是否定义了'hashCode'方法
-	private boolean hashCodeDefined;
-=======
 	/** Cached in {@link AdvisedSupport#proxyMetadataCache}. */
 	private transient ProxiedInterfacesCache cache;
->>>>>>> 523552ac
 
 
 	/**
@@ -137,11 +121,8 @@
 		if (logger.isTraceEnabled()) {
 			logger.trace("Creating JDK dynamic proxy: " + this.advised.getTargetSource());
 		}
-<<<<<<< HEAD
 		// TODO 用指定的类加载器, 为代理实现的所有接口, 使用当前这个InvocationHandler(JdkDynamicAopProxy实现了InvocationHandler接口),
 		//  创建一个JDK的动态代理实例
-		return Proxy.newProxyInstance(classLoader, this.proxiedInterfaces, this);
-=======
 		return Proxy.newProxyInstance(determineClassLoader(classLoader), this.cache.proxiedInterfaces, this);
 	}
 
@@ -149,7 +130,6 @@
 	@Override
 	public Class<?> getProxyClass(@Nullable ClassLoader classLoader) {
 		return Proxy.getProxyClass(determineClassLoader(classLoader), this.cache.proxiedInterfaces);
->>>>>>> 523552ac
 	}
 
 	/**
@@ -247,12 +227,8 @@
 				// We can skip creating a MethodInvocation: just invoke the target directly
 				// Note that the final invoker must be an InvokerInterceptor so we know it does
 				// nothing but a reflective operation on the target, and no hot swapping or fancy proxying.
-<<<<<<< HEAD
-				Object[] argsToUse = AopProxyUtils.adaptArgumentsIfNecessary(method, args);
+				@Nullable Object[] argsToUse = AopProxyUtils.adaptArgumentsIfNecessary(method, args);
 				// TODO 没有方法拦截器, 那就直接执行该方法
-=======
-				@Nullable Object[] argsToUse = AopProxyUtils.adaptArgumentsIfNecessary(method, args);
->>>>>>> 523552ac
 				retVal = AopUtils.invokeJoinpointUsingReflection(target, method, argsToUse);
 			}
 			else {
