--- conflicted
+++ resolved
@@ -47,15 +47,12 @@
 @SuppressWarnings("serial")
 // TODO 用于从配置的列表里直接创建代理. 只支持为工厂类(FactoryBean)创建代理. 配置列表支通配符, 比如: 'xxx*', '*xxx'等
 public class BeanNameAutoProxyCreator extends AbstractAutoProxyCreator {
-<<<<<<< HEAD
+
+	private static final String[] NO_ALIASES = new String[0];
+
 	// TODO 可以理解为存储的是所有配置的规则. 可以直接是某个bean的名字, 也可能是'*', 'xx*'等.
 	//  1. 如果带'*', 表示模糊匹配所有bean. 如果是'tx*', 表示是所有tx开始的bean. 如果是'*tx', 表示所有tx结尾的bean.
 	//  2. 如果是个确定的名字, 则是直接匹配. 如果是'myBean', 则直接匹配所有名字为'myBean'的bean
-=======
-
-	private static final String[] NO_ALIASES = new String[0];
-
->>>>>>> a3c5625d
 	@Nullable
 	private List<String> beanNames;
 
@@ -120,43 +117,22 @@
 		if (this.beanNames != null) {
 			boolean isFactoryBean = FactoryBean.class.isAssignableFrom(beanClass);
 			for (String mappedName : this.beanNames) {
-<<<<<<< HEAD
-				if (FactoryBean.class.isAssignableFrom(beanClass)) {
+				if (isFactoryBean) {
 					// TODO 如果当前操作的bean是个工厂类, 只会专注于缓存中以'&'开头的工厂bean
-=======
-				if (isFactoryBean) {
->>>>>>> a3c5625d
 					if (!mappedName.startsWith(BeanFactory.FACTORY_BEAN_PREFIX)) {
 						continue;
 					}
 					mappedName = mappedName.substring(BeanFactory.FACTORY_BEAN_PREFIX.length());
 				}
 				if (isMatch(beanName, mappedName)) {
-<<<<<<< HEAD
 					// TODO 如果缓存中有与当前操作的bean匹配的bean, 则返回一个新的Object数组
-					return PROXY_WITHOUT_ADDITIONAL_INTERCEPTORS;
-				}
-				// TODO 当前操作的bean没能与缓存的bean匹配上时, 会尝试用当前操作的bean的别名再次进行匹配操作
-				BeanFactory beanFactory = getBeanFactory();
-				if (beanFactory != null) {
-					// TODO 拿出容器中bean注册的所有别名, 然后与缓存中的bean进行对比. 如果匹配, 同样也返回一个新的Object数组
-					String[] aliases = beanFactory.getAliases(beanName);
-					for (String alias : aliases) {
-						if (isMatch(alias, mappedName)) {
-							return PROXY_WITHOUT_ADDITIONAL_INTERCEPTORS;
-						}
-					}
-				}
-			}
-		}
-		// TODO 当前操作的bean没有名字, 或者是缓存中没有与其匹配的bean时, 表示不需要代理, 返回一个null
-		return DO_NOT_PROXY;
-=======
 					return true;
 				}
 			}
 
+			// TODO 当前操作的bean没能与缓存的bean匹配上时, 会尝试用当前操作的bean的别名再次进行匹配操作
 			BeanFactory beanFactory = getBeanFactory();
+			// TODO 拿出容器中bean注册的所有别名, 然后与缓存中的bean进行对比. 如果匹配, 同样也返回一个新的Object数组
 			String[] aliases = (beanFactory != null ? beanFactory.getAliases(beanName) : NO_ALIASES);
 			for (String alias : aliases) {
 				for (String mappedName : this.beanNames) {
@@ -166,8 +142,8 @@
 				}
 			}
 		}
+		// TODO 当前操作的bean没有名字, 或者是缓存中没有与其匹配的bean时, 表示不需要代理, 返回一个null
 		return false;
->>>>>>> a3c5625d
 	}
 
 	/**
