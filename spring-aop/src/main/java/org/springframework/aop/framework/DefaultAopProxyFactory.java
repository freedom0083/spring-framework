/*
 * Copyright 2002-2021 the original author or authors.
 *
 * Licensed under the Apache License, Version 2.0 (the "License");
 * you may not use this file except in compliance with the License.
 * You may obtain a copy of the License at
 *
 *      https://www.apache.org/licenses/LICENSE-2.0
 *
 * Unless required by applicable law or agreed to in writing, software
 * distributed under the License is distributed on an "AS IS" BASIS,
 * WITHOUT WARRANTIES OR CONDITIONS OF ANY KIND, either express or implied.
 * See the License for the specific language governing permissions and
 * limitations under the License.
 */

package org.springframework.aop.framework;

import java.io.Serializable;
import java.lang.reflect.Proxy;

import org.springframework.aop.SpringProxy;
import org.springframework.core.NativeDetector;

/**
 * Default {@link AopProxyFactory} implementation, creating either a CGLIB proxy
 * or a JDK dynamic proxy.
 *
 * <p>Creates a CGLIB proxy if one the following is true for a given
 * {@link AdvisedSupport} instance:
 * <ul>
 * <li>the {@code optimize} flag is set
 * <li>the {@code proxyTargetClass} flag is set
 * <li>no proxy interfaces have been specified
 * </ul>
 *
 * <p>In general, specify {@code proxyTargetClass} to enforce a CGLIB proxy,
 * or specify one or more interfaces to use a JDK dynamic proxy.
 *
 * @author Rod Johnson
 * @author Juergen Hoeller
 * @author Sebastien Deleuze
 * @since 12.03.2004
 * @see AdvisedSupport#setOptimize
 * @see AdvisedSupport#setProxyTargetClass
 * @see AdvisedSupport#setInterfaces
 */
@SuppressWarnings("serial")
public class DefaultAopProxyFactory implements AopProxyFactory, Serializable {

<<<<<<< HEAD
	/**
	 * Whether this environment lives within a native image.
	 * Exposed as a private static field rather than in a {@code NativeImageDetector.inNativeImage()} static method due to https://github.com/oracle/graal/issues/2594.
	 * @see <a href="https://github.com/oracle/graal/blob/master/sdk/src/org.graalvm.nativeimage/src/org/graalvm/nativeimage/ImageInfo.java">ImageInfo.java</a>
	 */
	private static final boolean IN_NATIVE_IMAGE = (System.getProperty("org.graalvm.nativeimage.imagecode") != null);

	// TODO 根据代理目标来使用不同类型的代理方式:
	//  1. 接口: 使用JDK动态代理;
	//  2. 类: 使用CGLIB代理;
=======

>>>>>>> ff234568
	@Override
	public AopProxy createAopProxy(AdvisedSupport config) throws AopConfigException {
		if (!NativeDetector.inNativeImage() &&
				(config.isOptimize() || config.isProxyTargetClass() || hasNoUserSuppliedProxyInterfaces(config))) {
			// TODO 对于需要优化的, 或者代理目标是类, 或者是没有代理接口/接口是SpringProxy的情况下, 需要对代理目标的类型进行判断
			Class<?> targetClass = config.getTargetClass();
			if (targetClass == null) {
				throw new AopConfigException("TargetSource cannot determine target class: " +
						"Either an interface or a target is required for proxy creation.");
			}
			if (targetClass.isInterface() || Proxy.isProxyClass(targetClass)) {
				// TODO 如果代理目标是接口, 或者是Proxy类型, 用JDK动态代理
				return new JdkDynamicAopProxy(config);
			}
			// TODO 其他情况(代理目标是类), 需要用CGLIB进行代理
			return new ObjenesisCglibAopProxy(config);
		}
		else {
			// TODO 在不需要优化, 且代理目标是接口时, 还是用JDK的动态代理
			return new JdkDynamicAopProxy(config);
		}
	}

	/**
	 * Determine whether the supplied {@link AdvisedSupport} has only the
	 * {@link org.springframework.aop.SpringProxy} interface specified
	 * (or no proxy interfaces specified at all).
	 */
	private boolean hasNoUserSuppliedProxyInterfaces(AdvisedSupport config) {
		Class<?>[] ifcs = config.getProxiedInterfaces();
		return (ifcs.length == 0 || (ifcs.length == 1 && SpringProxy.class.isAssignableFrom(ifcs[0])));
	}

}<|MERGE_RESOLUTION|>--- conflicted
+++ resolved
@@ -48,20 +48,10 @@
 @SuppressWarnings("serial")
 public class DefaultAopProxyFactory implements AopProxyFactory, Serializable {
 
-<<<<<<< HEAD
-	/**
-	 * Whether this environment lives within a native image.
-	 * Exposed as a private static field rather than in a {@code NativeImageDetector.inNativeImage()} static method due to https://github.com/oracle/graal/issues/2594.
-	 * @see <a href="https://github.com/oracle/graal/blob/master/sdk/src/org.graalvm.nativeimage/src/org/graalvm/nativeimage/ImageInfo.java">ImageInfo.java</a>
-	 */
-	private static final boolean IN_NATIVE_IMAGE = (System.getProperty("org.graalvm.nativeimage.imagecode") != null);
 
 	// TODO 根据代理目标来使用不同类型的代理方式:
 	//  1. 接口: 使用JDK动态代理;
 	//  2. 类: 使用CGLIB代理;
-=======
-
->>>>>>> ff234568
 	@Override
 	public AopProxy createAopProxy(AdvisedSupport config) throws AopConfigException {
 		if (!NativeDetector.inNativeImage() &&
