/*
 * Copyright 2002-2015 the original author or authors.
 *
 * Licensed under the Apache License, Version 2.0 (the "License");
 * you may not use this file except in compliance with the License.
 * You may obtain a copy of the License at
 *
 *      https://www.apache.org/licenses/LICENSE-2.0
 *
 * Unless required by applicable law or agreed to in writing, software
 * distributed under the License is distributed on an "AS IS" BASIS,
 * WITHOUT WARRANTIES OR CONDITIONS OF ANY KIND, either express or implied.
 * See the License for the specific language governing permissions and
 * limitations under the License.
 */

package org.springframework.aop.framework;

import java.io.Serializable;
import java.lang.reflect.Proxy;

import org.springframework.aop.SpringProxy;

/**
 * Default {@link AopProxyFactory} implementation, creating either a CGLIB proxy
 * or a JDK dynamic proxy.
 *
 * <p>Creates a CGLIB proxy if one the following is true for a given
 * {@link AdvisedSupport} instance:
 * <ul>
 * <li>the {@code optimize} flag is set
 * <li>the {@code proxyTargetClass} flag is set
 * <li>no proxy interfaces have been specified
 * </ul>
 *
 * <p>In general, specify {@code proxyTargetClass} to enforce a CGLIB proxy,
 * or specify one or more interfaces to use a JDK dynamic proxy.
 *
 * @author Rod Johnson
 * @author Juergen Hoeller
 * @author Sebastien Deleuze
 * @since 12.03.2004
 * @see AdvisedSupport#setOptimize
 * @see AdvisedSupport#setProxyTargetClass
 * @see AdvisedSupport#setInterfaces
 */
@SuppressWarnings("serial")
public class DefaultAopProxyFactory implements AopProxyFactory, Serializable {

<<<<<<< HEAD
	// TODO 根据代理目标来使用不同类型的代理方式:
	//  1. 接口: 使用JDK动态代理;
	//  2. 类: 使用CGLIB代理;
	@Override
	public AopProxy createAopProxy(AdvisedSupport config) throws AopConfigException {
		if (config.isOptimize() || config.isProxyTargetClass() || hasNoUserSuppliedProxyInterfaces(config)) {
			// TODO 对于需要优化的, 或者代理目标是类, 或者是没有代理接口/接口是SpringProxy的情况下, 需要对代理目标的类型进行判断
=======
	/**
	 * Whether this environment lives within a native image.
	 * Exposed as a private static field rather than in a {@code NativeImageDetector.inNativeImage()} static method due to https://github.com/oracle/graal/issues/2594.
	 * @see <a href="https://github.com/oracle/graal/blob/master/sdk/src/org.graalvm.nativeimage/src/org/graalvm/nativeimage/ImageInfo.java">ImageInfo.java</a>
	 */
	private static final boolean IN_NATIVE_IMAGE = (System.getProperty("org.graalvm.nativeimage.imagecode") != null);


	@Override
	public AopProxy createAopProxy(AdvisedSupport config) throws AopConfigException {
		if (!IN_NATIVE_IMAGE &&
				(config.isOptimize() || config.isProxyTargetClass() || hasNoUserSuppliedProxyInterfaces(config))) {
>>>>>>> 4ae98958
			Class<?> targetClass = config.getTargetClass();
			if (targetClass == null) {
				throw new AopConfigException("TargetSource cannot determine target class: " +
						"Either an interface or a target is required for proxy creation.");
			}
			if (targetClass.isInterface() || Proxy.isProxyClass(targetClass)) {
				// TODO 如果代理目标是接口, 或者是Proxy类型, 用JDK动态代理
				return new JdkDynamicAopProxy(config);
			}
			// TODO 其他情况(代理目标是类), 需要用CGLIB进行代理
			return new ObjenesisCglibAopProxy(config);
		}
		else {
			// TODO 在不需要优化, 且代理目标是接口时, 还是用JDK的动态代理
			return new JdkDynamicAopProxy(config);
		}
	}

	/**
	 * Determine whether the supplied {@link AdvisedSupport} has only the
	 * {@link org.springframework.aop.SpringProxy} interface specified
	 * (or no proxy interfaces specified at all).
	 */
	private boolean hasNoUserSuppliedProxyInterfaces(AdvisedSupport config) {
		Class<?>[] ifcs = config.getProxiedInterfaces();
		return (ifcs.length == 0 || (ifcs.length == 1 && SpringProxy.class.isAssignableFrom(ifcs[0])));
	}

}<|MERGE_RESOLUTION|>--- conflicted
+++ resolved
@@ -47,15 +47,6 @@
 @SuppressWarnings("serial")
 public class DefaultAopProxyFactory implements AopProxyFactory, Serializable {
 
-<<<<<<< HEAD
-	// TODO 根据代理目标来使用不同类型的代理方式:
-	//  1. 接口: 使用JDK动态代理;
-	//  2. 类: 使用CGLIB代理;
-	@Override
-	public AopProxy createAopProxy(AdvisedSupport config) throws AopConfigException {
-		if (config.isOptimize() || config.isProxyTargetClass() || hasNoUserSuppliedProxyInterfaces(config)) {
-			// TODO 对于需要优化的, 或者代理目标是类, 或者是没有代理接口/接口是SpringProxy的情况下, 需要对代理目标的类型进行判断
-=======
 	/**
 	 * Whether this environment lives within a native image.
 	 * Exposed as a private static field rather than in a {@code NativeImageDetector.inNativeImage()} static method due to https://github.com/oracle/graal/issues/2594.
@@ -63,12 +54,14 @@
 	 */
 	private static final boolean IN_NATIVE_IMAGE = (System.getProperty("org.graalvm.nativeimage.imagecode") != null);
 
-
+	// TODO 根据代理目标来使用不同类型的代理方式:
+	//  1. 接口: 使用JDK动态代理;
+	//  2. 类: 使用CGLIB代理;
 	@Override
 	public AopProxy createAopProxy(AdvisedSupport config) throws AopConfigException {
 		if (!IN_NATIVE_IMAGE &&
 				(config.isOptimize() || config.isProxyTargetClass() || hasNoUserSuppliedProxyInterfaces(config))) {
->>>>>>> 4ae98958
+			// TODO 对于需要优化的, 或者代理目标是类, 或者是没有代理接口/接口是SpringProxy的情况下, 需要对代理目标的类型进行判断
 			Class<?> targetClass = config.getTargetClass();
 			if (targetClass == null) {
 				throw new AopConfigException("TargetSource cannot determine target class: " +
