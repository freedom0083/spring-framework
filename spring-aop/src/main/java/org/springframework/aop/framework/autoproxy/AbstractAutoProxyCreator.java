--- conflicted
+++ resolved
@@ -299,25 +299,6 @@
 		return null;
 	}
 
-<<<<<<< HEAD
-	@Override
-	public boolean postProcessAfterInstantiation(Object bean, String beanName) {
-		return true;
-	}
-
-	@Override
-	public PropertyValues postProcessProperties(PropertyValues pvs, Object bean, String beanName) {
-		return pvs;
-	}
-
-	@Override
-	// TODO 初始化前不需要进行加工, 所以直接返回就行了
-	public Object postProcessBeforeInitialization(Object bean, String beanName) {
-		return bean;
-	}
-
-=======
->>>>>>> aaa7c6c4
 	/**
 	 * Create a proxy with the configured interceptors if the bean is
 	 * identified as one to proxy by the subclass.
