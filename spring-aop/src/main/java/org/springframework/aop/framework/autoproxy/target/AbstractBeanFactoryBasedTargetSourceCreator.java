/*
 * Copyright 2002-2021 the original author or authors.
 *
 * Licensed under the Apache License, Version 2.0 (the "License");
 * you may not use this file except in compliance with the License.
 * You may obtain a copy of the License at
 *
 *      https://www.apache.org/licenses/LICENSE-2.0
 *
 * Unless required by applicable law or agreed to in writing, software
 * distributed under the License is distributed on an "AS IS" BASIS,
 * WITHOUT WARRANTIES OR CONDITIONS OF ANY KIND, either express or implied.
 * See the License for the specific language governing permissions and
 * limitations under the License.
 */

package org.springframework.aop.framework.autoproxy.target;

import java.util.HashMap;
import java.util.Map;

import org.apache.commons.logging.Log;
import org.apache.commons.logging.LogFactory;

import org.springframework.aop.TargetSource;
import org.springframework.aop.framework.AopInfrastructureBean;
import org.springframework.aop.framework.autoproxy.TargetSourceCreator;
import org.springframework.aop.target.AbstractBeanFactoryBasedTargetSource;
import org.springframework.beans.factory.BeanFactory;
import org.springframework.beans.factory.BeanFactoryAware;
import org.springframework.beans.factory.DisposableBean;
import org.springframework.beans.factory.config.BeanDefinition;
import org.springframework.beans.factory.config.ConfigurableBeanFactory;
import org.springframework.beans.factory.support.DefaultListableBeanFactory;
import org.springframework.beans.factory.support.GenericBeanDefinition;
import org.springframework.lang.Nullable;

/**
 * Convenient superclass for
 * {@link org.springframework.aop.framework.autoproxy.TargetSourceCreator}
 * implementations that require creating multiple instances of a prototype bean.
 *
 * <p>Uses an internal BeanFactory to manage the target instances,
 * copying the original bean definition to this internal factory.
 * This is necessary because the original BeanFactory will just
 * contain the proxy instance created through auto-proxying.
 *
 * <p>Requires running in an
 * {@link org.springframework.beans.factory.support.AbstractBeanFactory}.
 *
 * @author Rod Johnson
 * @author Juergen Hoeller
 * @see org.springframework.aop.target.AbstractBeanFactoryBasedTargetSource
 * @see org.springframework.beans.factory.support.AbstractBeanFactory
 */
public abstract class AbstractBeanFactoryBasedTargetSourceCreator
		implements TargetSourceCreator, BeanFactoryAware, DisposableBean {

	protected final Log logger = LogFactory.getLog(getClass());

	private ConfigurableBeanFactory beanFactory;

	/** Internally used DefaultListableBeanFactory instances, keyed by bean name. */
	private final Map<String, DefaultListableBeanFactory> internalBeanFactories =
			new HashMap<>();


	@Override
	public final void setBeanFactory(BeanFactory beanFactory) {
		if (!(beanFactory instanceof ConfigurableBeanFactory)) {
			throw new IllegalStateException("Cannot do auto-TargetSource creation with a BeanFactory " +
					"that doesn't implement ConfigurableBeanFactory: " + beanFactory.getClass());
		}
		this.beanFactory = (ConfigurableBeanFactory) beanFactory;
	}

	/**
	 * Return the BeanFactory that this TargetSourceCreators runs in.
	 */
	protected final BeanFactory getBeanFactory() {
		return this.beanFactory;
	}


	//---------------------------------------------------------------------
	// Implementation of the TargetSourceCreator interface
	//---------------------------------------------------------------------

	@Override
	@Nullable
	public final TargetSource getTargetSource(Class<?> beanClass, String beanName) {
		// TODO 根据当前操作的bean来创建一个TargetSource. 一共有两个实现覆盖了创建目标源的方法:
		//  1. LazyInitTargetSourceCreator: 用于延迟初始化. 如果bean设置了延迟加载, 则会创建一个LazyInitTargetSource目标源,
		//     此目标源只有在调用getTarget()方法时才会创建目标源.
		//  2. QuickTargetSourceCreator: 根据当前操作的bean的名字来创建目标源.
		//     a. CommonsPool2TargetSource: 以':'开头的目标源池, 设置了最大容器为25, 具体实现是委托给了GenericObjectPoolConfig;
		//     b. ThreadLocalTargetSource: 以'%'开头的ThreadLocal类型的目标源. 每个线程都会绑定自己的目标源, 这些目标源同样也是prototype的;
		//     c. PrototypeTargetSource: 以'!'开头的原型类型的目标源, 其生成的目标源不是单例的了;
		//     d. 其他情况返回的都是null
		AbstractBeanFactoryBasedTargetSource targetSource =
				createBeanFactoryBasedTargetSource(beanClass, beanName);
		if (targetSource == null) {
			return null;
		}

		if (logger.isDebugEnabled()) {
			logger.debug("Configuring AbstractBeanFactoryBasedTargetSource: " + targetSource);
		}
		// TODO 取得用于处理当前bean的内部容器
		DefaultListableBeanFactory internalBeanFactory = getInternalBeanFactoryForBean(beanName);

		// We need to override just this bean definition, as it may reference other beans
		// and we're happy to take the parent's definition for those.
		// Always use prototype scope if demanded.
		BeanDefinition bd = this.beanFactory.getMergedBeanDefinition(beanName);
		// TODO 复制当前bean的mbd, 创建一个新的GenericBeanDefinition
		GenericBeanDefinition bdCopy = new GenericBeanDefinition(bd);
		if (isPrototypeBased()) {
			// TODO 根据当前目标源构造器来设置mbd的scope:
			//  1. AbstractBeanFactoryBasedTargetSourceCreator: 默认为true. 即, 所有的目标源全是prototype的
			//  2. LazyInitTargetSourceCreator: 覆盖了AbstractBeanFactoryBasedTargetSourceCreator的方法. 设置为false, 即, 其
			//     迟延创建的目标源的scope全是默认值''
			bdCopy.setScope(BeanDefinition.SCOPE_PROTOTYPE);
		}
		// TODO 把当前操作的bean所创建GenericBeanDefinition注册到内部容器中
		internalBeanFactory.registerBeanDefinition(beanName, bdCopy);

		// Complete configuring the PrototypeTargetSource.
		// TODO 然后设置目标源所持有的目标, 以及所使用的容器
		targetSource.setTargetBeanName(beanName);
		targetSource.setBeanFactory(internalBeanFactory);

		return targetSource;
	}

	/**
	 * Return the internal BeanFactory to be used for the specified bean.
	 * @param beanName the name of the target bean
	 * @return the internal BeanFactory to be used
	 */
	protected DefaultListableBeanFactory getInternalBeanFactoryForBean(String beanName) {
		synchronized (this.internalBeanFactories) {
<<<<<<< HEAD
			DefaultListableBeanFactory internalBeanFactory = this.internalBeanFactories.get(beanName);
			if (internalBeanFactory == null) {
				// TODO 如果缓存里没有, 会创建一个内部容器, 然后放到缓存中. 这个内部容器与当前容器相同, 只是去掉了用于处理Spring AOP
				//  的基础设施后处理器
				internalBeanFactory = buildInternalBeanFactory(this.beanFactory);
				this.internalBeanFactories.put(beanName, internalBeanFactory);
			}
			return internalBeanFactory;
=======
			return this.internalBeanFactories.computeIfAbsent(beanName,
					name -> buildInternalBeanFactory(this.beanFactory));
>>>>>>> 3df3bc2a
		}
	}

	/**
	 * Build an internal BeanFactory for resolving target beans.
	 * @param containingFactory the containing BeanFactory that originally defines the beans
	 * @return an independent internal BeanFactory to hold copies of some target beans
	 */
	protected DefaultListableBeanFactory buildInternalBeanFactory(ConfigurableBeanFactory containingFactory) {
		// Set parent so that references (up container hierarchies) are correctly resolved.
		DefaultListableBeanFactory internalBeanFactory = new DefaultListableBeanFactory(containingFactory);

		// Required so that all BeanPostProcessors, Scopes, etc become available.
		internalBeanFactory.copyConfigurationFrom(containingFactory);

		// Filter out BeanPostProcessors that are part of the AOP infrastructure,
		// since those are only meant to apply to beans defined in the original factory.
		internalBeanFactory.getBeanPostProcessors().removeIf(beanPostProcessor ->
				beanPostProcessor instanceof AopInfrastructureBean);

		return internalBeanFactory;
	}

	/**
	 * Destroys the internal BeanFactory on shutdown of the TargetSourceCreator.
	 * @see #getInternalBeanFactoryForBean
	 */
	@Override
	public void destroy() {
		synchronized (this.internalBeanFactories) {
			for (DefaultListableBeanFactory bf : this.internalBeanFactories.values()) {
				bf.destroySingletons();
			}
		}
	}


	//---------------------------------------------------------------------
	// Template methods to be implemented by subclasses
	//---------------------------------------------------------------------

	/**
	 * Return whether this TargetSourceCreator is prototype-based.
	 * The scope of the target bean definition will be set accordingly.
	 * <p>Default is "true".
	 * @see org.springframework.beans.factory.config.BeanDefinition#isSingleton()
	 */
	protected boolean isPrototypeBased() {
		return true;
	}

	/**
	 * Subclasses must implement this method to return a new AbstractPrototypeBasedTargetSource
	 * if they wish to create a custom TargetSource for this bean, or {@code null} if they are
	 * not interested it in, in which case no special target source will be created.
	 * Subclasses should not call {@code setTargetBeanName} or {@code setBeanFactory}
	 * on the AbstractPrototypeBasedTargetSource: This class' implementation of
	 * {@code getTargetSource()} will do that.
	 * @param beanClass the class of the bean to create a TargetSource for
	 * @param beanName the name of the bean
	 * @return the AbstractPrototypeBasedTargetSource, or {@code null} if we don't match this
	 */
	@Nullable
	protected abstract AbstractBeanFactoryBasedTargetSource createBeanFactoryBasedTargetSource(
			Class<?> beanClass, String beanName);

}<|MERGE_RESOLUTION|>--- conflicted
+++ resolved
@@ -140,19 +140,10 @@
 	 */
 	protected DefaultListableBeanFactory getInternalBeanFactoryForBean(String beanName) {
 		synchronized (this.internalBeanFactories) {
-<<<<<<< HEAD
-			DefaultListableBeanFactory internalBeanFactory = this.internalBeanFactories.get(beanName);
-			if (internalBeanFactory == null) {
-				// TODO 如果缓存里没有, 会创建一个内部容器, 然后放到缓存中. 这个内部容器与当前容器相同, 只是去掉了用于处理Spring AOP
-				//  的基础设施后处理器
-				internalBeanFactory = buildInternalBeanFactory(this.beanFactory);
-				this.internalBeanFactories.put(beanName, internalBeanFactory);
-			}
-			return internalBeanFactory;
-=======
+			// TODO 如果缓存里没有, 会创建一个内部容器, 然后放到缓存中. 这个内部容器与当前容器相同, 只是去掉了用于处理Spring AOP
+			//  的基础设施后处理器
 			return this.internalBeanFactories.computeIfAbsent(beanName,
 					name -> buildInternalBeanFactory(this.beanFactory));
->>>>>>> 3df3bc2a
 		}
 	}
 
