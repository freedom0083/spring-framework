/*
 * Copyright 2002-2020 the original author or authors.
 *
 * Licensed under the Apache License, Version 2.0 (the "License");
 * you may not use this file except in compliance with the License.
 * You may obtain a copy of the License at
 *
 *      https://www.apache.org/licenses/LICENSE-2.0
 *
 * Unless required by applicable law or agreed to in writing, software
 * distributed under the License is distributed on an "AS IS" BASIS,
 * WITHOUT WARRANTIES OR CONDITIONS OF ANY KIND, either express or implied.
 * See the License for the specific language governing permissions and
 * limitations under the License.
 */

package org.springframework.aop.framework;

import java.io.IOException;
import java.io.ObjectInputStream;
import java.io.Serializable;
import java.util.ArrayList;
import java.util.Arrays;
import java.util.List;

import org.aopalliance.aop.Advice;
import org.aopalliance.intercept.Interceptor;
import org.apache.commons.logging.Log;
import org.apache.commons.logging.LogFactory;

import org.springframework.aop.Advisor;
import org.springframework.aop.TargetSource;
import org.springframework.aop.framework.adapter.AdvisorAdapterRegistry;
import org.springframework.aop.framework.adapter.GlobalAdvisorAdapterRegistry;
import org.springframework.aop.framework.adapter.UnknownAdviceTypeException;
import org.springframework.aop.target.SingletonTargetSource;
import org.springframework.beans.BeansException;
import org.springframework.beans.factory.BeanClassLoaderAware;
import org.springframework.beans.factory.BeanFactory;
import org.springframework.beans.factory.BeanFactoryAware;
import org.springframework.beans.factory.BeanFactoryUtils;
import org.springframework.beans.factory.FactoryBean;
import org.springframework.beans.factory.FactoryBeanNotInitializedException;
import org.springframework.beans.factory.ListableBeanFactory;
import org.springframework.core.annotation.AnnotationAwareOrderComparator;
import org.springframework.lang.Nullable;
import org.springframework.util.Assert;
import org.springframework.util.ClassUtils;
import org.springframework.util.ObjectUtils;

/**
 * {@link org.springframework.beans.factory.FactoryBean} implementation that builds an
 * AOP proxy based on beans in Spring {@link org.springframework.beans.factory.BeanFactory}.
 *
 * <p>{@link org.aopalliance.intercept.MethodInterceptor MethodInterceptors} and
 * {@link org.springframework.aop.Advisor Advisors} are identified by a list of bean
 * names in the current bean factory, specified through the "interceptorNames" property.
 * The last entry in the list can be the name of a target bean or a
 * {@link org.springframework.aop.TargetSource}; however, it is normally preferable
 * to use the "targetName"/"target"/"targetSource" properties instead.
 *
 * <p>Global interceptors and advisors can be added at the factory level. The specified
 * ones are expanded in an interceptor list where an "xxx*" entry is included in the
 * list, matching the given prefix with the bean names (e.g. "global*" would match
 * both "globalBean1" and "globalBean2", "*" all defined interceptors). The matching
 * interceptors get applied according to their returned order value, if they implement
 * the {@link org.springframework.core.Ordered} interface.
 *
 * <p>Creates a JDK proxy when proxy interfaces are given, and a CGLIB proxy for the
 * actual target class if not. Note that the latter will only work if the target class
 * does not have final methods, as a dynamic subclass will be created at runtime.
 *
 * <p>It's possible to cast a proxy obtained from this factory to {@link Advised},
 * or to obtain the ProxyFactoryBean reference and programmatically manipulate it.
 * This won't work for existing prototype references, which are independent. However,
 * it will work for prototypes subsequently obtained from the factory. Changes to
 * interception will work immediately on singletons (including existing references).
 * However, to change interfaces or target it's necessary to obtain a new instance
 * from the factory. This means that singleton instances obtained from the factory
 * do not have the same object identity. However, they do have the same interceptors
 * and target, and changing any reference will change all objects.
 *
 * @author Rod Johnson
 * @author Juergen Hoeller
 * @see #setInterceptorNames
 * @see #setProxyInterfaces
 * @see org.aopalliance.intercept.MethodInterceptor
 * @see org.springframework.aop.Advisor
 * @see Advised
 */
@SuppressWarnings("serial")
public class ProxyFactoryBean extends ProxyCreatorSupport
		implements FactoryBean<Object>, BeanClassLoaderAware, BeanFactoryAware {

	/**
	 * This suffix in a value in an interceptor list indicates to expand globals.
	 */
	public static final String GLOBAL_SUFFIX = "*";


	protected final Log logger = LogFactory.getLog(getClass());
	// TODO 所有的拦截器的名字, 其实对标的是Advisor
	@Nullable
	private String[] interceptorNames;

	@Nullable
	private String targetName;
	// TODO 是否自动探测接口. true: 表示自动探测, 如果没有手动设置需要实现的代理接口, Spring会把类上所有的接口都找出来进行代理
	private boolean autodetectInterfaces = true;

	private boolean singleton = true;

	private AdvisorAdapterRegistry advisorAdapterRegistry = GlobalAdvisorAdapterRegistry.getInstance();

	private boolean freezeProxy = false;

	@Nullable
	private transient ClassLoader proxyClassLoader = ClassUtils.getDefaultClassLoader();

	private transient boolean classLoaderConfigured = false;

	@Nullable
	private transient BeanFactory beanFactory;

	/** Whether the advisor chain has already been initialized. */
	private boolean advisorChainInitialized = false;

	/** If this is a singleton, the cached singleton proxy instance. */
	@Nullable
	private Object singletonInstance;


	/**
	 * Set the names of the interfaces we're proxying. If no interface
	 * is given, a CGLIB for the actual class will be created.
	 * <p>This is essentially equivalent to the "setInterfaces" method,
	 * but mirrors TransactionProxyFactoryBean's "setProxyInterfaces".
	 * @see #setInterfaces
	 * @see AbstractSingletonProxyFactoryBean#setProxyInterfaces
	 */
	public void setProxyInterfaces(Class<?>[] proxyInterfaces) throws ClassNotFoundException {
		setInterfaces(proxyInterfaces);
	}

	/**
	 * Set the list of Advice/Advisor bean names. This must always be set
	 * to use this factory bean in a bean factory.
	 * <p>The referenced beans should be of type Interceptor, Advisor or Advice
	 * The last entry in the list can be the name of any bean in the factory.
	 * If it's neither an Advice nor an Advisor, a new SingletonTargetSource
	 * is added to wrap it. Such a target bean cannot be used if the "target"
	 * or "targetSource" or "targetName" property is set, in which case the
	 * "interceptorNames" array must contain only Advice/Advisor bean names.
	 * <p><b>NOTE: Specifying a target bean as final name in the "interceptorNames"
	 * list is deprecated and will be removed in a future Spring version.</b>
	 * Use the {@link #setTargetName "targetName"} property instead.
	 * @see org.aopalliance.intercept.MethodInterceptor
	 * @see org.springframework.aop.Advisor
	 * @see org.aopalliance.aop.Advice
	 * @see org.springframework.aop.target.SingletonTargetSource
	 */
	public void setInterceptorNames(String... interceptorNames) {
		this.interceptorNames = interceptorNames;
	}

	/**
	 * Set the name of the target bean. This is an alternative to specifying
	 * the target name at the end of the "interceptorNames" array.
	 * <p>You can also specify a target object or a TargetSource object
	 * directly, via the "target"/"targetSource" property, respectively.
	 * @see #setInterceptorNames(String[])
	 * @see #setTarget(Object)
	 * @see #setTargetSource(org.springframework.aop.TargetSource)
	 */
	public void setTargetName(String targetName) {
		this.targetName = targetName;
	}

	/**
	 * Set whether to autodetect proxy interfaces if none specified.
	 * <p>Default is "true". Turn this flag off to create a CGLIB
	 * proxy for the full target class if no interfaces specified.
	 * @see #setProxyTargetClass
	 */
	public void setAutodetectInterfaces(boolean autodetectInterfaces) {
		this.autodetectInterfaces = autodetectInterfaces;
	}

	/**
	 * Set the value of the singleton property. Governs whether this factory
	 * should always return the same proxy instance (which implies the same target)
	 * or whether it should return a new prototype instance, which implies that
	 * the target and interceptors may be new instances also, if they are obtained
	 * from prototype bean definitions. This allows for fine control of
	 * independence/uniqueness in the object graph.
	 */
	public void setSingleton(boolean singleton) {
		this.singleton = singleton;
	}

	/**
	 * Specify the AdvisorAdapterRegistry to use.
	 * Default is the global AdvisorAdapterRegistry.
	 * @see org.springframework.aop.framework.adapter.GlobalAdvisorAdapterRegistry
	 */
	public void setAdvisorAdapterRegistry(AdvisorAdapterRegistry advisorAdapterRegistry) {
		this.advisorAdapterRegistry = advisorAdapterRegistry;
	}

	@Override
	public void setFrozen(boolean frozen) {
		this.freezeProxy = frozen;
	}

	/**
	 * Set the ClassLoader to generate the proxy class in.
	 * <p>Default is the bean ClassLoader, i.e. the ClassLoader used by the
	 * containing BeanFactory for loading all bean classes. This can be
	 * overridden here for specific proxies.
	 */
	public void setProxyClassLoader(@Nullable ClassLoader classLoader) {
		this.proxyClassLoader = classLoader;
		this.classLoaderConfigured = (classLoader != null);
	}

	@Override
	public void setBeanClassLoader(ClassLoader classLoader) {
		if (!this.classLoaderConfigured) {
			this.proxyClassLoader = classLoader;
		}
	}

	@Override
	public void setBeanFactory(BeanFactory beanFactory) {
		this.beanFactory = beanFactory;
		checkInterceptorNames();
	}


	/**
	 * Return a proxy. Invoked when clients obtain beans from this factory bean.
	 * Create an instance of the AOP proxy to be returned by this factory.
	 * The instance will be cached for a singleton, and create on each call to
	 * {@code getObject()} for a proxy.
	 * @return a fresh AOP proxy reflecting the current state of this factory
	 */
	// TODO 返回一个代理. 重写了取得bean工厂的getObject()方法
	@Override
	@Nullable
	public Object getObject() throws BeansException {
		// TODO 初始化Advisor链. 初始化动作只进行一次. 会所所有满足条件的Advisor(支持通配符. 使用通配符时, 会在全局进行查找, 包括
		//  当前容器, 以及父容器中类型为Advisor以及Interceptor, 名称以通配符指定的prefix的所有bean. Interceptor类型的bean最终会
		//  包装为Advisor)加入到缓存中. 如果是非单例的, 每次都会为拦截方法创建一个新的PrototypePlaceholderAdvisor
		initializeAdvisorChain();
		if (isSingleton()) {
			// TODO 如果bean工厂是单例的, 返回的就是单例bean工厂
			return getSingletonInstance();
		}
		else {
			if (this.targetName == null) {
				logger.info("Using non-singleton proxies with singleton targets is often undesirable. " +
						"Enable prototype proxies by setting the 'targetName' property.");
			}
			// TODO 非单例则每次都创建一个新的bean工厂实例
			return newPrototypeInstance();
		}
	}

	/**
	 * Return the type of the proxy. Will check the singleton instance if
	 * already created, else fall back to the proxy interface (in case of just
	 * a single one), the target bean type, or the TargetSource's target class.
	 * @see org.springframework.aop.TargetSource#getTargetClass
	 */
	// TODO 重写了从容器中取得对象类型的getObjectType()方法
	@Override
	public Class<?> getObjectType() {
		synchronized (this) {
			if (this.singletonInstance != null) {
				return this.singletonInstance.getClass();
			}
		}
		Class<?>[] ifcs = getProxiedInterfaces();
		if (ifcs.length == 1) {
			return ifcs[0];
		}
		else if (ifcs.length > 1) {
			return createCompositeInterface(ifcs);
		}
		else if (this.targetName != null && this.beanFactory != null) {
			return this.beanFactory.getType(this.targetName);
		}
		else {
			return getTargetClass();
		}
	}

	@Override
	public boolean isSingleton() {
		return this.singleton;
	}


	/**
	 * Create a composite interface Class for the given interfaces,
	 * implementing the given interfaces in one single Class.
	 * <p>The default implementation builds a JDK proxy class for the
	 * given interfaces.
	 * @param interfaces the interfaces to merge
	 * @return the merged interface as Class
	 * @see java.lang.reflect.Proxy#getProxyClass
	 */
	protected Class<?> createCompositeInterface(Class<?>[] interfaces) {
		return ClassUtils.createCompositeInterface(interfaces, this.proxyClassLoader);
	}

	/**
	 * Return the singleton instance of this class's proxy object,
	 * lazily creating it if it hasn't been created already.
	 * @return the shared singleton proxy
	 */
	private synchronized Object getSingletonInstance() {
		// TODO 如果单例缓存里有, 就直接返回
		if (this.singletonInstance == null) {
			// TODO 没有的话, 需要创建一个新的代理实例. 首先会取代理目标源. 设置了代理目标类的名字时, 会从用这个名字从容器里去取得对应
			//  的代理目标源. 如果取到的不是TargetSource类型, 会将其包装成SingletonTargetSource
			this.targetSource = freshTargetSource();
			if (this.autodetectInterfaces && getProxiedInterfaces().length == 0 && !isProxyTargetClass()) {
				// Rely on AOP infrastructure to tell us what interfaces to proxy.
				// TODO 如果没有手动设置需要被代理的接口, Spring会自动进行探测, 查找目标类所有实现的接口, 然后进行代理
				Class<?> targetClass = getTargetClass();
				if (targetClass == null) {
					throw new FactoryBeanNotInitializedException("Cannot determine target class for proxy");
				}
				// TODO Spring自动地将目标类所实现的所有接口全部加到代理实现的所有接口的缓存中, 为后面创建代理时使用
				setInterfaces(ClassUtils.getAllInterfacesForClass(targetClass, this.proxyClassLoader));
			}
			// Initialize the shared singleton instance.
			super.setFrozen(this.freezeProxy);
			// TODO 取得单例代理. createAopProxy()内部默认使用DefaultAopProxyFactory, 根据类型来创建代理. 接口用JdkDynamicAopProxy
			//  来创建; 类用CglibAopProxy来创建
			this.singletonInstance = getProxy(createAopProxy());
		}
		return this.singletonInstance;
	}

	/**
	 * Create a new prototype instance of this class's created proxy object,
	 * backed by an independent AdvisedSupport configuration.
	 * @return a totally independent proxy, whose advice we may manipulate in isolation
	 */
	// TODO 创建原型实例
	private synchronized Object newPrototypeInstance() {
		// In the case of a prototype, we need to give the proxy
		// an independent instance of the configuration.
		// In this case, no proxy will have an instance of this object's configuration,
		// but will have an independent copy.
<<<<<<< HEAD
		if (logger.isTraceEnabled()) {
			logger.trace("Creating copy of prototype ProxyFactoryBean config: " + this);
		}
		// TODO 非单例每次都会创建一个实例, 所以这边也都是new的ProxyCreatorSupport
=======
>>>>>>> 2209e7cb
		ProxyCreatorSupport copy = new ProxyCreatorSupport(getAopProxyFactory());

		// The copy needs a fresh advisor chain, and a fresh TargetSource.
		// TODO 刷新一下代理目标源
		TargetSource targetSource = freshTargetSource();
		// TODO 对副本进行设置
		copy.copyConfigurationFrom(this, targetSource, freshAdvisorChain());
		if (this.autodetectInterfaces && getProxiedInterfaces().length == 0 && !isProxyTargetClass()) {
			// Rely on AOP infrastructure to tell us what interfaces to proxy.
			Class<?> targetClass = targetSource.getTargetClass();
			if (targetClass != null) {
				// TODO 目标类是接口时, 还会把其所有的接口放入到缓存中
				copy.setInterfaces(ClassUtils.getAllInterfacesForClass(targetClass, this.proxyClassLoader));
			}
		}
		copy.setFrozen(this.freezeProxy);

<<<<<<< HEAD
		if (logger.isTraceEnabled()) {
			logger.trace("Using ProxyCreatorSupport copy: " + copy);
		}
		// TODO 用副本创建一个代理
=======
>>>>>>> 2209e7cb
		return getProxy(copy.createAopProxy());
	}

	/**
	 * Return the proxy object to expose.
	 * <p>The default implementation uses a {@code getProxy} call with
	 * the factory's bean class loader. Can be overridden to specify a
	 * custom class loader.
	 * @param aopProxy the prepared AopProxy instance to get the proxy from
	 * @return the proxy object to expose
	 * @see AopProxy#getProxy(ClassLoader)
	 */
	// TODO 创建一个动态代理. 对于接口来说, 是用JdkDynamicAopProxy来创建; 对于类来说, 是用CglibAopProxy来创建
	protected Object getProxy(AopProxy aopProxy) {
		return aopProxy.getProxy(this.proxyClassLoader);
	}

	/**
	 * Check the interceptorNames list whether it contains a target name as final element.
	 * If found, remove the final name from the list and set it as targetName.
	 */
	private void checkInterceptorNames() {
		if (!ObjectUtils.isEmpty(this.interceptorNames)) {
			String finalName = this.interceptorNames[this.interceptorNames.length - 1];
			if (this.targetName == null && this.targetSource == EMPTY_TARGET_SOURCE) {
				// The last name in the chain may be an Advisor/Advice or a target/TargetSource.
				// Unfortunately we don't know; we must look at type of the bean.
				if (!finalName.endsWith(GLOBAL_SUFFIX) && !isNamedBeanAnAdvisorOrAdvice(finalName)) {
					// The target isn't an interceptor.
					this.targetName = finalName;
					if (logger.isDebugEnabled()) {
						logger.debug("Bean with name '" + finalName + "' concluding interceptor chain " +
								"is not an advisor class: treating it as a target or TargetSource");
					}
					this.interceptorNames = Arrays.copyOf(this.interceptorNames, this.interceptorNames.length - 1);
				}
			}
		}
	}

	/**
	 * Look at bean factory metadata to work out whether this bean name,
	 * which concludes the interceptorNames list, is an Advisor or Advice,
	 * or may be a target.
	 * @param beanName bean name to check
	 * @return {@code true} if it's an Advisor or Advice
	 */
	private boolean isNamedBeanAnAdvisorOrAdvice(String beanName) {
		Assert.state(this.beanFactory != null, "No BeanFactory set");
		Class<?> namedBeanClass = this.beanFactory.getType(beanName);
		if (namedBeanClass != null) {
			return (Advisor.class.isAssignableFrom(namedBeanClass) || Advice.class.isAssignableFrom(namedBeanClass));
		}
		// Treat it as an target bean if we can't tell.
		if (logger.isDebugEnabled()) {
			logger.debug("Could not determine type of bean with name '" + beanName +
					"' - assuming it is neither an Advisor nor an Advice");
		}
		return false;
	}

	/**
	 * Create the advisor (interceptor) chain. Advisors that are sourced
	 * from a BeanFactory will be refreshed each time a new prototype instance
	 * is added. Interceptors added programmatically through the factory API
	 * are unaffected by such changes.
	 */
	// TODO 只进行一次的初始化动作. 将所有满足条件的Advisor(支持通配符. 使用通配符时, 会在全局进行查找, 包括当前容器, 以及父容器中
	//  类型为Advisor以及Interceptor, 名称以通配符指定的prefix的所有bean. Interceptor类型的bean最终会包装为Advisor)加入到缓存中.
	//  如果是非单例的, 每次都会为拦截方法创建一个新的PrototypePlaceholderAdvisor
	private synchronized void initializeAdvisorChain() throws AopConfigException, BeansException {
		if (this.advisorChainInitialized) {
			// TODO 如果Advisor链被初始化过, 则无需再次进行
			return;
		}

		if (!ObjectUtils.isEmpty(this.interceptorNames)) {
			if (this.beanFactory == null) {
				throw new IllegalStateException("No BeanFactory available anymore (probably due to serialization) " +
						"- cannot resolve interceptor names " + Arrays.asList(this.interceptorNames));
			}

			// Globals can't be last unless we specified a targetSource using the property...
			if (this.interceptorNames[this.interceptorNames.length - 1].endsWith(GLOBAL_SUFFIX) &&
					this.targetName == null && this.targetSource == EMPTY_TARGET_SOURCE) {
				throw new AopConfigException("Target required after globals");
			}

			// Materialize interceptor chain from bean names.
			for (String name : this.interceptorNames) {
<<<<<<< HEAD
				// TODO 遍历所有的拦截器(Advisor)
				if (logger.isTraceEnabled()) {
					logger.trace("Configuring advisor or advice '" + name + "'");
				}

=======
>>>>>>> 2209e7cb
				if (name.endsWith(GLOBAL_SUFFIX)) {
					if (!(this.beanFactory instanceof ListableBeanFactory)) {
						throw new AopConfigException(
								"Can only use global advisors or interceptors with a ListableBeanFactory");
					}
<<<<<<< HEAD
					// TODO 支持通配符. 如果拦截器名字是以'*'结尾的, 则会从全局容器(当前容器及其父容器)中取得所有以此拦截器名开头的
					//  Advisor/Interceptor加入到Advisor缓存里(此过程会把所有的Advice/Interceptor封装成Advisor). 还会对
					//  InterceptorAdvisor是否实现了指定接口进行了判断
					addGlobalAdvisor((ListableBeanFactory) this.beanFactory,
=======
					addGlobalAdvisors((ListableBeanFactory) this.beanFactory,
>>>>>>> 2209e7cb
							name.substring(0, name.length() - GLOBAL_SUFFIX.length()));
				}

				else {
					// If we get here, we need to add a named interceptor.
					// We must check if it's a singleton or prototype.
					// TODO 如果不是以'*'结尾的, 表示全局的情况, 需要根据Scope进行区分
					Object advice;
					if (this.singleton || this.beanFactory.isSingleton(name)) {
						// Add the real Advisor/Advice to the chain.
						// TODO 如果是单例的, 直接从容器里拿Advisor/Advice对应的实例
						advice = this.beanFactory.getBean(name);
					}
					else {
						// It's a prototype Advice or Advisor: replace with a prototype.
						// Avoid unnecessary creation of prototype bean just for advisor chain initialization.
						// TODO 非单例时, 会创建一个PrototypePlaceholderAdvisor
						advice = new PrototypePlaceholderAdvisor(name);
					}
<<<<<<< HEAD
					// TODO 把Advisor添加到缓存中. 如果是Interceptor, 则会先转成Advisor
					addAdvisorOnChainCreation(advice, name);
=======
					addAdvisorOnChainCreation(advice);
>>>>>>> 2209e7cb
				}
			}
		}
		// TODO 初始化动作只进行一次. 所以在初始化结束后, 设置标志位
		this.advisorChainInitialized = true;
	}


	/**
	 * Return an independent advisor chain.
	 * We need to do this every time a new prototype instance is returned,
	 * to return distinct instances of prototype Advisors and Advices.
	 */
	// TODO 取得Advisor
	private List<Advisor> freshAdvisorChain() {
		// TODO 取得所有的Advisor
		Advisor[] advisors = getAdvisors();
		List<Advisor> freshAdvisors = new ArrayList<>(advisors.length);
		for (Advisor advisor : advisors) {
			// TODO 遍历所有的Advisor
			if (advisor instanceof PrototypePlaceholderAdvisor) {
				PrototypePlaceholderAdvisor pa = (PrototypePlaceholderAdvisor) advisor;
				if (logger.isDebugEnabled()) {
					logger.debug("Refreshing bean named '" + pa.getBeanName() + "'");
				}
				// Replace the placeholder with a fresh prototype instance resulting from a getBean lookup
				if (this.beanFactory == null) {
					throw new IllegalStateException("No BeanFactory available anymore (probably due to " +
							"serialization) - cannot resolve prototype advisor '" + pa.getBeanName() + "'");
				}
				// TODO 从容器里拿PrototypePlaceholderAdvisor类型的Advisor
				Object bean = this.beanFactory.getBean(pa.getBeanName());
				// TODO 包装成Advisor后, 加入到结果集
				Advisor refreshedAdvisor = namedBeanToAdvisor(bean);
				freshAdvisors.add(refreshedAdvisor);
			}
			else {
				// Add the shared instance.
				// TODO 其他类型的Advisor直接加入结果集
				freshAdvisors.add(advisor);
			}
		}
		return freshAdvisors;
	}

	/**
	 * Add all global interceptors and pointcuts.
	 */
<<<<<<< HEAD
	// TODO  从容器中取得所有以指定字符开头的Advisor加入到Advisor缓存里(此过程会把所有的Advice/Interceptor封装成Advisor)
	private void addGlobalAdvisor(ListableBeanFactory beanFactory, String prefix) {
		// TODO 从容器中取得所有Advisor的
=======
	private void addGlobalAdvisors(ListableBeanFactory beanFactory, String prefix) {
>>>>>>> 2209e7cb
		String[] globalAdvisorNames =
				BeanFactoryUtils.beanNamesForTypeIncludingAncestors(beanFactory, Advisor.class);
		// TODO 从容器中取得所有Interceptor的名字
		String[] globalInterceptorNames =
				BeanFactoryUtils.beanNamesForTypeIncludingAncestors(beanFactory, Interceptor.class);
<<<<<<< HEAD
		// TODO 用于组合Advisor和Interceptor两个集合, 因为Interceptor最终也会封装成Advisor
		List<Object> beans = new ArrayList<>(globalAdvisorNames.length + globalInterceptorNames.length);
		// TODO 容器中Advisor和Interceptor对象与其名字的映射
		Map<Object, String> names = new HashMap<>(beans.size());
		for (String name : globalAdvisorNames) {
			// TODO 从容器中取得所有的Advisor对象
			Object bean = beanFactory.getBean(name);
			beans.add(bean);
			names.put(bean, name);
		}
		for (String name : globalInterceptorNames) {
			// TODO 从容器中取得所有的Interceptor对象
			Object bean = beanFactory.getBean(name);
			beans.add(bean);
			names.put(bean, name);
		}
		AnnotationAwareOrderComparator.sort(beans);
		for (Object bean : beans) {
			// TODO 所有的Advisor/Interceptor全部都收集好后, 就可以进行模糊匹配了
			String name = names.get(bean);
			if (name.startsWith(prefix)) {
				// TODO 把所有以指定字符开头的Advisor/Interceptor(Interceptor会先包装成Advisor)对象加入到缓存里
				addAdvisorOnChainCreation(bean, name);
=======
		if (globalAdvisorNames.length > 0 || globalInterceptorNames.length > 0) {
			List<Object> beans = new ArrayList<>(globalAdvisorNames.length + globalInterceptorNames.length);
			for (String name : globalAdvisorNames) {
				if (name.startsWith(prefix)) {
					beans.add(beanFactory.getBean(name));
				}
			}
			for (String name : globalInterceptorNames) {
				if (name.startsWith(prefix)) {
					beans.add(beanFactory.getBean(name));
				}
			}
			AnnotationAwareOrderComparator.sort(beans);
			for (Object bean : beans) {
				addAdvisorOnChainCreation(bean);
>>>>>>> 2209e7cb
			}
		}
	}

	/**
	 * Invoked when advice chain is created.
	 * <p>Add the given advice, advisor or object to the interceptor list.
	 * Because of these three possibilities, we can't type the signature
	 * more strongly.
	 * @param next advice, advisor or target object
	 */
<<<<<<< HEAD
	// TODO 把Advisor添加到缓存中. 如果是Interceptor, 则会先转成Advisor
	private void addAdvisorOnChainCreation(Object next, String name) {
		// We need to convert to an Advisor if necessary so that our source reference
		// matches what we find from superclass interceptors.
		// TODO 先把Interceptor包装成Advisor
		Advisor advisor = namedBeanToAdvisor(next);
		if (logger.isTraceEnabled()) {
			logger.trace("Adding advisor with name '" + name + "'");
		}
		// TODO 把Advisor添加到缓存中
		addAdvisor(advisor);
=======
	private void addAdvisorOnChainCreation(Object next) {
		// We need to convert to an Advisor if necessary so that our source reference
		// matches what we find from superclass interceptors.
		addAdvisor(namedBeanToAdvisor(next));
>>>>>>> 2209e7cb
	}

	/**
	 * Return a TargetSource to use when creating a proxy. If the target was not
	 * specified at the end of the interceptorNames list, the TargetSource will be
	 * this class's TargetSource member. Otherwise, we get the target bean and wrap
	 * it in a TargetSource if necessary.
	 */
	private TargetSource freshTargetSource() {
		if (this.targetName == null) {
			// Not refreshing target: bean name not specified in 'interceptorNames'
			return this.targetSource;
		}
		else {
			if (this.beanFactory == null) {
				throw new IllegalStateException("No BeanFactory available anymore (probably due to serialization) " +
						"- cannot resolve target with name '" + this.targetName + "'");
			}
			if (logger.isDebugEnabled()) {
				logger.debug("Refreshing target with name '" + this.targetName + "'");
			}
			// TODO 从容器里拿出代理目标对象
			Object target = this.beanFactory.getBean(this.targetName);
			// TODO 如果代理不是TargetSource类型, 则用其创建一个SingletonTargetSource返回
			return (target instanceof TargetSource ? (TargetSource) target : new SingletonTargetSource(target));
		}
	}

	/**
	 * Convert the following object sourced from calling getBean() on a name in the
	 * interceptorNames array to an Advisor or TargetSource.
	 */
	// TODO 把指定的bean包装为Advisor
	private Advisor namedBeanToAdvisor(Object next) {
		try {
			return this.advisorAdapterRegistry.wrap(next);
		}
		catch (UnknownAdviceTypeException ex) {
			// We expected this to be an Advisor or Advice,
			// but it wasn't. This is a configuration error.
			throw new AopConfigException("Unknown advisor type " + next.getClass() +
					"; can only include Advisor or Advice type beans in interceptorNames chain " +
					"except for last entry which may also be target instance or TargetSource", ex);
		}
	}

	/**
	 * Blow away and recache singleton on an advice change.
	 */
	@Override
	protected void adviceChanged() {
		super.adviceChanged();
		if (this.singleton) {
			logger.debug("Advice has changed; re-caching singleton instance");
			synchronized (this) {
				this.singletonInstance = null;
			}
		}
	}


	//---------------------------------------------------------------------
	// Serialization support
	//---------------------------------------------------------------------

	private void readObject(ObjectInputStream ois) throws IOException, ClassNotFoundException {
		// Rely on default serialization; just initialize state after deserialization.
		ois.defaultReadObject();

		// Initialize transient fields.
		this.proxyClassLoader = ClassUtils.getDefaultClassLoader();
	}


	/**
	 * Used in the interceptor chain where we need to replace a bean with a prototype
	 * on creating a proxy.
	 */
	private static class PrototypePlaceholderAdvisor implements Advisor, Serializable {

		private final String beanName;

		private final String message;

		public PrototypePlaceholderAdvisor(String beanName) {
			this.beanName = beanName;
			this.message = "Placeholder for prototype Advisor/Advice with bean name '" + beanName + "'";
		}

		public String getBeanName() {
			return this.beanName;
		}

		@Override
		public Advice getAdvice() {
			throw new UnsupportedOperationException("Cannot invoke methods: " + this.message);
		}

		@Override
		public boolean isPerInstance() {
			throw new UnsupportedOperationException("Cannot invoke methods: " + this.message);
		}

		@Override
		public String toString() {
			return this.message;
		}
	}

}<|MERGE_RESOLUTION|>--- conflicted
+++ resolved
@@ -355,13 +355,7 @@
 		// an independent instance of the configuration.
 		// In this case, no proxy will have an instance of this object's configuration,
 		// but will have an independent copy.
-<<<<<<< HEAD
-		if (logger.isTraceEnabled()) {
-			logger.trace("Creating copy of prototype ProxyFactoryBean config: " + this);
-		}
 		// TODO 非单例每次都会创建一个实例, 所以这边也都是new的ProxyCreatorSupport
-=======
->>>>>>> 2209e7cb
 		ProxyCreatorSupport copy = new ProxyCreatorSupport(getAopProxyFactory());
 
 		// The copy needs a fresh advisor chain, and a fresh TargetSource.
@@ -379,13 +373,7 @@
 		}
 		copy.setFrozen(this.freezeProxy);
 
-<<<<<<< HEAD
-		if (logger.isTraceEnabled()) {
-			logger.trace("Using ProxyCreatorSupport copy: " + copy);
-		}
 		// TODO 用副本创建一个代理
-=======
->>>>>>> 2209e7cb
 		return getProxy(copy.createAopProxy());
 	}
 
@@ -476,27 +464,16 @@
 
 			// Materialize interceptor chain from bean names.
 			for (String name : this.interceptorNames) {
-<<<<<<< HEAD
 				// TODO 遍历所有的拦截器(Advisor)
-				if (logger.isTraceEnabled()) {
-					logger.trace("Configuring advisor or advice '" + name + "'");
-				}
-
-=======
->>>>>>> 2209e7cb
 				if (name.endsWith(GLOBAL_SUFFIX)) {
 					if (!(this.beanFactory instanceof ListableBeanFactory)) {
 						throw new AopConfigException(
 								"Can only use global advisors or interceptors with a ListableBeanFactory");
 					}
-<<<<<<< HEAD
 					// TODO 支持通配符. 如果拦截器名字是以'*'结尾的, 则会从全局容器(当前容器及其父容器)中取得所有以此拦截器名开头的
 					//  Advisor/Interceptor加入到Advisor缓存里(此过程会把所有的Advice/Interceptor封装成Advisor). 还会对
 					//  InterceptorAdvisor是否实现了指定接口进行了判断
-					addGlobalAdvisor((ListableBeanFactory) this.beanFactory,
-=======
 					addGlobalAdvisors((ListableBeanFactory) this.beanFactory,
->>>>>>> 2209e7cb
 							name.substring(0, name.length() - GLOBAL_SUFFIX.length()));
 				}
 
@@ -516,12 +493,8 @@
 						// TODO 非单例时, 会创建一个PrototypePlaceholderAdvisor
 						advice = new PrototypePlaceholderAdvisor(name);
 					}
-<<<<<<< HEAD
 					// TODO 把Advisor添加到缓存中. 如果是Interceptor, 则会先转成Advisor
-					addAdvisorOnChainCreation(advice, name);
-=======
 					addAdvisorOnChainCreation(advice);
->>>>>>> 2209e7cb
 				}
 			}
 		}
@@ -570,59 +543,33 @@
 	/**
 	 * Add all global interceptors and pointcuts.
 	 */
-<<<<<<< HEAD
-	// TODO  从容器中取得所有以指定字符开头的Advisor加入到Advisor缓存里(此过程会把所有的Advice/Interceptor封装成Advisor)
-	private void addGlobalAdvisor(ListableBeanFactory beanFactory, String prefix) {
+	private void addGlobalAdvisors(ListableBeanFactory beanFactory, String prefix) {
 		// TODO 从容器中取得所有Advisor的
-=======
-	private void addGlobalAdvisors(ListableBeanFactory beanFactory, String prefix) {
->>>>>>> 2209e7cb
 		String[] globalAdvisorNames =
 				BeanFactoryUtils.beanNamesForTypeIncludingAncestors(beanFactory, Advisor.class);
 		// TODO 从容器中取得所有Interceptor的名字
 		String[] globalInterceptorNames =
 				BeanFactoryUtils.beanNamesForTypeIncludingAncestors(beanFactory, Interceptor.class);
-<<<<<<< HEAD
-		// TODO 用于组合Advisor和Interceptor两个集合, 因为Interceptor最终也会封装成Advisor
-		List<Object> beans = new ArrayList<>(globalAdvisorNames.length + globalInterceptorNames.length);
-		// TODO 容器中Advisor和Interceptor对象与其名字的映射
-		Map<Object, String> names = new HashMap<>(beans.size());
-		for (String name : globalAdvisorNames) {
-			// TODO 从容器中取得所有的Advisor对象
-			Object bean = beanFactory.getBean(name);
-			beans.add(bean);
-			names.put(bean, name);
-		}
-		for (String name : globalInterceptorNames) {
-			// TODO 从容器中取得所有的Interceptor对象
-			Object bean = beanFactory.getBean(name);
-			beans.add(bean);
-			names.put(bean, name);
-		}
-		AnnotationAwareOrderComparator.sort(beans);
-		for (Object bean : beans) {
-			// TODO 所有的Advisor/Interceptor全部都收集好后, 就可以进行模糊匹配了
-			String name = names.get(bean);
-			if (name.startsWith(prefix)) {
-				// TODO 把所有以指定字符开头的Advisor/Interceptor(Interceptor会先包装成Advisor)对象加入到缓存里
-				addAdvisorOnChainCreation(bean, name);
-=======
 		if (globalAdvisorNames.length > 0 || globalInterceptorNames.length > 0) {
+			// TODO 用于组合Advisor和Interceptor两个集合, 因为Interceptor最终也会封装成Advisor
 			List<Object> beans = new ArrayList<>(globalAdvisorNames.length + globalInterceptorNames.length);
 			for (String name : globalAdvisorNames) {
 				if (name.startsWith(prefix)) {
+					// TODO 把所有以指定前缀开头的Advisor放到待处理集合中
 					beans.add(beanFactory.getBean(name));
 				}
 			}
 			for (String name : globalInterceptorNames) {
 				if (name.startsWith(prefix)) {
+					// TODO 把所有以指定前缀开头的Interceptor对象放到待处理集合中
 					beans.add(beanFactory.getBean(name));
 				}
 			}
 			AnnotationAwareOrderComparator.sort(beans);
 			for (Object bean : beans) {
+				// TODO 对所有收集到的Advisor/Interceptor(Interceptor会先包装成Advisor)进行模糊匹配
+				//  将这些Advisor/Interceptor(Interceptor会先包装成Advisor)对象加入到缓存里
 				addAdvisorOnChainCreation(bean);
->>>>>>> 2209e7cb
 			}
 		}
 	}
@@ -634,24 +581,12 @@
 	 * more strongly.
 	 * @param next advice, advisor or target object
 	 */
-<<<<<<< HEAD
 	// TODO 把Advisor添加到缓存中. 如果是Interceptor, 则会先转成Advisor
-	private void addAdvisorOnChainCreation(Object next, String name) {
-		// We need to convert to an Advisor if necessary so that our source reference
-		// matches what we find from superclass interceptors.
-		// TODO 先把Interceptor包装成Advisor
-		Advisor advisor = namedBeanToAdvisor(next);
-		if (logger.isTraceEnabled()) {
-			logger.trace("Adding advisor with name '" + name + "'");
-		}
-		// TODO 把Advisor添加到缓存中
-		addAdvisor(advisor);
-=======
 	private void addAdvisorOnChainCreation(Object next) {
 		// We need to convert to an Advisor if necessary so that our source reference
 		// matches what we find from superclass interceptors.
+		// TODO 先把Interceptor包装成Advisor，然后再把所有的Advisor添加到缓存中
 		addAdvisor(namedBeanToAdvisor(next));
->>>>>>> 2209e7cb
 	}
 
 	/**
