/*
 * Copyright 2002-2021 the original author or authors.
 *
 * Licensed under the Apache License, Version 2.0 (the "License");
 * you may not use this file except in compliance with the License.
 * You may obtain a copy of the License at
 *
 *      https://www.apache.org/licenses/LICENSE-2.0
 *
 * Unless required by applicable law or agreed to in writing, software
 * distributed under the License is distributed on an "AS IS" BASIS,
 * WITHOUT WARRANTIES OR CONDITIONS OF ANY KIND, either express or implied.
 * See the License for the specific language governing permissions and
 * limitations under the License.
 */

package org.springframework.aop.framework;

import java.io.IOException;
import java.io.ObjectInputStream;
import java.io.Serializable;
import java.util.ArrayList;
import java.util.Arrays;
import java.util.List;

import org.aopalliance.aop.Advice;
import org.aopalliance.intercept.Interceptor;
import org.apache.commons.logging.Log;
import org.apache.commons.logging.LogFactory;

import org.springframework.aop.Advisor;
import org.springframework.aop.TargetSource;
import org.springframework.aop.framework.adapter.AdvisorAdapterRegistry;
import org.springframework.aop.framework.adapter.GlobalAdvisorAdapterRegistry;
import org.springframework.aop.framework.adapter.UnknownAdviceTypeException;
import org.springframework.aop.target.SingletonTargetSource;
import org.springframework.beans.BeansException;
import org.springframework.beans.factory.BeanClassLoaderAware;
import org.springframework.beans.factory.BeanFactory;
import org.springframework.beans.factory.BeanFactoryAware;
import org.springframework.beans.factory.BeanFactoryUtils;
import org.springframework.beans.factory.FactoryBean;
import org.springframework.beans.factory.FactoryBeanNotInitializedException;
import org.springframework.beans.factory.ListableBeanFactory;
import org.springframework.core.annotation.AnnotationAwareOrderComparator;
import org.springframework.lang.Nullable;
import org.springframework.util.Assert;
import org.springframework.util.ClassUtils;
import org.springframework.util.ObjectUtils;

/**
 * {@link org.springframework.beans.factory.FactoryBean} implementation that builds an
 * AOP proxy based on beans in Spring {@link org.springframework.beans.factory.BeanFactory}.
 *
 * <p>{@link org.aopalliance.intercept.MethodInterceptor MethodInterceptors} and
 * {@link org.springframework.aop.Advisor Advisors} are identified by a list of bean
 * names in the current bean factory, specified through the "interceptorNames" property.
 * The last entry in the list can be the name of a target bean or a
 * {@link org.springframework.aop.TargetSource}; however, it is normally preferable
 * to use the "targetName"/"target"/"targetSource" properties instead.
 *
 * <p>Global interceptors and advisors can be added at the factory level. The specified
 * ones are expanded in an interceptor list where an "xxx*" entry is included in the
 * list, matching the given prefix with the bean names (e.g. "global*" would match
 * both "globalBean1" and "globalBean2", "*" all defined interceptors). The matching
 * interceptors get applied according to their returned order value, if they implement
 * the {@link org.springframework.core.Ordered} interface.
 *
 * <p>Creates a JDK proxy when proxy interfaces are given, and a CGLIB proxy for the
 * actual target class if not. Note that the latter will only work if the target class
 * does not have final methods, as a dynamic subclass will be created at runtime.
 *
 * <p>It's possible to cast a proxy obtained from this factory to {@link Advised},
 * or to obtain the ProxyFactoryBean reference and programmatically manipulate it.
 * This won't work for existing prototype references, which are independent. However,
 * it will work for prototypes subsequently obtained from the factory. Changes to
 * interception will work immediately on singletons (including existing references).
 * However, to change interfaces or target it's necessary to obtain a new instance
 * from the factory. This means that singleton instances obtained from the factory
 * do not have the same object identity. However, they do have the same interceptors
 * and target, and changing any reference will change all objects.
 *
 * @author Rod Johnson
 * @author Juergen Hoeller
 * @see #setInterceptorNames
 * @see #setProxyInterfaces
 * @see org.aopalliance.intercept.MethodInterceptor
 * @see org.springframework.aop.Advisor
 * @see Advised
 */
@SuppressWarnings("serial")
public class ProxyFactoryBean extends ProxyCreatorSupport
		implements FactoryBean<Object>, BeanClassLoaderAware, BeanFactoryAware {

	/**
	 * This suffix in a value in an interceptor list indicates to expand globals.
	 */
	public static final String GLOBAL_SUFFIX = "*";


	protected final Log logger = LogFactory.getLog(getClass());
	// TODO 所有的拦截器的名字, 其实对标的是Advisor
	@Nullable
	private String[] interceptorNames;

	@Nullable
	private String targetName;
	// TODO 是否自动探测接口. true: 表示自动探测, 如果没有手动设置需要实现的代理接口, Spring会把类上所有的接口都找出来进行代理
	private boolean autodetectInterfaces = true;

	private boolean singleton = true;

	private AdvisorAdapterRegistry advisorAdapterRegistry = GlobalAdvisorAdapterRegistry.getInstance();

	private boolean freezeProxy = false;

	@Nullable
	private transient ClassLoader proxyClassLoader = ClassUtils.getDefaultClassLoader();

	private transient boolean classLoaderConfigured = false;

	@Nullable
	private transient BeanFactory beanFactory;

	/** Whether the advisor chain has already been initialized. */
	private boolean advisorChainInitialized = false;

	/** If this is a singleton, the cached singleton proxy instance. */
	@Nullable
	private Object singletonInstance;


	/**
	 * Set the names of the interfaces we're proxying. If no interface
	 * is given, a CGLIB for the actual class will be created.
	 * <p>This is essentially equivalent to the "setInterfaces" method,
	 * but mirrors TransactionProxyFactoryBean's "setProxyInterfaces".
	 * @see #setInterfaces
	 * @see AbstractSingletonProxyFactoryBean#setProxyInterfaces
	 */
	public void setProxyInterfaces(Class<?>[] proxyInterfaces) throws ClassNotFoundException {
		setInterfaces(proxyInterfaces);
	}

	/**
	 * Set the list of Advice/Advisor bean names. This must always be set
	 * to use this factory bean in a bean factory.
	 * <p>The referenced beans should be of type Interceptor, Advisor or Advice
	 * The last entry in the list can be the name of any bean in the factory.
	 * If it's neither an Advice nor an Advisor, a new SingletonTargetSource
	 * is added to wrap it. Such a target bean cannot be used if the "target"
	 * or "targetSource" or "targetName" property is set, in which case the
	 * "interceptorNames" array must contain only Advice/Advisor bean names.
	 * <p><b>NOTE: Specifying a target bean as final name in the "interceptorNames"
	 * list is deprecated and will be removed in a future Spring version.</b>
	 * Use the {@link #setTargetName "targetName"} property instead.
	 * @see org.aopalliance.intercept.MethodInterceptor
	 * @see org.springframework.aop.Advisor
	 * @see org.aopalliance.aop.Advice
	 * @see org.springframework.aop.target.SingletonTargetSource
	 */
	public void setInterceptorNames(String... interceptorNames) {
		this.interceptorNames = interceptorNames;
	}

	/**
	 * Set the name of the target bean. This is an alternative to specifying
	 * the target name at the end of the "interceptorNames" array.
	 * <p>You can also specify a target object or a TargetSource object
	 * directly, via the "target"/"targetSource" property, respectively.
	 * @see #setInterceptorNames(String[])
	 * @see #setTarget(Object)
	 * @see #setTargetSource(org.springframework.aop.TargetSource)
	 */
	public void setTargetName(String targetName) {
		this.targetName = targetName;
	}

	/**
	 * Set whether to autodetect proxy interfaces if none specified.
	 * <p>Default is "true". Turn this flag off to create a CGLIB
	 * proxy for the full target class if no interfaces specified.
	 * @see #setProxyTargetClass
	 */
	public void setAutodetectInterfaces(boolean autodetectInterfaces) {
		this.autodetectInterfaces = autodetectInterfaces;
	}

	/**
	 * Set the value of the singleton property. Governs whether this factory
	 * should always return the same proxy instance (which implies the same target)
	 * or whether it should return a new prototype instance, which implies that
	 * the target and interceptors may be new instances also, if they are obtained
	 * from prototype bean definitions. This allows for fine control of
	 * independence/uniqueness in the object graph.
	 */
	public void setSingleton(boolean singleton) {
		this.singleton = singleton;
	}

	/**
	 * Specify the AdvisorAdapterRegistry to use.
	 * Default is the global AdvisorAdapterRegistry.
	 * @see org.springframework.aop.framework.adapter.GlobalAdvisorAdapterRegistry
	 */
	public void setAdvisorAdapterRegistry(AdvisorAdapterRegistry advisorAdapterRegistry) {
		this.advisorAdapterRegistry = advisorAdapterRegistry;
	}

	@Override
	public void setFrozen(boolean frozen) {
		this.freezeProxy = frozen;
	}

	/**
	 * Set the ClassLoader to generate the proxy class in.
	 * <p>Default is the bean ClassLoader, i.e. the ClassLoader used by the
	 * containing BeanFactory for loading all bean classes. This can be
	 * overridden here for specific proxies.
	 */
	public void setProxyClassLoader(@Nullable ClassLoader classLoader) {
		this.proxyClassLoader = classLoader;
		this.classLoaderConfigured = (classLoader != null);
	}

	@Override
	public void setBeanClassLoader(ClassLoader classLoader) {
		if (!this.classLoaderConfigured) {
			this.proxyClassLoader = classLoader;
		}
	}

	@Override
	public void setBeanFactory(BeanFactory beanFactory) {
		this.beanFactory = beanFactory;
		checkInterceptorNames();
	}


	/**
	 * Return a proxy. Invoked when clients obtain beans from this factory bean.
	 * Create an instance of the AOP proxy to be returned by this factory.
	 * The instance will be cached for a singleton, and create on each call to
	 * {@code getObject()} for a proxy.
	 * @return a fresh AOP proxy reflecting the current state of this factory
	 */
	// TODO 返回一个代理. 重写了取得bean工厂的getObject()方法
	@Override
	@Nullable
	public Object getObject() throws BeansException {
		// TODO 初始化Advisor链. 初始化动作只进行一次. 会所所有满足条件的Advisor(支持通配符. 使用通配符时, 会在全局进行查找, 包括
		//  当前容器, 以及父容器中类型为Advisor以及Interceptor, 名称以通配符指定的prefix的所有bean. Interceptor类型的bean最终会
		//  包装为Advisor)加入到缓存中. 如果是非单例的, 每次都会为拦截方法创建一个新的PrototypePlaceholderAdvisor
		initializeAdvisorChain();
		if (isSingleton()) {
			// TODO 如果bean工厂是单例的, 返回的就是单例bean工厂
			return getSingletonInstance();
		}
		else {
			if (this.targetName == null) {
				logger.info("Using non-singleton proxies with singleton targets is often undesirable. " +
						"Enable prototype proxies by setting the 'targetName' property.");
			}
			// TODO 非单例则每次都创建一个新的bean工厂实例
			return newPrototypeInstance();
		}
	}

	/**
	 * Return the type of the proxy. Will check the singleton instance if
	 * already created, else fall back to the proxy interface (in case of just
	 * a single one), the target bean type, or the TargetSource's target class.
	 * @see org.springframework.aop.TargetSource#getTargetClass
	 */
	// TODO 重写了从容器中取得对象类型的getObjectType()方法
	@Override
	public Class<?> getObjectType() {
		synchronized (this) {
			if (this.singletonInstance != null) {
				return this.singletonInstance.getClass();
			}
		}
		Class<?>[] ifcs = getProxiedInterfaces();
		if (ifcs.length == 1) {
			return ifcs[0];
		}
		else if (ifcs.length > 1) {
			return createCompositeInterface(ifcs);
		}
		else if (this.targetName != null && this.beanFactory != null) {
			return this.beanFactory.getType(this.targetName);
		}
		else {
			return getTargetClass();
		}
	}

	@Override
	public boolean isSingleton() {
		return this.singleton;
	}


	/**
	 * Create a composite interface Class for the given interfaces,
	 * implementing the given interfaces in one single Class.
	 * <p>The default implementation builds a JDK proxy class for the
	 * given interfaces.
	 * @param interfaces the interfaces to merge
	 * @return the merged interface as Class
	 * @see java.lang.reflect.Proxy#getProxyClass
	 */
	protected Class<?> createCompositeInterface(Class<?>[] interfaces) {
		return ClassUtils.createCompositeInterface(interfaces, this.proxyClassLoader);
	}

	/**
	 * Return the singleton instance of this class's proxy object,
	 * lazily creating it if it hasn't been created already.
	 * @return the shared singleton proxy
	 */
	private synchronized Object getSingletonInstance() {
		// TODO 如果单例缓存里有, 就直接返回
		if (this.singletonInstance == null) {
			// TODO 没有的话, 需要创建一个新的代理实例. 首先会取代理目标源. 设置了代理目标类的名字时, 会从用这个名字从容器里去取得对应
			//  的代理目标源. 如果取到的不是TargetSource类型, 会将其包装成SingletonTargetSource
			this.targetSource = freshTargetSource();
			if (this.autodetectInterfaces && getProxiedInterfaces().length == 0 && !isProxyTargetClass()) {
				// Rely on AOP infrastructure to tell us what interfaces to proxy.
				// TODO 如果没有手动设置需要被代理的接口, Spring会自动进行探测, 查找目标类所有实现的接口, 然后进行代理
				Class<?> targetClass = getTargetClass();
				if (targetClass == null) {
					throw new FactoryBeanNotInitializedException("Cannot determine target class for proxy");
				}
				// TODO Spring自动地将目标类所实现的所有接口全部加到代理实现的所有接口的缓存中, 为后面创建代理时使用
				setInterfaces(ClassUtils.getAllInterfacesForClass(targetClass, this.proxyClassLoader));
			}
			// Initialize the shared singleton instance.
			super.setFrozen(this.freezeProxy);
			// TODO 取得单例代理. createAopProxy()内部默认使用DefaultAopProxyFactory, 根据类型来创建代理. 接口用JdkDynamicAopProxy
			//  来创建; 类用CglibAopProxy来创建
			this.singletonInstance = getProxy(createAopProxy());
		}
		return this.singletonInstance;
	}

	/**
	 * Create a new prototype instance of this class's created proxy object,
	 * backed by an independent AdvisedSupport configuration.
	 * @return a totally independent proxy, whose advice we may manipulate in isolation
	 */
	// TODO 创建原型实例
	private synchronized Object newPrototypeInstance() {
		// In the case of a prototype, we need to give the proxy
		// an independent instance of the configuration.
		// In this case, no proxy will have an instance of this object's configuration,
		// but will have an independent copy.
		// TODO 非单例每次都会创建一个实例, 所以这边也都是new的ProxyCreatorSupport
		ProxyCreatorSupport copy = new ProxyCreatorSupport(getAopProxyFactory());

		// The copy needs a fresh advisor chain, and a fresh TargetSource.
		// TODO 刷新一下代理目标源
		TargetSource targetSource = freshTargetSource();
		// TODO 对副本进行设置
		copy.copyConfigurationFrom(this, targetSource, freshAdvisorChain());
		if (this.autodetectInterfaces && getProxiedInterfaces().length == 0 && !isProxyTargetClass()) {
			// Rely on AOP infrastructure to tell us what interfaces to proxy.
			Class<?> targetClass = targetSource.getTargetClass();
			if (targetClass != null) {
				// TODO 目标类是接口时, 还会把其所有的接口放入到缓存中
				copy.setInterfaces(ClassUtils.getAllInterfacesForClass(targetClass, this.proxyClassLoader));
			}
		}
		copy.setFrozen(this.freezeProxy);

		// TODO 用副本创建一个代理
		return getProxy(copy.createAopProxy());
	}

	/**
	 * Return the proxy object to expose.
	 * <p>The default implementation uses a {@code getProxy} call with
	 * the factory's bean class loader. Can be overridden to specify a
	 * custom class loader.
	 * @param aopProxy the prepared AopProxy instance to get the proxy from
	 * @return the proxy object to expose
	 * @see AopProxy#getProxy(ClassLoader)
	 */
	// TODO 创建一个动态代理. 对于接口来说, 是用JdkDynamicAopProxy来创建; 对于类来说, 是用CglibAopProxy来创建
	protected Object getProxy(AopProxy aopProxy) {
		return aopProxy.getProxy(this.proxyClassLoader);
	}

	/**
	 * Check the interceptorNames list whether it contains a target name as final element.
	 * If found, remove the final name from the list and set it as targetName.
	 */
	private void checkInterceptorNames() {
		if (!ObjectUtils.isEmpty(this.interceptorNames)) {
			String finalName = this.interceptorNames[this.interceptorNames.length - 1];
			if (this.targetName == null && this.targetSource == EMPTY_TARGET_SOURCE) {
				// The last name in the chain may be an Advisor/Advice or a target/TargetSource.
				// Unfortunately we don't know; we must look at type of the bean.
				if (!finalName.endsWith(GLOBAL_SUFFIX) && !isNamedBeanAnAdvisorOrAdvice(finalName)) {
					// The target isn't an interceptor.
					this.targetName = finalName;
					if (logger.isDebugEnabled()) {
						logger.debug("Bean with name '" + finalName + "' concluding interceptor chain " +
								"is not an advisor class: treating it as a target or TargetSource");
					}
					this.interceptorNames = Arrays.copyOf(this.interceptorNames, this.interceptorNames.length - 1);
				}
			}
		}
	}

	/**
	 * Look at bean factory metadata to work out whether this bean name,
	 * which concludes the interceptorNames list, is an Advisor or Advice,
	 * or may be a target.
	 * @param beanName bean name to check
	 * @return {@code true} if it's an Advisor or Advice
	 */
	private boolean isNamedBeanAnAdvisorOrAdvice(String beanName) {
		Assert.state(this.beanFactory != null, "No BeanFactory set");
		Class<?> namedBeanClass = this.beanFactory.getType(beanName);
		if (namedBeanClass != null) {
			return (Advisor.class.isAssignableFrom(namedBeanClass) || Advice.class.isAssignableFrom(namedBeanClass));
		}
		// Treat it as an target bean if we can't tell.
		if (logger.isDebugEnabled()) {
			logger.debug("Could not determine type of bean with name '" + beanName +
					"' - assuming it is neither an Advisor nor an Advice");
		}
		return false;
	}

	/**
	 * Create the advisor (interceptor) chain. Advisors that are sourced
	 * from a BeanFactory will be refreshed each time a new prototype instance
	 * is added. Interceptors added programmatically through the factory API
	 * are unaffected by such changes.
	 */
	// TODO 只进行一次的初始化动作. 将所有满足条件的Advisor(支持通配符. 使用通配符时, 会在全局进行查找, 包括当前容器, 以及父容器中
	//  类型为Advisor以及Interceptor, 名称以通配符指定的prefix的所有bean. Interceptor类型的bean最终会包装为Advisor)加入到缓存中.
	//  如果是非单例的, 每次都会为拦截方法创建一个新的PrototypePlaceholderAdvisor
	private synchronized void initializeAdvisorChain() throws AopConfigException, BeansException {
<<<<<<< HEAD
		if (this.advisorChainInitialized) {
			// TODO 如果Advisor链被初始化过, 则无需再次进行
			return;
		}

		if (!ObjectUtils.isEmpty(this.interceptorNames)) {
=======
		if (!this.advisorChainInitialized && !ObjectUtils.isEmpty(this.interceptorNames)) {
>>>>>>> 3df3bc2a
			if (this.beanFactory == null) {
				throw new IllegalStateException("No BeanFactory available anymore (probably due to serialization) " +
						"- cannot resolve interceptor names " + Arrays.asList(this.interceptorNames));
			}

			// Globals can't be last unless we specified a targetSource using the property...
			if (this.interceptorNames[this.interceptorNames.length - 1].endsWith(GLOBAL_SUFFIX) &&
					this.targetName == null && this.targetSource == EMPTY_TARGET_SOURCE) {
				throw new AopConfigException("Target required after globals");
			}

			// Materialize interceptor chain from bean names.
			for (String name : this.interceptorNames) {
				// TODO 遍历所有的拦截器(Advisor)
				if (name.endsWith(GLOBAL_SUFFIX)) {
					if (!(this.beanFactory instanceof ListableBeanFactory)) {
						throw new AopConfigException(
								"Can only use global advisors or interceptors with a ListableBeanFactory");
					}
					// TODO 支持通配符. 如果拦截器名字是以'*'结尾的, 则会从全局容器(当前容器及其父容器)中取得所有以此拦截器名开头的
					//  Advisor/Interceptor加入到Advisor缓存里(此过程会把所有的Advice/Interceptor封装成Advisor). 还会对
					//  InterceptorAdvisor是否实现了指定接口进行了判断
					addGlobalAdvisors((ListableBeanFactory) this.beanFactory,
							name.substring(0, name.length() - GLOBAL_SUFFIX.length()));
				}

				else {
					// If we get here, we need to add a named interceptor.
					// We must check if it's a singleton or prototype.
					// TODO 如果不是以'*'结尾的, 表示全局的情况, 需要根据Scope进行区分
					Object advice;
					if (this.singleton || this.beanFactory.isSingleton(name)) {
						// Add the real Advisor/Advice to the chain.
						// TODO 如果是单例的, 直接从容器里拿Advisor/Advice对应的实例
						advice = this.beanFactory.getBean(name);
					}
					else {
						// It's a prototype Advice or Advisor: replace with a prototype.
						// Avoid unnecessary creation of prototype bean just for advisor chain initialization.
						// TODO 非单例时, 会创建一个PrototypePlaceholderAdvisor
						advice = new PrototypePlaceholderAdvisor(name);
					}
					// TODO 把Advisor添加到缓存中. 如果是Interceptor, 则会先转成Advisor
					addAdvisorOnChainCreation(advice);
				}
			}
<<<<<<< HEAD
		}
		// TODO 初始化动作只进行一次. 所以在初始化结束后, 设置标志位
		this.advisorChainInitialized = true;
=======

			this.advisorChainInitialized = true;
		}
>>>>>>> 3df3bc2a
	}


	/**
	 * Return an independent advisor chain.
	 * We need to do this every time a new prototype instance is returned,
	 * to return distinct instances of prototype Advisors and Advices.
	 */
	// TODO 取得Advisor
	private List<Advisor> freshAdvisorChain() {
		// TODO 取得所有的Advisor
		Advisor[] advisors = getAdvisors();
		List<Advisor> freshAdvisors = new ArrayList<>(advisors.length);
		for (Advisor advisor : advisors) {
<<<<<<< HEAD
			// TODO 遍历所有的Advisor
			if (advisor instanceof PrototypePlaceholderAdvisor) {
				PrototypePlaceholderAdvisor pa = (PrototypePlaceholderAdvisor) advisor;
=======
			if (advisor instanceof PrototypePlaceholderAdvisor pa) {
>>>>>>> 3df3bc2a
				if (logger.isDebugEnabled()) {
					logger.debug("Refreshing bean named '" + pa.getBeanName() + "'");
				}
				// Replace the placeholder with a fresh prototype instance resulting from a getBean lookup
				if (this.beanFactory == null) {
					throw new IllegalStateException("No BeanFactory available anymore (probably due to " +
							"serialization) - cannot resolve prototype advisor '" + pa.getBeanName() + "'");
				}
				// TODO 从容器里拿PrototypePlaceholderAdvisor类型的Advisor
				Object bean = this.beanFactory.getBean(pa.getBeanName());
				// TODO 包装成Advisor后, 加入到结果集
				Advisor refreshedAdvisor = namedBeanToAdvisor(bean);
				freshAdvisors.add(refreshedAdvisor);
			}
			else {
				// Add the shared instance.
				// TODO 其他类型的Advisor直接加入结果集
				freshAdvisors.add(advisor);
			}
		}
		return freshAdvisors;
	}

	/**
	 * Add all global interceptors and pointcuts.
	 */
	private void addGlobalAdvisors(ListableBeanFactory beanFactory, String prefix) {
		// TODO 从容器中取得所有Advisor的
		String[] globalAdvisorNames =
				BeanFactoryUtils.beanNamesForTypeIncludingAncestors(beanFactory, Advisor.class);
		// TODO 从容器中取得所有Interceptor的名字
		String[] globalInterceptorNames =
				BeanFactoryUtils.beanNamesForTypeIncludingAncestors(beanFactory, Interceptor.class);
		if (globalAdvisorNames.length > 0 || globalInterceptorNames.length > 0) {
			// TODO 用于组合Advisor和Interceptor两个集合, 因为Interceptor最终也会封装成Advisor
			List<Object> beans = new ArrayList<>(globalAdvisorNames.length + globalInterceptorNames.length);
			for (String name : globalAdvisorNames) {
				if (name.startsWith(prefix)) {
					// TODO 把所有以指定前缀开头的Advisor放到待处理集合中
					beans.add(beanFactory.getBean(name));
				}
			}
			for (String name : globalInterceptorNames) {
				if (name.startsWith(prefix)) {
					// TODO 把所有以指定前缀开头的Interceptor对象放到待处理集合中
					beans.add(beanFactory.getBean(name));
				}
			}
			AnnotationAwareOrderComparator.sort(beans);
			for (Object bean : beans) {
				// TODO 对所有收集到的Advisor/Interceptor(Interceptor会先包装成Advisor)进行模糊匹配
				//  将这些Advisor/Interceptor(Interceptor会先包装成Advisor)对象加入到缓存里
				addAdvisorOnChainCreation(bean);
			}
		}
	}

	/**
	 * Invoked when advice chain is created.
	 * <p>Add the given advice, advisor or object to the interceptor list.
	 * Because of these three possibilities, we can't type the signature
	 * more strongly.
	 * @param next advice, advisor or target object
	 */
	// TODO 把Advisor添加到缓存中. 如果是Interceptor, 则会先转成Advisor
	private void addAdvisorOnChainCreation(Object next) {
		// We need to convert to an Advisor if necessary so that our source reference
		// matches what we find from superclass interceptors.
		// TODO 先把Interceptor包装成Advisor，然后再把所有的Advisor添加到缓存中
		addAdvisor(namedBeanToAdvisor(next));
	}

	/**
	 * Return a TargetSource to use when creating a proxy. If the target was not
	 * specified at the end of the interceptorNames list, the TargetSource will be
	 * this class's TargetSource member. Otherwise, we get the target bean and wrap
	 * it in a TargetSource if necessary.
	 */
	private TargetSource freshTargetSource() {
		if (this.targetName == null) {
			// Not refreshing target: bean name not specified in 'interceptorNames'
			return this.targetSource;
		}
		else {
			if (this.beanFactory == null) {
				throw new IllegalStateException("No BeanFactory available anymore (probably due to serialization) " +
						"- cannot resolve target with name '" + this.targetName + "'");
			}
			if (logger.isDebugEnabled()) {
				logger.debug("Refreshing target with name '" + this.targetName + "'");
			}
			// TODO 从容器里拿出代理目标对象
			Object target = this.beanFactory.getBean(this.targetName);
			// TODO 如果代理不是TargetSource类型, 则用其创建一个SingletonTargetSource返回
			return (target instanceof TargetSource ? (TargetSource) target : new SingletonTargetSource(target));
		}
	}

	/**
	 * Convert the following object sourced from calling getBean() on a name in the
	 * interceptorNames array to an Advisor or TargetSource.
	 */
	// TODO 把指定的bean包装为Advisor
	private Advisor namedBeanToAdvisor(Object next) {
		try {
			return this.advisorAdapterRegistry.wrap(next);
		}
		catch (UnknownAdviceTypeException ex) {
			// We expected this to be an Advisor or Advice,
			// but it wasn't. This is a configuration error.
			throw new AopConfigException("Unknown advisor type " + next.getClass() +
					"; can only include Advisor or Advice type beans in interceptorNames chain " +
					"except for last entry which may also be target instance or TargetSource", ex);
		}
	}

	/**
	 * Blow away and recache singleton on an advice change.
	 */
	@Override
	protected void adviceChanged() {
		super.adviceChanged();
		if (this.singleton) {
			logger.debug("Advice has changed; re-caching singleton instance");
			synchronized (this) {
				this.singletonInstance = null;
			}
		}
	}


	//---------------------------------------------------------------------
	// Serialization support
	//---------------------------------------------------------------------

	private void readObject(ObjectInputStream ois) throws IOException, ClassNotFoundException {
		// Rely on default serialization; just initialize state after deserialization.
		ois.defaultReadObject();

		// Initialize transient fields.
		this.proxyClassLoader = ClassUtils.getDefaultClassLoader();
	}


	/**
	 * Used in the interceptor chain where we need to replace a bean with a prototype
	 * on creating a proxy.
	 */
	private static class PrototypePlaceholderAdvisor implements Advisor, Serializable {

		private final String beanName;

		private final String message;

		public PrototypePlaceholderAdvisor(String beanName) {
			this.beanName = beanName;
			this.message = "Placeholder for prototype Advisor/Advice with bean name '" + beanName + "'";
		}

		public String getBeanName() {
			return this.beanName;
		}

		@Override
		public Advice getAdvice() {
			throw new UnsupportedOperationException("Cannot invoke methods: " + this.message);
		}

		@Override
		public boolean isPerInstance() {
			throw new UnsupportedOperationException("Cannot invoke methods: " + this.message);
		}

		@Override
		public String toString() {
			return this.message;
		}
	}

}<|MERGE_RESOLUTION|>--- conflicted
+++ resolved
@@ -445,16 +445,7 @@
 	//  类型为Advisor以及Interceptor, 名称以通配符指定的prefix的所有bean. Interceptor类型的bean最终会包装为Advisor)加入到缓存中.
 	//  如果是非单例的, 每次都会为拦截方法创建一个新的PrototypePlaceholderAdvisor
 	private synchronized void initializeAdvisorChain() throws AopConfigException, BeansException {
-<<<<<<< HEAD
-		if (this.advisorChainInitialized) {
-			// TODO 如果Advisor链被初始化过, 则无需再次进行
-			return;
-		}
-
-		if (!ObjectUtils.isEmpty(this.interceptorNames)) {
-=======
 		if (!this.advisorChainInitialized && !ObjectUtils.isEmpty(this.interceptorNames)) {
->>>>>>> 3df3bc2a
 			if (this.beanFactory == null) {
 				throw new IllegalStateException("No BeanFactory available anymore (probably due to serialization) " +
 						"- cannot resolve interceptor names " + Arrays.asList(this.interceptorNames));
@@ -501,15 +492,10 @@
 					addAdvisorOnChainCreation(advice);
 				}
 			}
-<<<<<<< HEAD
-		}
-		// TODO 初始化动作只进行一次. 所以在初始化结束后, 设置标志位
-		this.advisorChainInitialized = true;
-=======
-
+
+			// TODO 初始化动作只进行一次. 所以在初始化结束后, 设置标志位
 			this.advisorChainInitialized = true;
 		}
->>>>>>> 3df3bc2a
 	}
 
 
@@ -524,13 +510,8 @@
 		Advisor[] advisors = getAdvisors();
 		List<Advisor> freshAdvisors = new ArrayList<>(advisors.length);
 		for (Advisor advisor : advisors) {
-<<<<<<< HEAD
 			// TODO 遍历所有的Advisor
-			if (advisor instanceof PrototypePlaceholderAdvisor) {
-				PrototypePlaceholderAdvisor pa = (PrototypePlaceholderAdvisor) advisor;
-=======
 			if (advisor instanceof PrototypePlaceholderAdvisor pa) {
->>>>>>> 3df3bc2a
 				if (logger.isDebugEnabled()) {
 					logger.debug("Refreshing bean named '" + pa.getBeanName() + "'");
 				}
