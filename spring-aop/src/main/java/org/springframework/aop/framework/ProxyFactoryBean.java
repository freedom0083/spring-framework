/*
 * Copyright 2002-2022 the original author or authors.
 *
 * Licensed under the Apache License, Version 2.0 (the "License");
 * you may not use this file except in compliance with the License.
 * You may obtain a copy of the License at
 *
 *      https://www.apache.org/licenses/LICENSE-2.0
 *
 * Unless required by applicable law or agreed to in writing, software
 * distributed under the License is distributed on an "AS IS" BASIS,
 * WITHOUT WARRANTIES OR CONDITIONS OF ANY KIND, either express or implied.
 * See the License for the specific language governing permissions and
 * limitations under the License.
 */

package org.springframework.aop.framework;

import java.io.IOException;
import java.io.ObjectInputStream;
import java.io.Serializable;
import java.util.ArrayList;
import java.util.Arrays;
import java.util.List;

import org.aopalliance.aop.Advice;
import org.aopalliance.intercept.Interceptor;
import org.apache.commons.logging.Log;
import org.apache.commons.logging.LogFactory;

import org.springframework.aop.Advisor;
import org.springframework.aop.TargetSource;
import org.springframework.aop.framework.adapter.AdvisorAdapterRegistry;
import org.springframework.aop.framework.adapter.GlobalAdvisorAdapterRegistry;
import org.springframework.aop.framework.adapter.UnknownAdviceTypeException;
import org.springframework.aop.target.SingletonTargetSource;
import org.springframework.beans.BeansException;
import org.springframework.beans.factory.BeanClassLoaderAware;
import org.springframework.beans.factory.BeanFactory;
import org.springframework.beans.factory.BeanFactoryAware;
import org.springframework.beans.factory.BeanFactoryUtils;
import org.springframework.beans.factory.FactoryBean;
import org.springframework.beans.factory.FactoryBeanNotInitializedException;
import org.springframework.beans.factory.ListableBeanFactory;
import org.springframework.core.annotation.AnnotationAwareOrderComparator;
import org.springframework.lang.Nullable;
import org.springframework.util.Assert;
import org.springframework.util.ClassUtils;
import org.springframework.util.ObjectUtils;

/**
 * {@link org.springframework.beans.factory.FactoryBean} implementation that builds an
 * AOP proxy based on beans in Spring {@link org.springframework.beans.factory.BeanFactory}.
 *
 * <p>{@link org.aopalliance.intercept.MethodInterceptor MethodInterceptors} and
 * {@link org.springframework.aop.Advisor Advisors} are identified by a list of bean
 * names in the current bean factory, specified through the "interceptorNames" property.
 * The last entry in the list can be the name of a target bean or a
 * {@link org.springframework.aop.TargetSource}; however, it is normally preferable
 * to use the "targetName"/"target"/"targetSource" properties instead.
 *
 * <p>Global interceptors and advisors can be added at the factory level. The specified
 * ones are expanded in an interceptor list where an "xxx*" entry is included in the
 * list, matching the given prefix with the bean names (e.g. "global*" would match
 * both "globalBean1" and "globalBean2", "*" all defined interceptors). The matching
 * interceptors get applied according to their returned order value, if they implement
 * the {@link org.springframework.core.Ordered} interface.
 *
 * <p>Creates a JDK proxy when proxy interfaces are given, and a CGLIB proxy for the
 * actual target class if not. Note that the latter will only work if the target class
 * does not have final methods, as a dynamic subclass will be created at runtime.
 *
 * <p>It's possible to cast a proxy obtained from this factory to {@link Advised},
 * or to obtain the ProxyFactoryBean reference and programmatically manipulate it.
 * This won't work for existing prototype references, which are independent. However,
 * it will work for prototypes subsequently obtained from the factory. Changes to
 * interception will work immediately on singletons (including existing references).
 * However, to change interfaces or target it's necessary to obtain a new instance
 * from the factory. This means that singleton instances obtained from the factory
 * do not have the same object identity. However, they do have the same interceptors
 * and target, and changing any reference will change all objects.
 *
 * @author Rod Johnson
 * @author Juergen Hoeller
 * @see #setInterceptorNames
 * @see #setProxyInterfaces
 * @see org.aopalliance.intercept.MethodInterceptor
 * @see org.springframework.aop.Advisor
 * @see Advised
 */
@SuppressWarnings("serial")
public class ProxyFactoryBean extends ProxyCreatorSupport
		implements FactoryBean<Object>, BeanClassLoaderAware, BeanFactoryAware {

	/**
	 * This suffix in a value in an interceptor list indicates to expand globals.
	 */
	public static final String GLOBAL_SUFFIX = "*";


	protected final Log logger = LogFactory.getLog(getClass());
	// TODO 所有的拦截器的名字, 其实对标的是Advisor
	@Nullable
	private String[] interceptorNames;

	@Nullable
	private String targetName;
	// TODO 是否自动探测接口. true: 表示自动探测, 如果没有手动设置需要实现的代理接口, Spring会把类上所有的接口都找出来进行代理
	private boolean autodetectInterfaces = true;

	private boolean singleton = true;

	private AdvisorAdapterRegistry advisorAdapterRegistry = GlobalAdvisorAdapterRegistry.getInstance();

	private boolean freezeProxy = false;

	@Nullable
	private transient ClassLoader proxyClassLoader = ClassUtils.getDefaultClassLoader();

	private transient boolean classLoaderConfigured = false;

	@Nullable
	private transient BeanFactory beanFactory;

	/** Whether the advisor chain has already been initialized. */
	private boolean advisorChainInitialized = false;

	/** If this is a singleton, the cached singleton proxy instance. */
	@Nullable
	private Object singletonInstance;


	/**
	 * Set the names of the interfaces we're proxying. If no interface
	 * is given, a CGLIB for the actual class will be created.
	 * <p>This is essentially equivalent to the "setInterfaces" method,
	 * but mirrors TransactionProxyFactoryBean's "setProxyInterfaces".
	 * @see #setInterfaces
	 * @see AbstractSingletonProxyFactoryBean#setProxyInterfaces
	 */
	public void setProxyInterfaces(Class<?>[] proxyInterfaces) throws ClassNotFoundException {
		setInterfaces(proxyInterfaces);
	}

	/**
	 * Set the list of Advice/Advisor bean names. This must always be set
	 * to use this factory bean in a bean factory.
	 * <p>The referenced beans should be of type Interceptor, Advisor or Advice
	 * The last entry in the list can be the name of any bean in the factory.
	 * If it's neither an Advice nor an Advisor, a new SingletonTargetSource
	 * is added to wrap it. Such a target bean cannot be used if the "target"
	 * or "targetSource" or "targetName" property is set, in which case the
	 * "interceptorNames" array must contain only Advice/Advisor bean names.
	 * <p><b>NOTE: Specifying a target bean as final name in the "interceptorNames"
	 * list is deprecated and will be removed in a future Spring version.</b>
	 * Use the {@link #setTargetName "targetName"} property instead.
	 * @see org.aopalliance.intercept.MethodInterceptor
	 * @see org.springframework.aop.Advisor
	 * @see org.aopalliance.aop.Advice
	 * @see org.springframework.aop.target.SingletonTargetSource
	 */
	public void setInterceptorNames(String... interceptorNames) {
		this.interceptorNames = interceptorNames;
	}

	/**
	 * Set the name of the target bean. This is an alternative to specifying
	 * the target name at the end of the "interceptorNames" array.
	 * <p>You can also specify a target object or a TargetSource object
	 * directly, via the "target"/"targetSource" property, respectively.
	 * @see #setInterceptorNames(String[])
	 * @see #setTarget(Object)
	 * @see #setTargetSource(org.springframework.aop.TargetSource)
	 */
	public void setTargetName(String targetName) {
		this.targetName = targetName;
	}

	/**
	 * Set whether to autodetect proxy interfaces if none specified.
	 * <p>Default is "true". Turn this flag off to create a CGLIB
	 * proxy for the full target class if no interfaces specified.
	 * @see #setProxyTargetClass
	 */
	public void setAutodetectInterfaces(boolean autodetectInterfaces) {
		this.autodetectInterfaces = autodetectInterfaces;
	}

	/**
	 * Set the value of the singleton property. Governs whether this factory
	 * should always return the same proxy instance (which implies the same target)
	 * or whether it should return a new prototype instance, which implies that
	 * the target and interceptors may be new instances also, if they are obtained
	 * from prototype bean definitions. This allows for fine control of
	 * independence/uniqueness in the object graph.
	 */
	public void setSingleton(boolean singleton) {
		this.singleton = singleton;
	}

	/**
	 * Specify the AdvisorAdapterRegistry to use.
	 * Default is the global AdvisorAdapterRegistry.
	 * @see org.springframework.aop.framework.adapter.GlobalAdvisorAdapterRegistry
	 */
	public void setAdvisorAdapterRegistry(AdvisorAdapterRegistry advisorAdapterRegistry) {
		this.advisorAdapterRegistry = advisorAdapterRegistry;
	}

	@Override
	public void setFrozen(boolean frozen) {
		this.freezeProxy = frozen;
	}

	/**
	 * Set the ClassLoader to generate the proxy class in.
	 * <p>Default is the bean ClassLoader, i.e. the ClassLoader used by the
	 * containing BeanFactory for loading all bean classes. This can be
	 * overridden here for specific proxies.
	 */
	public void setProxyClassLoader(@Nullable ClassLoader classLoader) {
		this.proxyClassLoader = classLoader;
		this.classLoaderConfigured = (classLoader != null);
	}

	@Override
	public void setBeanClassLoader(ClassLoader classLoader) {
		if (!this.classLoaderConfigured) {
			this.proxyClassLoader = classLoader;
		}
	}

	@Override
	public void setBeanFactory(BeanFactory beanFactory) {
		this.beanFactory = beanFactory;
		checkInterceptorNames();
	}


	/**
	 * Return a proxy. Invoked when clients obtain beans from this factory bean.
	 * Create an instance of the AOP proxy to be returned by this factory.
	 * The instance will be cached for a singleton, and create on each call to
	 * {@code getObject()} for a proxy.
	 * @return a fresh AOP proxy reflecting the current state of this factory
	 */
	// TODO 返回一个代理. 重写了取得bean工厂的getObject()方法
	@Override
	@Nullable
	public Object getObject() throws BeansException {
		// TODO 初始化Advisor链. 初始化动作只进行一次. 会所所有满足条件的Advisor(支持通配符. 使用通配符时, 会在全局进行查找, 包括
		//  当前容器, 以及父容器中类型为Advisor以及Interceptor, 名称以通配符指定的prefix的所有bean. Interceptor类型的bean最终会
		//  包装为Advisor)加入到缓存中. 如果是非单例的, 每次都会为拦截方法创建一个新的PrototypePlaceholderAdvisor
		initializeAdvisorChain();
		if (isSingleton()) {
			// TODO 如果bean工厂是单例的, 返回的就是单例bean工厂
			return getSingletonInstance();
		}
		else {
			if (this.targetName == null) {
				logger.info("Using non-singleton proxies with singleton targets is often undesirable. " +
						"Enable prototype proxies by setting the 'targetName' property.");
			}
			// TODO 非单例则每次都创建一个新的bean工厂实例
			return newPrototypeInstance();
		}
	}

	/**
	 * Return the type of the proxy. Will check the singleton instance if
	 * already created, else fall back to the proxy interface (in case of just
	 * a single one), the target bean type, or the TargetSource's target class.
	 * @see org.springframework.aop.TargetSource#getTargetClass
	 */
	// TODO 重写了从容器中取得对象类型的getObjectType()方法
	@Override
	public Class<?> getObjectType() {
		synchronized (this) {
			if (this.singletonInstance != null) {
				return this.singletonInstance.getClass();
			}
		}
		Class<?>[] ifcs = getProxiedInterfaces();
		if (ifcs.length == 1) {
			return ifcs[0];
		}
		else if (ifcs.length > 1) {
			return createCompositeInterface(ifcs);
		}
		else if (this.targetName != null && this.beanFactory != null) {
			return this.beanFactory.getType(this.targetName);
		}
		else {
			return getTargetClass();
		}
	}

	@Override
	public boolean isSingleton() {
		return this.singleton;
	}


	/**
	 * Create a composite interface Class for the given interfaces,
	 * implementing the given interfaces in one single Class.
	 * <p>The default implementation builds a JDK proxy class for the
	 * given interfaces.
	 * @param interfaces the interfaces to merge
	 * @return the merged interface as Class
	 * @see java.lang.reflect.Proxy#getProxyClass
	 */
	protected Class<?> createCompositeInterface(Class<?>[] interfaces) {
		return ClassUtils.createCompositeInterface(interfaces, this.proxyClassLoader);
	}

	/**
	 * Return the singleton instance of this class's proxy object,
	 * lazily creating it if it hasn't been created already.
	 * @return the shared singleton proxy
	 */
	private synchronized Object getSingletonInstance() {
		// TODO 如果单例缓存里有, 就直接返回
		if (this.singletonInstance == null) {
			// TODO 没有的话, 需要创建一个新的代理实例. 首先会取代理目标源. 设置了代理目标类的名字时, 会从用这个名字从容器里去取得对应
			//  的代理目标源. 如果取到的不是TargetSource类型, 会将其包装成SingletonTargetSource
			this.targetSource = freshTargetSource();
			if (this.autodetectInterfaces && getProxiedInterfaces().length == 0 && !isProxyTargetClass()) {
				// Rely on AOP infrastructure to tell us what interfaces to proxy.
				// TODO 如果没有手动设置需要被代理的接口, Spring会自动进行探测, 查找目标类所有实现的接口, 然后进行代理
				Class<?> targetClass = getTargetClass();
				if (targetClass == null) {
					throw new FactoryBeanNotInitializedException("Cannot determine target class for proxy");
				}
				// TODO Spring自动地将目标类所实现的所有接口全部加到代理实现的所有接口的缓存中, 为后面创建代理时使用
				setInterfaces(ClassUtils.getAllInterfacesForClass(targetClass, this.proxyClassLoader));
			}
			// Initialize the shared singleton instance.
			super.setFrozen(this.freezeProxy);
			// TODO 取得单例代理. createAopProxy()内部默认使用DefaultAopProxyFactory, 根据类型来创建代理. 接口用JdkDynamicAopProxy
			//  来创建; 类用CglibAopProxy来创建
			this.singletonInstance = getProxy(createAopProxy());
		}
		return this.singletonInstance;
	}

	/**
	 * Create a new prototype instance of this class's created proxy object,
	 * backed by an independent AdvisedSupport configuration.
	 * @return a totally independent proxy, whose advice we may manipulate in isolation
	 */
	// TODO 创建原型实例
	private synchronized Object newPrototypeInstance() {
		// In the case of a prototype, we need to give the proxy
		// an independent instance of the configuration.
		// In this case, no proxy will have an instance of this object's configuration,
		// but will have an independent copy.
		// TODO 非单例每次都会创建一个实例, 所以这边也都是new的ProxyCreatorSupport
		ProxyCreatorSupport copy = new ProxyCreatorSupport(getAopProxyFactory());

		// The copy needs a fresh advisor chain, and a fresh TargetSource.
		// TODO 刷新一下代理目标源
		TargetSource targetSource = freshTargetSource();
		// TODO 对副本进行设置
		copy.copyConfigurationFrom(this, targetSource, freshAdvisorChain());
		if (this.autodetectInterfaces && getProxiedInterfaces().length == 0 && !isProxyTargetClass()) {
			// Rely on AOP infrastructure to tell us what interfaces to proxy.
			Class<?> targetClass = targetSource.getTargetClass();
			if (targetClass != null) {
				// TODO 目标类是接口时, 还会把其所有的接口放入到缓存中
				copy.setInterfaces(ClassUtils.getAllInterfacesForClass(targetClass, this.proxyClassLoader));
			}
		}
		copy.setFrozen(this.freezeProxy);

		// TODO 用副本创建一个代理
		return getProxy(copy.createAopProxy());
	}

	/**
	 * Return the proxy object to expose.
	 * <p>The default implementation uses a {@code getProxy} call with
	 * the factory's bean class loader. Can be overridden to specify a
	 * custom class loader.
	 * @param aopProxy the prepared AopProxy instance to get the proxy from
	 * @return the proxy object to expose
	 * @see AopProxy#getProxy(ClassLoader)
	 */
	// TODO 创建一个动态代理. 对于接口来说, 是用JdkDynamicAopProxy来创建; 对于类来说, 是用CglibAopProxy来创建
	protected Object getProxy(AopProxy aopProxy) {
		return aopProxy.getProxy(this.proxyClassLoader);
	}

	/**
	 * Check the interceptorNames list whether it contains a target name as final element.
	 * If found, remove the final name from the list and set it as targetName.
	 */
	private void checkInterceptorNames() {
		if (!ObjectUtils.isEmpty(this.interceptorNames)) {
			String finalName = this.interceptorNames[this.interceptorNames.length - 1];
			if (this.targetName == null && this.targetSource == EMPTY_TARGET_SOURCE) {
				// The last name in the chain may be an Advisor/Advice or a target/TargetSource.
				// Unfortunately we don't know; we must look at type of the bean.
				if (!finalName.endsWith(GLOBAL_SUFFIX) && !isNamedBeanAnAdvisorOrAdvice(finalName)) {
					// The target isn't an interceptor.
					this.targetName = finalName;
					if (logger.isDebugEnabled()) {
						logger.debug("Bean with name '" + finalName + "' concluding interceptor chain " +
								"is not an advisor class: treating it as a target or TargetSource");
					}
					this.interceptorNames = Arrays.copyOf(this.interceptorNames, this.interceptorNames.length - 1);
				}
			}
		}
	}

	/**
	 * Look at bean factory metadata to work out whether this bean name,
	 * which concludes the interceptorNames list, is an Advisor or Advice,
	 * or may be a target.
	 * @param beanName bean name to check
	 * @return {@code true} if it's an Advisor or Advice
	 */
	private boolean isNamedBeanAnAdvisorOrAdvice(String beanName) {
		Assert.state(this.beanFactory != null, "No BeanFactory set");
		Class<?> namedBeanClass = this.beanFactory.getType(beanName);
		if (namedBeanClass != null) {
			return (Advisor.class.isAssignableFrom(namedBeanClass) || Advice.class.isAssignableFrom(namedBeanClass));
		}
		// Treat it as an target bean if we can't tell.
		if (logger.isDebugEnabled()) {
			logger.debug("Could not determine type of bean with name '" + beanName +
					"' - assuming it is neither an Advisor nor an Advice");
		}
		return false;
	}

	/**
	 * Create the advisor (interceptor) chain. Advisors that are sourced
	 * from a BeanFactory will be refreshed each time a new prototype instance
	 * is added. Interceptors added programmatically through the factory API
	 * are unaffected by such changes.
	 */
	// TODO 只进行一次的初始化动作. 将所有满足条件的Advisor(支持通配符. 使用通配符时, 会在全局进行查找, 包括当前容器, 以及父容器中
	//  类型为Advisor以及Interceptor, 名称以通配符指定的prefix的所有bean. Interceptor类型的bean最终会包装为Advisor)加入到缓存中.
	//  如果是非单例的, 每次都会为拦截方法创建一个新的PrototypePlaceholderAdvisor
	private synchronized void initializeAdvisorChain() throws AopConfigException, BeansException {
		if (!this.advisorChainInitialized && !ObjectUtils.isEmpty(this.interceptorNames)) {
			if (this.beanFactory == null) {
				throw new IllegalStateException("No BeanFactory available anymore (probably due to serialization) " +
						"- cannot resolve interceptor names " + Arrays.toString(this.interceptorNames));
			}

			// Globals can't be last unless we specified a targetSource using the property...
			if (this.interceptorNames[this.interceptorNames.length - 1].endsWith(GLOBAL_SUFFIX) &&
					this.targetName == null && this.targetSource == EMPTY_TARGET_SOURCE) {
				throw new AopConfigException("Target required after globals");
			}

			// Materialize interceptor chain from bean names.
			for (String name : this.interceptorNames) {
				// TODO 遍历所有的拦截器(Advisor)
				if (name.endsWith(GLOBAL_SUFFIX)) {
					if (!(this.beanFactory instanceof ListableBeanFactory lbf)) {
						throw new AopConfigException(
								"Can only use global advisors or interceptors with a ListableBeanFactory");
					}
<<<<<<< HEAD
					// TODO 支持通配符. 如果拦截器名字是以'*'结尾的, 则会从全局容器(当前容器及其父容器)中取得所有以此拦截器名开头的
					//  Advisor/Interceptor加入到Advisor缓存里(此过程会把所有的Advice/Interceptor封装成Advisor). 还会对
					//  InterceptorAdvisor是否实现了指定接口进行了判断
					addGlobalAdvisors((ListableBeanFactory) this.beanFactory,
							name.substring(0, name.length() - GLOBAL_SUFFIX.length()));
=======
					addGlobalAdvisors(lbf, name.substring(0, name.length() - GLOBAL_SUFFIX.length()));
>>>>>>> 9e1d0057
				}

				else {
					// If we get here, we need to add a named interceptor.
					// We must check if it's a singleton or prototype.
					// TODO 如果不是以'*'结尾的, 表示全局的情况, 需要根据Scope进行区分
					Object advice;
					if (this.singleton || this.beanFactory.isSingleton(name)) {
						// Add the real Advisor/Advice to the chain.
						// TODO 如果是单例的, 直接从容器里拿Advisor/Advice对应的实例
						advice = this.beanFactory.getBean(name);
					}
					else {
						// It's a prototype Advice or Advisor: replace with a prototype.
						// Avoid unnecessary creation of prototype bean just for advisor chain initialization.
						// TODO 非单例时, 会创建一个PrototypePlaceholderAdvisor
						advice = new PrototypePlaceholderAdvisor(name);
					}
					// TODO 把Advisor添加到缓存中. 如果是Interceptor, 则会先转成Advisor
					addAdvisorOnChainCreation(advice);
				}
			}

			// TODO 初始化动作只进行一次. 所以在初始化结束后, 设置标志位
			this.advisorChainInitialized = true;
		}
	}


	/**
	 * Return an independent advisor chain.
	 * We need to do this every time a new prototype instance is returned,
	 * to return distinct instances of prototype Advisors and Advices.
	 */
	// TODO 取得Advisor
	private List<Advisor> freshAdvisorChain() {
		// TODO 取得所有的Advisor
		Advisor[] advisors = getAdvisors();
		List<Advisor> freshAdvisors = new ArrayList<>(advisors.length);
		for (Advisor advisor : advisors) {
<<<<<<< HEAD
			// TODO 遍历所有的Advisor
			if (advisor instanceof PrototypePlaceholderAdvisor pa) {
=======
			if (advisor instanceof PrototypePlaceholderAdvisor ppa) {
>>>>>>> 9e1d0057
				if (logger.isDebugEnabled()) {
					logger.debug("Refreshing bean named '" + ppa.getBeanName() + "'");
				}
				// Replace the placeholder with a fresh prototype instance resulting from a getBean lookup
				if (this.beanFactory == null) {
					throw new IllegalStateException("No BeanFactory available anymore (probably due to " +
							"serialization) - cannot resolve prototype advisor '" + ppa.getBeanName() + "'");
				}
<<<<<<< HEAD
				// TODO 从容器里拿PrototypePlaceholderAdvisor类型的Advisor
				Object bean = this.beanFactory.getBean(pa.getBeanName());
				// TODO 包装成Advisor后, 加入到结果集
=======
				Object bean = this.beanFactory.getBean(ppa.getBeanName());
>>>>>>> 9e1d0057
				Advisor refreshedAdvisor = namedBeanToAdvisor(bean);
				freshAdvisors.add(refreshedAdvisor);
			}
			else {
				// Add the shared instance.
				// TODO 其他类型的Advisor直接加入结果集
				freshAdvisors.add(advisor);
			}
		}
		return freshAdvisors;
	}

	/**
	 * Add all global interceptors and pointcuts.
	 */
	private void addGlobalAdvisors(ListableBeanFactory beanFactory, String prefix) {
		// TODO 从容器中取得所有Advisor的
		String[] globalAdvisorNames =
				BeanFactoryUtils.beanNamesForTypeIncludingAncestors(beanFactory, Advisor.class);
		// TODO 从容器中取得所有Interceptor的名字
		String[] globalInterceptorNames =
				BeanFactoryUtils.beanNamesForTypeIncludingAncestors(beanFactory, Interceptor.class);
		if (globalAdvisorNames.length > 0 || globalInterceptorNames.length > 0) {
			// TODO 用于组合Advisor和Interceptor两个集合, 因为Interceptor最终也会封装成Advisor
			List<Object> beans = new ArrayList<>(globalAdvisorNames.length + globalInterceptorNames.length);
			for (String name : globalAdvisorNames) {
				if (name.startsWith(prefix)) {
					// TODO 把所有以指定前缀开头的Advisor放到待处理集合中
					beans.add(beanFactory.getBean(name));
				}
			}
			for (String name : globalInterceptorNames) {
				if (name.startsWith(prefix)) {
					// TODO 把所有以指定前缀开头的Interceptor对象放到待处理集合中
					beans.add(beanFactory.getBean(name));
				}
			}
			AnnotationAwareOrderComparator.sort(beans);
			for (Object bean : beans) {
				// TODO 对所有收集到的Advisor/Interceptor(Interceptor会先包装成Advisor)进行模糊匹配
				//  将这些Advisor/Interceptor(Interceptor会先包装成Advisor)对象加入到缓存里
				addAdvisorOnChainCreation(bean);
			}
		}
	}

	/**
	 * Invoked when advice chain is created.
	 * <p>Add the given advice, advisor or object to the interceptor list.
	 * Because of these three possibilities, we can't type the signature
	 * more strongly.
	 * @param next advice, advisor or target object
	 */
	// TODO 把Advisor添加到缓存中. 如果是Interceptor, 则会先转成Advisor
	private void addAdvisorOnChainCreation(Object next) {
		// We need to convert to an Advisor if necessary so that our source reference
		// matches what we find from superclass interceptors.
		// TODO 先把Interceptor包装成Advisor，然后再把所有的Advisor添加到缓存中
		addAdvisor(namedBeanToAdvisor(next));
	}

	/**
	 * Return a TargetSource to use when creating a proxy. If the target was not
	 * specified at the end of the interceptorNames list, the TargetSource will be
	 * this class's TargetSource member. Otherwise, we get the target bean and wrap
	 * it in a TargetSource if necessary.
	 */
	private TargetSource freshTargetSource() {
		if (this.targetName == null) {
			// Not refreshing target: bean name not specified in 'interceptorNames'
			return this.targetSource;
		}
		else {
			if (this.beanFactory == null) {
				throw new IllegalStateException("No BeanFactory available anymore (probably due to serialization) " +
						"- cannot resolve target with name '" + this.targetName + "'");
			}
			if (logger.isDebugEnabled()) {
				logger.debug("Refreshing target with name '" + this.targetName + "'");
			}
			// TODO 从容器里拿出代理目标对象
			Object target = this.beanFactory.getBean(this.targetName);
<<<<<<< HEAD
			// TODO 如果代理不是TargetSource类型, 则用其创建一个SingletonTargetSource返回
			return (target instanceof TargetSource ? (TargetSource) target : new SingletonTargetSource(target));
=======
			return (target instanceof TargetSource targetSource ? targetSource : new SingletonTargetSource(target));
>>>>>>> 9e1d0057
		}
	}

	/**
	 * Convert the following object sourced from calling getBean() on a name in the
	 * interceptorNames array to an Advisor or TargetSource.
	 */
	// TODO 把指定的bean包装为Advisor
	private Advisor namedBeanToAdvisor(Object next) {
		try {
			return this.advisorAdapterRegistry.wrap(next);
		}
		catch (UnknownAdviceTypeException ex) {
			// We expected this to be an Advisor or Advice,
			// but it wasn't. This is a configuration error.
			throw new AopConfigException("Unknown advisor type " + next.getClass() +
					"; can only include Advisor or Advice type beans in interceptorNames chain " +
					"except for last entry which may also be target instance or TargetSource", ex);
		}
	}

	/**
	 * Blow away and recache singleton on an advice change.
	 */
	@Override
	protected void adviceChanged() {
		super.adviceChanged();
		if (this.singleton) {
			logger.debug("Advice has changed; re-caching singleton instance");
			synchronized (this) {
				this.singletonInstance = null;
			}
		}
	}


	//---------------------------------------------------------------------
	// Serialization support
	//---------------------------------------------------------------------

	private void readObject(ObjectInputStream ois) throws IOException, ClassNotFoundException {
		// Rely on default serialization; just initialize state after deserialization.
		ois.defaultReadObject();

		// Initialize transient fields.
		this.proxyClassLoader = ClassUtils.getDefaultClassLoader();
	}


	/**
	 * Used in the interceptor chain where we need to replace a bean with a prototype
	 * on creating a proxy.
	 */
	private static class PrototypePlaceholderAdvisor implements Advisor, Serializable {

		private final String beanName;

		private final String message;

		public PrototypePlaceholderAdvisor(String beanName) {
			this.beanName = beanName;
			this.message = "Placeholder for prototype Advisor/Advice with bean name '" + beanName + "'";
		}

		public String getBeanName() {
			return this.beanName;
		}

		@Override
		public Advice getAdvice() {
			throw new UnsupportedOperationException("Cannot invoke methods: " + this.message);
		}

		@Override
		public boolean isPerInstance() {
			throw new UnsupportedOperationException("Cannot invoke methods: " + this.message);
		}

		@Override
		public String toString() {
			return this.message;
		}
	}

}<|MERGE_RESOLUTION|>--- conflicted
+++ resolved
@@ -465,15 +465,10 @@
 						throw new AopConfigException(
 								"Can only use global advisors or interceptors with a ListableBeanFactory");
 					}
-<<<<<<< HEAD
 					// TODO 支持通配符. 如果拦截器名字是以'*'结尾的, 则会从全局容器(当前容器及其父容器)中取得所有以此拦截器名开头的
 					//  Advisor/Interceptor加入到Advisor缓存里(此过程会把所有的Advice/Interceptor封装成Advisor). 还会对
 					//  InterceptorAdvisor是否实现了指定接口进行了判断
-					addGlobalAdvisors((ListableBeanFactory) this.beanFactory,
-							name.substring(0, name.length() - GLOBAL_SUFFIX.length()));
-=======
 					addGlobalAdvisors(lbf, name.substring(0, name.length() - GLOBAL_SUFFIX.length()));
->>>>>>> 9e1d0057
 				}
 
 				else {
@@ -514,12 +509,8 @@
 		Advisor[] advisors = getAdvisors();
 		List<Advisor> freshAdvisors = new ArrayList<>(advisors.length);
 		for (Advisor advisor : advisors) {
-<<<<<<< HEAD
 			// TODO 遍历所有的Advisor
-			if (advisor instanceof PrototypePlaceholderAdvisor pa) {
-=======
 			if (advisor instanceof PrototypePlaceholderAdvisor ppa) {
->>>>>>> 9e1d0057
 				if (logger.isDebugEnabled()) {
 					logger.debug("Refreshing bean named '" + ppa.getBeanName() + "'");
 				}
@@ -528,13 +519,9 @@
 					throw new IllegalStateException("No BeanFactory available anymore (probably due to " +
 							"serialization) - cannot resolve prototype advisor '" + ppa.getBeanName() + "'");
 				}
-<<<<<<< HEAD
 				// TODO 从容器里拿PrototypePlaceholderAdvisor类型的Advisor
-				Object bean = this.beanFactory.getBean(pa.getBeanName());
+				Object bean = this.beanFactory.getBean(ppa.getBeanName());
 				// TODO 包装成Advisor后, 加入到结果集
-=======
-				Object bean = this.beanFactory.getBean(ppa.getBeanName());
->>>>>>> 9e1d0057
 				Advisor refreshedAdvisor = namedBeanToAdvisor(bean);
 				freshAdvisors.add(refreshedAdvisor);
 			}
@@ -617,12 +604,8 @@
 			}
 			// TODO 从容器里拿出代理目标对象
 			Object target = this.beanFactory.getBean(this.targetName);
-<<<<<<< HEAD
 			// TODO 如果代理不是TargetSource类型, 则用其创建一个SingletonTargetSource返回
-			return (target instanceof TargetSource ? (TargetSource) target : new SingletonTargetSource(target));
-=======
 			return (target instanceof TargetSource targetSource ? targetSource : new SingletonTargetSource(target));
->>>>>>> 9e1d0057
 		}
 	}
 
