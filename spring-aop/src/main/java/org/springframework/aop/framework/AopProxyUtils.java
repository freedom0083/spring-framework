--- conflicted
+++ resolved
@@ -138,42 +138,13 @@
 					// TODO 如果代理目标类是个接口, 把他也添加到代理实现的所有接口缓存里
 					advised.setInterfaces(targetClass);
 				}
-<<<<<<< HEAD
-				else if (Proxy.isProxyClass(targetClass)) {
-					// TODO 如果代理类是Proxy类型, 则把其实现的接口添加到代理实现的所有接口缓存里
-=======
 				else if (Proxy.isProxyClass(targetClass) || ClassUtils.isLambdaClass(targetClass)) {
->>>>>>> 3df3bc2a
+					// TODO 如果代理类是Proxy类型或Lambda表达式, 则把其实现的接口添加到代理实现的所有接口缓存里
 					advised.setInterfaces(targetClass.getInterfaces());
 				}
 				specifiedInterfaces = advised.getProxiedInterfaces();
 			}
 		}
-<<<<<<< HEAD
-		// TODO 判断一下SpringProxy是否在代理实现的接口列表里
-		boolean addSpringProxy = !advised.isInterfaceProxied(SpringProxy.class);
-		// TODO 判断一下Advised是否在代理实现的接口列表里
-		boolean addAdvised = !advised.isOpaque() && !advised.isInterfaceProxied(Advised.class);
-		// TODO 如果公开DecoratingProxy接口, 判断其是否在代理实现的接口列表里
-		boolean addDecoratingProxy = (decoratingProxy && !advised.isInterfaceProxied(DecoratingProxy.class));
-		int nonUserIfcCount = 0;
-		if (addSpringProxy) {
-			nonUserIfcCount++;
-		}
-		if (addAdvised) {
-			nonUserIfcCount++;
-		}
-		if (addDecoratingProxy) {
-			nonUserIfcCount++;
-		}
-		Class<?>[] proxiedInterfaces = new Class<?>[specifiedInterfaces.length + nonUserIfcCount];
-		System.arraycopy(specifiedInterfaces, 0, proxiedInterfaces, 0, specifiedInterfaces.length);
-		int index = specifiedInterfaces.length;
-		// TODO 如果上面三个接口没有代理实现的接口列表里, 会把他们添加进去
-		if (addSpringProxy) {
-			proxiedInterfaces[index] = SpringProxy.class;
-			index++;
-=======
 		List<Class<?>> proxiedInterfaces = new ArrayList<>(specifiedInterfaces.length + 3);
 		for (Class<?> ifc : specifiedInterfaces) {
 			// Only non-sealed interfaces are actually eligible for JDK proxying (on JDK 17)
@@ -183,7 +154,6 @@
 		}
 		if (!advised.isInterfaceProxied(SpringProxy.class)) {
 			proxiedInterfaces.add(SpringProxy.class);
->>>>>>> 3df3bc2a
 		}
 		if (!advised.isOpaque() && !advised.isInterfaceProxied(Advised.class)) {
 			proxiedInterfaces.add(Advised.class);
