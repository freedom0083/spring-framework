/*
 * Copyright 2002-present the original author or authors.
 *
 * Licensed under the Apache License, Version 2.0 (the "License");
 * you may not use this file except in compliance with the License.
 * You may obtain a copy of the License at
 *
 *      https://www.apache.org/licenses/LICENSE-2.0
 *
 * Unless required by applicable law or agreed to in writing, software
 * distributed under the License is distributed on an "AS IS" BASIS,
 * WITHOUT WARRANTIES OR CONDITIONS OF ANY KIND, either express or implied.
 * See the License for the specific language governing permissions and
 * limitations under the License.
 */

package org.springframework.aop.framework;

import java.io.Serializable;
import java.lang.reflect.Method;
import java.lang.reflect.Modifier;
import java.lang.reflect.UndeclaredThrowableException;
import java.util.ArrayList;
import java.util.Collections;
import java.util.List;
import java.util.Map;
import java.util.Set;
import java.util.WeakHashMap;

import org.aopalliance.intercept.MethodInvocation;
import org.apache.commons.logging.Log;
import org.apache.commons.logging.LogFactory;
import org.jspecify.annotations.Nullable;

import org.springframework.aop.AopInvocationException;
import org.springframework.aop.RawTargetAccess;
import org.springframework.aop.TargetSource;
import org.springframework.aop.support.AopUtils;
import org.springframework.aot.AotDetector;
import org.springframework.cglib.core.ClassLoaderAwareGeneratorStrategy;
import org.springframework.cglib.core.CodeGenerationException;
import org.springframework.cglib.core.GeneratorStrategy;
import org.springframework.cglib.core.SpringNamingPolicy;
import org.springframework.cglib.proxy.Callback;
import org.springframework.cglib.proxy.CallbackFilter;
import org.springframework.cglib.proxy.Dispatcher;
import org.springframework.cglib.proxy.Enhancer;
import org.springframework.cglib.proxy.Factory;
import org.springframework.cglib.proxy.MethodInterceptor;
import org.springframework.cglib.proxy.MethodProxy;
import org.springframework.cglib.proxy.NoOp;
import org.springframework.cglib.transform.impl.UndeclaredThrowableStrategy;
import org.springframework.core.KotlinDetector;
import org.springframework.core.MethodParameter;
import org.springframework.core.SmartClassLoader;
import org.springframework.util.Assert;
import org.springframework.util.ClassUtils;
import org.springframework.util.CollectionUtils;
import org.springframework.util.ObjectUtils;

/**
 * CGLIB-based {@link AopProxy} implementation for the Spring AOP framework.
 *
 * <p>Objects of this type should be obtained through proxy factories,
 * configured by an {@link AdvisedSupport} object. This class is internal
 * to Spring's AOP framework and need not be used directly by client code.
 *
 * <p>{@link DefaultAopProxyFactory} will automatically create CGLIB-based
 * proxies if necessary, for example in case of proxying a target class
 * (see the {@link DefaultAopProxyFactory attendant javadoc} for details).
 *
 * <p>Proxies created using this class are thread-safe if the underlying
 * (target) class is thread-safe.
 *
 * @author Rod Johnson
 * @author Rob Harrop
 * @author Juergen Hoeller
 * @author Ramnivas Laddad
 * @author Chris Beams
 * @author Dave Syer
 * @author Sebastien Deleuze
 * @see org.springframework.cglib.proxy.Enhancer
 * @see AdvisedSupport#setProxyTargetClass
 * @see DefaultAopProxyFactory
 */
@SuppressWarnings("serial")
class CglibAopProxy implements AopProxy, Serializable {

	// Constants for CGLIB callback array indices
	private static final int AOP_PROXY = 0;
	private static final int INVOKE_TARGET = 1;
	private static final int NO_OVERRIDE = 2;
	private static final int DISPATCH_TARGET = 3;
	private static final int DISPATCH_ADVISED = 4;
	private static final int INVOKE_EQUALS = 5;
	private static final int INVOKE_HASHCODE = 6;


	private static final String COROUTINES_FLOW_CLASS_NAME = "kotlinx.coroutines.flow.Flow";

	private static final boolean coroutinesReactorPresent = ClassUtils.isPresent(
			"kotlinx.coroutines.reactor.MonoKt", CglibAopProxy.class.getClassLoader());

	private static final GeneratorStrategy undeclaredThrowableStrategy =
			new UndeclaredThrowableStrategy(UndeclaredThrowableException.class);

	/** Logger available to subclasses; static to optimize serialization. */
	protected static final Log logger = LogFactory.getLog(CglibAopProxy.class);

	/** Keeps track of the Classes that we have validated for final methods. */
	private static final Map<Class<?>, Boolean> validatedClasses = new WeakHashMap<>();


	/** The configuration used to configure this proxy. */
	protected final AdvisedSupport advised;

	protected Object @Nullable [] constructorArgs;

	protected Class<?> @Nullable [] constructorArgTypes;

	/** Dispatcher used for methods on Advised. */
	private final transient AdvisedDispatcher advisedDispatcher;

	private transient Map<Method, Integer> fixedInterceptorMap = Collections.emptyMap();

	private transient int fixedInterceptorOffset;


	/**
	 * Create a new CglibAopProxy for the given AOP configuration.
	 * @param config the AOP configuration as AdvisedSupport object
	 * @throws AopConfigException if the config is invalid. We try to throw an informative
	 * exception in this case, rather than let a mysterious failure happen later.
	 */
	public CglibAopProxy(AdvisedSupport config) throws AopConfigException {
		Assert.notNull(config, "AdvisedSupport must not be null");
		this.advised = config;
		this.advisedDispatcher = new AdvisedDispatcher(this.advised);
	}

	/**
	 * Set constructor arguments to use for creating the proxy.
	 * @param constructorArgs the constructor argument values
	 * @param constructorArgTypes the constructor argument types
	 */
	public void setConstructorArguments(Object @Nullable [] constructorArgs, Class<?> @Nullable [] constructorArgTypes) {
		if (constructorArgs == null || constructorArgTypes == null) {
			throw new IllegalArgumentException("Both 'constructorArgs' and 'constructorArgTypes' need to be specified");
		}
		if (constructorArgs.length != constructorArgTypes.length) {
			throw new IllegalArgumentException("Number of 'constructorArgs' (" + constructorArgs.length +
					") must match number of 'constructorArgTypes' (" + constructorArgTypes.length + ")");
		}
		this.constructorArgs = constructorArgs;
		this.constructorArgTypes = constructorArgTypes;
	}


	@Override
	public Object getProxy() {
		return buildProxy(null, false);
	}

	@Override
	public Object getProxy(@Nullable ClassLoader classLoader) {
		return buildProxy(classLoader, false);
	}

	@Override
	public Class<?> getProxyClass(@Nullable ClassLoader classLoader) {
		return (Class<?>) buildProxy(classLoader, true);
	}

	private Object buildProxy(@Nullable ClassLoader classLoader, boolean classOnly) {
		if (logger.isTraceEnabled()) {
			logger.trace("Creating CGLIB proxy: " + this.advised.getTargetSource());
		}

		try {
			// TODO 先从代理目标源中取得代理目标Class, 即要创建代理的类
			Class<?> rootClass = this.advised.getTargetClass();
			Assert.state(rootClass != null, "Target class must be available for creating a CGLIB proxy");

			Class<?> proxySuperClass = rootClass;
			if (rootClass.getName().contains(ClassUtils.CGLIB_CLASS_SEPARATOR)) {
				// TODO 如果代理类已经是由CBLIB创建的了, 即类名包含了'$$', 则表示这个类不是代理的真正父类, 其原始类型才是代理的父类
				proxySuperClass = rootClass.getSuperclass();
				// TODO 把代理类实现的所有接口全部加到代理实现的所有接口的缓存中
				Class<?>[] additionalInterfaces = rootClass.getInterfaces();
				for (Class<?> additionalInterface : additionalInterfaces) {
					this.advised.addInterface(additionalInterface);
				}
			}

			// Validate the class, writing log messages as necessary.
			// TODO 验证一下类是否只可以由CGLIB创建代理, 不能的会记log
			validateClassIfNecessary(proxySuperClass, classLoader);

			// Configure CGLIB Enhancer...
			// TODO 下面就是准备创建代理了, 在CGLIB里叫Enhancer
			Enhancer enhancer = createEnhancer();
			if (classLoader != null) {
				enhancer.setClassLoader(classLoader);
				if (classLoader instanceof SmartClassLoader smartClassLoader &&
						smartClassLoader.isClassReloadable(proxySuperClass)) {
					enhancer.setUseCache(false);
				}
			}
			// TODO 设置CGLIB的Enhaner的超类, 接口, 命名规则, 以及生成策略
			enhancer.setSuperclass(proxySuperClass);
			enhancer.setInterfaces(AopProxyUtils.completeProxiedInterfaces(this.advised));
			enhancer.setNamingPolicy(SpringNamingPolicy.INSTANCE);
<<<<<<< HEAD
			enhancer.setStrategy(new ClassLoaderAwareGeneratorStrategy(classLoader));
			// TODO 创建一个回调
=======
			enhancer.setAttemptLoad(enhancer.getUseCache() && AotDetector.useGeneratedArtifacts());
			enhancer.setStrategy(KotlinDetector.isKotlinType(proxySuperClass) ?
					new ClassLoaderAwareGeneratorStrategy(classLoader) :
					new ClassLoaderAwareGeneratorStrategy(classLoader, undeclaredThrowableStrategy)
			);

>>>>>>> 523552ac
			Callback[] callbacks = getCallbacks(rootClass);
			Class<?>[] types = new Class<?>[callbacks.length];
			for (int x = 0; x < types.length; x++) {
				types[x] = callbacks[x].getClass();
			}
			// fixedInterceptorMap only populated at this point, after getCallbacks call above
<<<<<<< HEAD
			// TODO 设置回调过滤器, 以及回调类型
			enhancer.setCallbackFilter(new ProxyCallbackFilter(
					this.advised.getConfigurationOnlyCopy(), this.fixedInterceptorMap, this.fixedInterceptorOffset));
			enhancer.setCallbackTypes(types);

			// Generate the proxy class and create a proxy instance.
			// TODO 开始为Enhance正式创建代理类以及实例
			return createProxyClassAndInstance(enhancer, callbacks);
=======
			ProxyCallbackFilter filter = new ProxyCallbackFilter(
					this.advised.getConfigurationOnlyCopy(), this.fixedInterceptorMap, this.fixedInterceptorOffset);
			enhancer.setCallbackFilter(filter);
			enhancer.setCallbackTypes(types);

			// Generate the proxy class and create a proxy instance.
			// ProxyCallbackFilter has method introspection capability with Advisor access.
			try {
				return (classOnly ? createProxyClass(enhancer) : createProxyClassAndInstance(enhancer, callbacks));
			}
			finally {
				// Reduce ProxyCallbackFilter to key-only state for its class cache role
				// in the CGLIB$CALLBACK_FILTER field, not leaking any Advisor state...
				filter.advised.reduceToAdvisorKey();
			}
>>>>>>> 523552ac
		}
		catch (CodeGenerationException | IllegalArgumentException ex) {
			throw new AopConfigException("Could not generate CGLIB subclass of " + this.advised.getTargetClass() +
					": Common causes of this problem include using a final class or a non-visible class",
					ex);
		}
		catch (Throwable ex) {
			// TargetSource.getTarget() failed
			throw new AopConfigException("Unexpected AOP exception", ex);
		}
	}

	protected Class<?> createProxyClass(Enhancer enhancer) {
		enhancer.setInterceptDuringConstruction(false);
		return enhancer.createClass();
	}

	protected Object createProxyClassAndInstance(Enhancer enhancer, Callback[] callbacks) {
		enhancer.setInterceptDuringConstruction(false);
		enhancer.setCallbacks(callbacks);
		return (this.constructorArgs != null && this.constructorArgTypes != null ?
				enhancer.create(this.constructorArgTypes, this.constructorArgs) :
				enhancer.create());
	}

	/**
	 * Creates the CGLIB {@link Enhancer}. Subclasses may wish to override this to return a custom
	 * {@link Enhancer} implementation.
	 */
	protected Enhancer createEnhancer() {
		return new Enhancer();
	}

	/**
	 * Checks to see whether the supplied {@code Class} has already been validated and
	 * validates it if not.
	 */
	private void validateClassIfNecessary(Class<?> proxySuperClass, @Nullable ClassLoader proxyClassLoader) {
		if (!this.advised.isOptimize() && logger.isInfoEnabled()) {
			synchronized (validatedClasses) {
<<<<<<< HEAD
				if (!validatedClasses.containsKey(proxySuperClass)) {
					// TODO 如果代理父类没有验证过, 这里会先验证一下. 不能由CGLIB创建的方法会记个log
					doValidateClass(proxySuperClass, proxyClassLoader,
							ClassUtils.getAllInterfacesForClassAsSet(proxySuperClass));
					validatedClasses.put(proxySuperClass, Boolean.TRUE);
				}
=======
				validatedClasses.computeIfAbsent(proxySuperClass, clazz -> {
					doValidateClass(clazz, proxyClassLoader, ClassUtils.getAllInterfacesForClassAsSet(clazz));
					return Boolean.TRUE;
				});
>>>>>>> 523552ac
			}
		}
	}

	/**
	 * Checks for final methods on the given {@code Class}, as well as package-visible
	 * methods across ClassLoaders, and writes warnings to the log for each one found.
	 *
	 * @param proxySuperClass 代理的父类
	 * @param proxyClassLoader
	 * @param ifcs 代理父类所实现的所有接口
	 */
	private void doValidateClass(Class<?> proxySuperClass, @Nullable ClassLoader proxyClassLoader, Set<Class<?>> ifcs) {
		if (proxySuperClass != Object.class) {
			// TODO 验证只进行到Object之前. 先把要验证的类的方法全拿出来
			Method[] methods = proxySuperClass.getDeclaredMethods();
			for (Method method : methods) {
				int mod = method.getModifiers();
				if (!Modifier.isStatic(mod) && !Modifier.isPrivate(mod)) {
					// TODO 静态和私有方法不需要验证
					if (Modifier.isFinal(mod)) {
<<<<<<< HEAD
						if (logger.isInfoEnabled() && implementsInterface(method, ifcs)) {
							// TODO 接口里的final方法CGLIB也不能代理, 需要用JDK的动态代理
							logger.info("Unable to proxy interface-implementing method [" + method + "] because " +
									"it is marked as final: Consider using interface-based JDK proxies instead!");
=======
						if (logger.isWarnEnabled() && Modifier.isPublic(mod)) {
							if (implementsInterface(method, ifcs)) {
								logger.warn("Unable to proxy interface-implementing method [" + method + "] because " +
										"it is marked as final, consider using interface-based JDK proxies instead.");
							}
							else {
								logger.warn("Public final method [" + method + "] cannot get proxied via CGLIB, " +
										"consider removing the final marker or using interface-based JDK proxies.");
							}
>>>>>>> 523552ac
						}
						if (logger.isDebugEnabled()) {
							// TODO CGLIB不能代理final方法
							logger.debug("Final method [" + method + "] cannot get proxied via CGLIB: " +
									"Calls to this method will NOT be routed to the target instance and " +
									"might lead to NPEs against uninitialized fields in the proxy instance.");
						}
					}
					else if (logger.isDebugEnabled() && !Modifier.isPublic(mod) && !Modifier.isProtected(mod) &&
							proxyClassLoader != null && proxySuperClass.getClassLoader() != proxyClassLoader) {
						// TODO 除了公有, 受保护的方法外, 需要验证一下类加载器
						logger.debug("Method [" + method + "] is package-visible across different ClassLoaders " +
								"and cannot get proxied via CGLIB: Declare this method as public or protected " +
								"if you need to support invocations through the proxy.");
					}
				}
			}
			// TODO 递归父类, 直到Object
			doValidateClass(proxySuperClass.getSuperclass(), proxyClassLoader, ifcs);
		}
	}

	// TODO 创建回调策略
	private Callback[] getCallbacks(Class<?> rootClass) throws Exception {
		// Parameters used for optimization choices...
		boolean isStatic = this.advised.getTargetSource().isStatic();
		boolean isFrozen = this.advised.isFrozen();
		boolean exposeProxy = this.advised.isExposeProxy();

		// Choose an "aop" interceptor (used for AOP calls).
		// TODO 回调是通过DynamicAdvisedInterceptor来执行的
		Callback aopInterceptor = new DynamicAdvisedInterceptor(this.advised);

		// Choose a "straight to target" interceptor. (used for calls that are
		// unadvised but can return this). May be required to expose the proxy.
		Callback targetInterceptor;
		if (exposeProxy) {
			// TODO 如果代理可以被暴露, 则会根据代理目标的类型来创建不同的拦截器:
			//  静态: StaticUnadvisedExposedInterceptor. 每次返回的拦截器的内容都是一样的, 所以是直接用目标源代表的目标
			//  动态: DynamicUnadvisedExposedInterceptor. 每次返回的都是一个动态的拦截器, 所以参数是目标源, 用于每次从目标源重新取代理目标
			targetInterceptor = (isStatic ?
					new StaticUnadvisedExposedInterceptor(this.advised.getTargetSource().getTarget()) :
					new DynamicUnadvisedExposedInterceptor(this.advised.getTargetSource()));
		}
		else {
			// TODO 如果代理不可以被暴露, 也会根据代理目标的类型来创建不同的拦截器:
			//  静态: StaticUnadvisedInterceptor. 每次返回的拦截器的内容都是一样的, 所以是直接用目标源代表的目标
			//  动态: DynamicUnadvisedInterceptor. 每次返回的都是一个动态的拦截器, 所以参数是目标源, 用于每次从目标源重新取代理目标
			targetInterceptor = (isStatic ?
					new StaticUnadvisedInterceptor(this.advised.getTargetSource().getTarget()) :
					new DynamicUnadvisedInterceptor(this.advised.getTargetSource()));
		}

		// Choose a "direct to target" dispatcher (used for
		// unadvised calls to static targets that cannot return this).
		// TODO 目标位置? 也会根据代理目标的类型来创建不同的拦截器:
		//  静态: StaticDispatcher. 每次返回的拦截器的内容都是一样的, 所以是直接用目标源代表的目标
		//  动态: SerializableNoOp. 表示没操作??
		Callback targetDispatcher = (isStatic ?
				new StaticDispatcher(this.advised.getTargetSource().getTarget()) : new SerializableNoOp());
		// TODO 用上面所有的策略创建一个主要的回调
		Callback[] mainCallbacks = new Callback[] {
				aopInterceptor,  // for normal advice
				targetInterceptor,  // invoke target without considering advice, if optimized
				new SerializableNoOp(),  // no override for methods mapped to this
				targetDispatcher, this.advisedDispatcher,
				new EqualsInterceptor(this.advised),
				new HashCodeInterceptor(this.advised)
		};

		// If the target is a static one and the advice chain is frozen,
		// then we can make some optimizations by sending the AOP calls
		// direct to the target using the fixed chain for that method.
		if (isStatic && isFrozen) {
			// TODO 对于静态, 以及被冻结的代理目标来说, 可以进行一些优化.
			//  取得代理目标的所有方法
			Method[] methods = rootClass.getMethods();
			int methodsCount = methods.length;
			List<Callback> fixedCallbacks = new ArrayList<>(methodsCount);
			this.fixedInterceptorMap = CollectionUtils.newHashMap(methodsCount);

<<<<<<< HEAD
			// TODO: small memory optimization here (can skip creation for methods with no advice)
			for (int x = 0; x < methods.length; x++) {
				// TODO 遍历类中所有方法
				Method method = methods[x];
				// TODO 取得拦截器链, 包含方法拦截器和动态拦截器
				List<Object> chain = this.advised.getInterceptorsAndDynamicInterceptionAdvice(method, rootClass);
				// TODO 为每个方法创建一个FixedChainStaticTargetInterceptor拦截器做为因为回调
				fixedCallbacks[x] = new FixedChainStaticTargetInterceptor(
						chain, this.advised.getTargetSource().getTarget(), this.advised.getTargetClass());
				// TODO 处理后, 把处理过的方法和对应的位置一起放到缓存中
				this.fixedInterceptorMap.put(method, x);
=======
			int advicedMethodCount = methodsCount;
			for (int x = 0; x < methodsCount; x++) {
				Method method = methods[x];
				//do not create advices for non-overridden methods of java.lang.Object
				if (method.getDeclaringClass() == Object.class) {
					advicedMethodCount--;
					continue;
				}
				List<Object> chain = this.advised.getInterceptorsAndDynamicInterceptionAdvice(method, rootClass);
				fixedCallbacks.add(new FixedChainStaticTargetInterceptor(
						chain, this.advised.getTargetSource().getTarget(), this.advised.getTargetClass()));
				this.fixedInterceptorMap.put(method, x - (methodsCount - advicedMethodCount) );
>>>>>>> 523552ac
			}

			// Now copy both the callbacks from mainCallbacks
			// and fixedCallbacks into the callbacks array.
<<<<<<< HEAD
			// TODO 结合主要的回调, 以及固定的回调, 做为返回的回调
			callbacks = new Callback[mainCallbacks.length + fixedCallbacks.length];
			System.arraycopy(mainCallbacks, 0, callbacks, 0, mainCallbacks.length);
			System.arraycopy(fixedCallbacks, 0, callbacks, mainCallbacks.length, fixedCallbacks.length);
			// TODO 因为是先主后固定, 所以可以用主callback数量做为固定拦截器的偏移量
=======
			Callback[] callbacks = new Callback[mainCallbacks.length + advicedMethodCount];
			System.arraycopy(mainCallbacks, 0, callbacks, 0, mainCallbacks.length);
			System.arraycopy(fixedCallbacks.toArray(Callback[]::new), 0, callbacks,
					mainCallbacks.length, advicedMethodCount);
>>>>>>> 523552ac
			this.fixedInterceptorOffset = mainCallbacks.length;
			return callbacks;
		}
		return mainCallbacks;
	}


	@Override
	public boolean equals(@Nullable Object other) {
		return (this == other || (other instanceof CglibAopProxy that &&
				AopProxyUtils.equalsInProxy(this.advised, that.advised)));
	}

	@Override
	public int hashCode() {
		return CglibAopProxy.class.hashCode() * 13 + this.advised.getTargetSource().hashCode();
	}


	/**
	 * Check whether the given method is declared on any of the given interfaces.
	 */
	// TODO 判断给定的类是否包含指定方法. 断路操作
	private static boolean implementsInterface(Method method, Set<Class<?>> ifcs) {
		for (Class<?> ifc : ifcs) {
			if (ClassUtils.hasMethod(ifc, method)) {
				return true;
			}
		}
		return false;
	}

	/**
	 * Process a return value. Wraps a return of {@code this} if necessary to be the
	 * {@code proxy} and also verifies that {@code null} is not returned as a primitive.
	 * Also takes care of the conversion from {@code Mono} to Kotlin Coroutines if needed.
	 */
	private static @Nullable Object processReturnType(
			Object proxy, @Nullable Object target, Method method, Object[] arguments, @Nullable Object returnValue) {

		// Massage return value if necessary
		if (returnValue != null && returnValue == target &&
				!RawTargetAccess.class.isAssignableFrom(method.getDeclaringClass())) {
			// Special case: it returned "this". Note that we can't help
			// if the target sets a reference to itself in another returned object.
			returnValue = proxy;
		}
		Class<?> returnType = method.getReturnType();
		if (returnValue == null && returnType != void.class && returnType.isPrimitive()) {
			throw new AopInvocationException(
					"Null return value from advice does not match primitive return type for: " + method);
		}
		if (coroutinesReactorPresent && KotlinDetector.isSuspendingFunction(method)) {
			return COROUTINES_FLOW_CLASS_NAME.equals(new MethodParameter(method, -1).getParameterType().getName()) ?
					CoroutinesUtils.asFlow(returnValue) :
					CoroutinesUtils.awaitSingleOrNull(returnValue, arguments[arguments.length - 1]);
		}
		return returnValue;
	}


	/**
	 * Serializable replacement for CGLIB's NoOp interface.
	 * Public to allow use elsewhere in the framework.
	 */
	public static class SerializableNoOp implements NoOp, Serializable {
	}


	/**
	 * Method interceptor used for static targets with no advice chain. The call is
	 * passed directly back to the target. Used when the proxy needs to be exposed
	 * and it can't be determined that the method won't return {@code this}.
	 */
	private static class StaticUnadvisedInterceptor implements MethodInterceptor, Serializable {

		private final @Nullable Object target;

		public StaticUnadvisedInterceptor(@Nullable Object target) {
			this.target = target;
		}

		@Override
		public @Nullable Object intercept(Object proxy, Method method, Object[] args, MethodProxy methodProxy) throws Throwable {
			Object retVal = AopUtils.invokeJoinpointUsingReflection(this.target, method, args);
			return processReturnType(proxy, this.target, method, args, retVal);
		}
	}


	/**
	 * Method interceptor used for static targets with no advice chain, when the
	 * proxy is to be exposed.
	 */
	private static class StaticUnadvisedExposedInterceptor implements MethodInterceptor, Serializable {

		private final @Nullable Object target;

		public StaticUnadvisedExposedInterceptor(@Nullable Object target) {
			this.target = target;
		}

		@Override
		public @Nullable Object intercept(Object proxy, Method method, Object[] args, MethodProxy methodProxy) throws Throwable {
			Object oldProxy = null;
			try {
				oldProxy = AopContext.setCurrentProxy(proxy);
				Object retVal = AopUtils.invokeJoinpointUsingReflection(this.target, method, args);
				return processReturnType(proxy, this.target, method, args, retVal);
			}
			finally {
				AopContext.setCurrentProxy(oldProxy);
			}
		}
	}


	/**
	 * Interceptor used to invoke a dynamic target without creating a method
	 * invocation or evaluating an advice chain. (We know there was no advice
	 * for this method.)
	 */
	private static class DynamicUnadvisedInterceptor implements MethodInterceptor, Serializable {

		private final TargetSource targetSource;

		public DynamicUnadvisedInterceptor(TargetSource targetSource) {
			this.targetSource = targetSource;
		}

		@Override
		public @Nullable Object intercept(Object proxy, Method method, Object[] args, MethodProxy methodProxy) throws Throwable {
			Object target = this.targetSource.getTarget();
			try {
				Object retVal = AopUtils.invokeJoinpointUsingReflection(target, method, args);
				return processReturnType(proxy, target, method, args, retVal);
			}
			finally {
				if (target != null) {
					this.targetSource.releaseTarget(target);
				}
			}
		}
	}


	/**
	 * Interceptor for unadvised dynamic targets when the proxy needs exposing.
	 */
	private static class DynamicUnadvisedExposedInterceptor implements MethodInterceptor, Serializable {

		private final TargetSource targetSource;

		public DynamicUnadvisedExposedInterceptor(TargetSource targetSource) {
			this.targetSource = targetSource;
		}

		@Override
		public @Nullable Object intercept(Object proxy, Method method, Object[] args, MethodProxy methodProxy) throws Throwable {
			Object oldProxy = null;
			Object target = this.targetSource.getTarget();
			try {
				oldProxy = AopContext.setCurrentProxy(proxy);
				Object retVal = AopUtils.invokeJoinpointUsingReflection(target, method, args);
				return processReturnType(proxy, target, method, args, retVal);
			}
			finally {
				AopContext.setCurrentProxy(oldProxy);
				if (target != null) {
					this.targetSource.releaseTarget(target);
				}
			}
		}
	}


	/**
	 * Dispatcher for a static target. Dispatcher is much faster than
	 * interceptor. This will be used whenever it can be determined that a
	 * method definitely does not return "this"
	 */
	private static class StaticDispatcher implements Dispatcher, Serializable {

		private final @Nullable Object target;

		public StaticDispatcher(@Nullable Object target) {
			this.target = target;
		}

		@Override
		public @Nullable Object loadObject() {
			return this.target;
		}
	}


	/**
	 * Dispatcher for any methods declared on the Advised class.
	 */
	private static class AdvisedDispatcher implements Dispatcher, Serializable {

		private final AdvisedSupport advised;

		public AdvisedDispatcher(AdvisedSupport advised) {
			this.advised = advised;
		}

		@Override
		public Object loadObject() {
			return this.advised;
		}
	}


	/**
	 * Dispatcher for the {@code equals} method.
	 * Ensures that the method call is always handled by this class.
	 */
	private static class EqualsInterceptor implements MethodInterceptor, Serializable {

		private final AdvisedSupport advised;

		public EqualsInterceptor(AdvisedSupport advised) {
			this.advised = advised;
		}

		@Override
		public Object intercept(Object proxy, Method method, Object[] args, MethodProxy methodProxy) {
			Object other = args[0];
			if (proxy == other) {
				return true;
			}
			if (other instanceof Factory factory) {
				Callback callback = factory.getCallback(INVOKE_EQUALS);
				return (callback instanceof EqualsInterceptor that &&
						AopProxyUtils.equalsInProxy(this.advised, that.advised));
			}
			return false;
		}
	}


	/**
	 * Dispatcher for the {@code hashCode} method.
	 * Ensures that the method call is always handled by this class.
	 */
	private static class HashCodeInterceptor implements MethodInterceptor, Serializable {

		private final AdvisedSupport advised;

		public HashCodeInterceptor(AdvisedSupport advised) {
			this.advised = advised;
		}

		@Override
		public Object intercept(Object proxy, Method method, Object[] args, MethodProxy methodProxy) {
			return CglibAopProxy.class.hashCode() * 13 + this.advised.getTargetSource().hashCode();
		}
	}


	/**
	 * Interceptor used specifically for advised methods on a frozen, static proxy.
	 */
	private static class FixedChainStaticTargetInterceptor implements MethodInterceptor, Serializable {

		private final List<Object> adviceChain;

		private final @Nullable Object target;

		private final @Nullable Class<?> targetClass;

		public FixedChainStaticTargetInterceptor(
				List<Object> adviceChain, @Nullable Object target, @Nullable Class<?> targetClass) {

			this.adviceChain = adviceChain;
			this.target = target;
			this.targetClass = targetClass;
		}

		@Override
		public @Nullable Object intercept(Object proxy, Method method, Object[] args, MethodProxy methodProxy) throws Throwable {
			MethodInvocation invocation = new ReflectiveMethodInvocation(
					proxy, this.target, method, args, this.targetClass, this.adviceChain);
			// If we get here, we need to create a MethodInvocation.
			Object retVal = invocation.proceed();
			retVal = processReturnType(proxy, this.target, method, args, retVal);
			return retVal;
		}
	}


	/**
	 * General purpose AOP callback. Used when the target is dynamic or when the
	 * proxy is not frozen.
	 */
	private static class DynamicAdvisedInterceptor implements MethodInterceptor, Serializable {

		private final AdvisedSupport advised;

		public DynamicAdvisedInterceptor(AdvisedSupport advised) {
			this.advised = advised;
		}

		@Override
		public @Nullable Object intercept(Object proxy, Method method, Object[] args, MethodProxy methodProxy) throws Throwable {
			Object oldProxy = null;
			boolean setProxyContext = false;
			Object target = null;
			TargetSource targetSource = this.advised.getTargetSource();
			try {
				if (this.advised.exposeProxy) {
					// Make invocation available if necessary.
					oldProxy = AopContext.setCurrentProxy(proxy);
					setProxyContext = true;
				}
				// Get as late as possible to minimize the time we "own" the target, in case it comes from a pool...
				target = targetSource.getTarget();
				Class<?> targetClass = (target != null ? target.getClass() : null);
				// TODO // TODO 从advised中取得配置好的, 所有可以应用于代理目标类中要执行的方法的拦截器列表
				List<Object> chain = this.advised.getInterceptorsAndDynamicInterceptionAdvice(method, targetClass);
				Object retVal;
				// Check whether we only have one InvokerInterceptor: that is,
				// no real advice, but just reflective invocation of the target.
				if (chain.isEmpty()) {
					// We can skip creating a MethodInvocation: just invoke the target directly.
					// Note that the final invoker must be an InvokerInterceptor, so we know
					// it does nothing but a reflective operation on the target, and no hot
					// swapping or fancy proxying.
<<<<<<< HEAD
					Object[] argsToUse = AopProxyUtils.adaptArgumentsIfNecessary(method, args);
					// TODO 没有拦截器, 那就直接执行该方法
					retVal = invokeMethod(target, method, argsToUse, methodProxy);
				}
				else {
					// We need to create a method invocation...
					// TODO 根据拦截器列表, 为方法创建一个CglibMethodInvocation
					retVal = new CglibMethodInvocation(proxy, target, method, args, targetClass, chain, methodProxy).proceed();
=======
					@Nullable Object[] argsToUse = AopProxyUtils.adaptArgumentsIfNecessary(method, args);
					retVal = AopUtils.invokeJoinpointUsingReflection(target, method, argsToUse);
				}
				else {
					// We need to create a method invocation...
					retVal = new ReflectiveMethodInvocation(proxy, target, method, args, targetClass, chain).proceed();
>>>>>>> 523552ac
				}
				return processReturnType(proxy, target, method, args, retVal);
			}
			finally {
				if (target != null && !targetSource.isStatic()) {
					targetSource.releaseTarget(target);
				}
				if (setProxyContext) {
					// Restore old proxy.
					AopContext.setCurrentProxy(oldProxy);
				}
			}
		}

		@Override
		public boolean equals(@Nullable Object other) {
			return (this == other ||
					(other instanceof DynamicAdvisedInterceptor dynamicAdvisedInterceptor &&
							this.advised.equals(dynamicAdvisedInterceptor.advised)));
		}

		/**
		 * CGLIB uses this to drive proxy creation.
		 */
		@Override
		public int hashCode() {
			return this.advised.hashCode();
		}
	}


	/**
	 * CallbackFilter to assign Callbacks to methods.
	 */
	private static class ProxyCallbackFilter implements CallbackFilter {

		final AdvisedSupport advised;

		private final Map<Method, Integer> fixedInterceptorMap;

		private final int fixedInterceptorOffset;

		public ProxyCallbackFilter(
				AdvisedSupport advised, Map<Method, Integer> fixedInterceptorMap, int fixedInterceptorOffset) {

			this.advised = advised;
			this.fixedInterceptorMap = fixedInterceptorMap;
			this.fixedInterceptorOffset = fixedInterceptorOffset;
		}

		/**
		 * Implementation of CallbackFilter.accept() to return the index of the
		 * callback we need.
		 * <p>The callbacks for each proxy are built up of a set of fixed callbacks
		 * for general use and then a set of callbacks that are specific to a method
		 * for use on static targets with a fixed advice chain.
		 * <p>The callback used is determined thus:
		 * <dl>
		 * <dt>For exposed proxies</dt>
		 * <dd>Exposing the proxy requires code to execute before and after the
		 * method/chain invocation. This means we must use
		 * DynamicAdvisedInterceptor, since all other interceptors can avoid the
		 * need for a try/catch block</dd>
		 * <dt>For Object.finalize():</dt>
		 * <dd>No override for this method is used.</dd>
		 * <dt>For equals():</dt>
		 * <dd>The EqualsInterceptor is used to redirect equals() calls to a
		 * special handler to this proxy.</dd>
		 * <dt>For methods on the Advised class:</dt>
		 * <dd>the AdvisedDispatcher is used to dispatch the call directly to
		 * the target</dd>
		 * <dt>For advised methods:</dt>
		 * <dd>If the target is static and the advice chain is frozen then a
		 * FixedChainStaticTargetInterceptor specific to the method is used to
		 * invoke the advice chain. Otherwise a DynamicAdvisedInterceptor is
		 * used.</dd>
		 * <dt>For non-advised methods:</dt>
		 * <dd>Where it can be determined that the method will not return {@code this}
		 * or when {@code ProxyFactory.getExposeProxy()} returns {@code false},
		 * then a Dispatcher is used. For static targets, the StaticDispatcher is used;
		 * and for dynamic targets, a DynamicUnadvisedInterceptor is used.
		 * If it possible for the method to return {@code this} then a
		 * StaticUnadvisedInterceptor is used for static targets - the
		 * DynamicUnadvisedInterceptor already considers this.</dd>
		 * </dl>
		 */
		@Override
		public int accept(Method method) {
			if (AopUtils.isFinalizeMethod(method)) {
				logger.trace("Found finalize() method - using NO_OVERRIDE");
				return NO_OVERRIDE;
			}
			if (!this.advised.isOpaque() && method.getDeclaringClass().isInterface() &&
					method.getDeclaringClass().isAssignableFrom(Advised.class)) {
				if (logger.isTraceEnabled()) {
					logger.trace("Method is declared on Advised interface: " + method);
				}
				return DISPATCH_ADVISED;
			}
			// We must always proxy equals, to direct calls to this.
			if (AopUtils.isEqualsMethod(method)) {
				if (logger.isTraceEnabled()) {
					logger.trace("Found 'equals' method: " + method);
				}
				return INVOKE_EQUALS;
			}
			// We must always calculate hashCode based on the proxy.
			if (AopUtils.isHashCodeMethod(method)) {
				if (logger.isTraceEnabled()) {
					logger.trace("Found 'hashCode' method: " + method);
				}
				return INVOKE_HASHCODE;
			}
			Class<?> targetClass = this.advised.getTargetClass();
			// Proxy is not yet available, but that shouldn't matter.
			List<?> chain = this.advised.getInterceptorsAndDynamicInterceptionAdvice(method, targetClass);
			boolean haveAdvice = !chain.isEmpty();
			boolean isStatic = this.advised.getTargetSource().isStatic();
			boolean isFrozen = this.advised.isFrozen();
			boolean exposeProxy = this.advised.isExposeProxy();
			if (haveAdvice || !isFrozen) {
				// If exposing the proxy, then AOP_PROXY must be used.
				if (exposeProxy) {
					if (logger.isTraceEnabled()) {
						logger.trace("Must expose proxy on advised method: " + method);
					}
					return AOP_PROXY;
				}
				// Check to see if we have fixed interceptor to serve this method.
				// Else use the AOP_PROXY.
				if (isStatic && isFrozen && this.fixedInterceptorMap.containsKey(method)) {
					if (logger.isTraceEnabled()) {
						logger.trace("Method has advice and optimizations are enabled: " + method);
					}
					// We know that we are optimizing so we can use the FixedStaticChainInterceptors.
					int index = this.fixedInterceptorMap.get(method);
					return (index + this.fixedInterceptorOffset);
				}
				else {
					if (logger.isTraceEnabled()) {
						logger.trace("Unable to apply any optimizations to advised method: " + method);
					}
					return AOP_PROXY;
				}
			}
			else {
				// See if the return type of the method is outside the class hierarchy of the target type.
				// If so we know it never needs to have return type massage and can use a dispatcher.
				// If the proxy is being exposed, then must use the interceptor the correct one is already
				// configured. If the target is not static, then we cannot use a dispatcher because the
				// target needs to be explicitly released after the invocation.
				if (exposeProxy || !isStatic) {
					return INVOKE_TARGET;
				}
				Class<?> returnType = method.getReturnType();
				if (targetClass != null && returnType.isAssignableFrom(targetClass)) {
					if (logger.isTraceEnabled()) {
						logger.trace("Method return type is assignable from target type and " +
								"may therefore return 'this' - using INVOKE_TARGET: " + method);
					}
					return INVOKE_TARGET;
				}
				else {
					if (logger.isTraceEnabled()) {
						logger.trace("Method return type ensures 'this' cannot be returned - " +
								"using DISPATCH_TARGET: " + method);
					}
					return DISPATCH_TARGET;
				}
			}
		}

		@Override
		public boolean equals(@Nullable Object other) {
			return (this == other || (other instanceof ProxyCallbackFilter that &&
					this.advised.getAdvisorKey().equals(that.advised.getAdvisorKey()) &&
					AopProxyUtils.equalsProxiedInterfaces(this.advised, that.advised) &&
					ObjectUtils.nullSafeEquals(this.advised.getTargetClass(), that.advised.getTargetClass()) &&
					this.advised.getTargetSource().isStatic() == that.advised.getTargetSource().isStatic() &&
					this.advised.isFrozen() == that.advised.isFrozen() &&
					this.advised.isExposeProxy() == that.advised.isExposeProxy() &&
					this.advised.isOpaque() == that.advised.isOpaque()));
		}

		@Override
		public int hashCode() {
			return this.advised.getAdvisorKey().hashCode();
		}
	}

}<|MERGE_RESOLUTION|>--- conflicted
+++ resolved
@@ -210,41 +210,29 @@
 			enhancer.setSuperclass(proxySuperClass);
 			enhancer.setInterfaces(AopProxyUtils.completeProxiedInterfaces(this.advised));
 			enhancer.setNamingPolicy(SpringNamingPolicy.INSTANCE);
-<<<<<<< HEAD
-			enhancer.setStrategy(new ClassLoaderAwareGeneratorStrategy(classLoader));
-			// TODO 创建一个回调
-=======
 			enhancer.setAttemptLoad(enhancer.getUseCache() && AotDetector.useGeneratedArtifacts());
 			enhancer.setStrategy(KotlinDetector.isKotlinType(proxySuperClass) ?
 					new ClassLoaderAwareGeneratorStrategy(classLoader) :
 					new ClassLoaderAwareGeneratorStrategy(classLoader, undeclaredThrowableStrategy)
 			);
 
->>>>>>> 523552ac
+			// TODO 创建一个回调
 			Callback[] callbacks = getCallbacks(rootClass);
 			Class<?>[] types = new Class<?>[callbacks.length];
 			for (int x = 0; x < types.length; x++) {
 				types[x] = callbacks[x].getClass();
 			}
 			// fixedInterceptorMap only populated at this point, after getCallbacks call above
-<<<<<<< HEAD
-			// TODO 设置回调过滤器, 以及回调类型
-			enhancer.setCallbackFilter(new ProxyCallbackFilter(
-					this.advised.getConfigurationOnlyCopy(), this.fixedInterceptorMap, this.fixedInterceptorOffset));
-			enhancer.setCallbackTypes(types);
-
-			// Generate the proxy class and create a proxy instance.
-			// TODO 开始为Enhance正式创建代理类以及实例
-			return createProxyClassAndInstance(enhancer, callbacks);
-=======
 			ProxyCallbackFilter filter = new ProxyCallbackFilter(
 					this.advised.getConfigurationOnlyCopy(), this.fixedInterceptorMap, this.fixedInterceptorOffset);
+			// TODO 设置回调过滤器, 以及回调类型
 			enhancer.setCallbackFilter(filter);
 			enhancer.setCallbackTypes(types);
 
 			// Generate the proxy class and create a proxy instance.
 			// ProxyCallbackFilter has method introspection capability with Advisor access.
 			try {
+				// TODO 开始为Enhance正式创建代理类以及实例
 				return (classOnly ? createProxyClass(enhancer) : createProxyClassAndInstance(enhancer, callbacks));
 			}
 			finally {
@@ -252,7 +240,6 @@
 				// in the CGLIB$CALLBACK_FILTER field, not leaking any Advisor state...
 				filter.advised.reduceToAdvisorKey();
 			}
->>>>>>> 523552ac
 		}
 		catch (CodeGenerationException | IllegalArgumentException ex) {
 			throw new AopConfigException("Could not generate CGLIB subclass of " + this.advised.getTargetClass() +
@@ -293,19 +280,11 @@
 	private void validateClassIfNecessary(Class<?> proxySuperClass, @Nullable ClassLoader proxyClassLoader) {
 		if (!this.advised.isOptimize() && logger.isInfoEnabled()) {
 			synchronized (validatedClasses) {
-<<<<<<< HEAD
-				if (!validatedClasses.containsKey(proxySuperClass)) {
+				validatedClasses.computeIfAbsent(proxySuperClass, clazz -> {
 					// TODO 如果代理父类没有验证过, 这里会先验证一下. 不能由CGLIB创建的方法会记个log
-					doValidateClass(proxySuperClass, proxyClassLoader,
-							ClassUtils.getAllInterfacesForClassAsSet(proxySuperClass));
-					validatedClasses.put(proxySuperClass, Boolean.TRUE);
-				}
-=======
-				validatedClasses.computeIfAbsent(proxySuperClass, clazz -> {
 					doValidateClass(clazz, proxyClassLoader, ClassUtils.getAllInterfacesForClassAsSet(clazz));
 					return Boolean.TRUE;
 				});
->>>>>>> 523552ac
 			}
 		}
 	}
@@ -327,13 +306,8 @@
 				if (!Modifier.isStatic(mod) && !Modifier.isPrivate(mod)) {
 					// TODO 静态和私有方法不需要验证
 					if (Modifier.isFinal(mod)) {
-<<<<<<< HEAD
-						if (logger.isInfoEnabled() && implementsInterface(method, ifcs)) {
+						if (logger.isWarnEnabled() && Modifier.isPublic(mod)) {
 							// TODO 接口里的final方法CGLIB也不能代理, 需要用JDK的动态代理
-							logger.info("Unable to proxy interface-implementing method [" + method + "] because " +
-									"it is marked as final: Consider using interface-based JDK proxies instead!");
-=======
-						if (logger.isWarnEnabled() && Modifier.isPublic(mod)) {
 							if (implementsInterface(method, ifcs)) {
 								logger.warn("Unable to proxy interface-implementing method [" + method + "] because " +
 										"it is marked as final, consider using interface-based JDK proxies instead.");
@@ -342,7 +316,6 @@
 								logger.warn("Public final method [" + method + "] cannot get proxied via CGLIB, " +
 										"consider removing the final marker or using interface-based JDK proxies.");
 							}
->>>>>>> 523552ac
 						}
 						if (logger.isDebugEnabled()) {
 							// TODO CGLIB不能代理final方法
@@ -424,48 +397,33 @@
 			List<Callback> fixedCallbacks = new ArrayList<>(methodsCount);
 			this.fixedInterceptorMap = CollectionUtils.newHashMap(methodsCount);
 
-<<<<<<< HEAD
+			int advicedMethodCount = methodsCount;
 			// TODO: small memory optimization here (can skip creation for methods with no advice)
-			for (int x = 0; x < methods.length; x++) {
+			for (int x = 0; x < methodsCount; x++) {
 				// TODO 遍历类中所有方法
-				Method method = methods[x];
-				// TODO 取得拦截器链, 包含方法拦截器和动态拦截器
-				List<Object> chain = this.advised.getInterceptorsAndDynamicInterceptionAdvice(method, rootClass);
-				// TODO 为每个方法创建一个FixedChainStaticTargetInterceptor拦截器做为因为回调
-				fixedCallbacks[x] = new FixedChainStaticTargetInterceptor(
-						chain, this.advised.getTargetSource().getTarget(), this.advised.getTargetClass());
-				// TODO 处理后, 把处理过的方法和对应的位置一起放到缓存中
-				this.fixedInterceptorMap.put(method, x);
-=======
-			int advicedMethodCount = methodsCount;
-			for (int x = 0; x < methodsCount; x++) {
 				Method method = methods[x];
 				//do not create advices for non-overridden methods of java.lang.Object
 				if (method.getDeclaringClass() == Object.class) {
 					advicedMethodCount--;
 					continue;
 				}
+				// TODO 取得拦截器链, 包含方法拦截器和动态拦截器
 				List<Object> chain = this.advised.getInterceptorsAndDynamicInterceptionAdvice(method, rootClass);
+				// TODO 为每个方法创建一个FixedChainStaticTargetInterceptor拦截器做为因为回调
 				fixedCallbacks.add(new FixedChainStaticTargetInterceptor(
 						chain, this.advised.getTargetSource().getTarget(), this.advised.getTargetClass()));
+				// TODO 处理后, 把处理过的方法和对应的位置一起放到缓存中
 				this.fixedInterceptorMap.put(method, x - (methodsCount - advicedMethodCount) );
->>>>>>> 523552ac
 			}
 
 			// Now copy both the callbacks from mainCallbacks
 			// and fixedCallbacks into the callbacks array.
-<<<<<<< HEAD
 			// TODO 结合主要的回调, 以及固定的回调, 做为返回的回调
-			callbacks = new Callback[mainCallbacks.length + fixedCallbacks.length];
-			System.arraycopy(mainCallbacks, 0, callbacks, 0, mainCallbacks.length);
-			System.arraycopy(fixedCallbacks, 0, callbacks, mainCallbacks.length, fixedCallbacks.length);
-			// TODO 因为是先主后固定, 所以可以用主callback数量做为固定拦截器的偏移量
-=======
 			Callback[] callbacks = new Callback[mainCallbacks.length + advicedMethodCount];
 			System.arraycopy(mainCallbacks, 0, callbacks, 0, mainCallbacks.length);
 			System.arraycopy(fixedCallbacks.toArray(Callback[]::new), 0, callbacks,
 					mainCallbacks.length, advicedMethodCount);
->>>>>>> 523552ac
+			// TODO 因为是先主后固定, 所以可以用主callback数量做为固定拦截器的偏移量
 			this.fixedInterceptorOffset = mainCallbacks.length;
 			return callbacks;
 		}
@@ -795,23 +753,14 @@
 					// Note that the final invoker must be an InvokerInterceptor, so we know
 					// it does nothing but a reflective operation on the target, and no hot
 					// swapping or fancy proxying.
-<<<<<<< HEAD
-					Object[] argsToUse = AopProxyUtils.adaptArgumentsIfNecessary(method, args);
+					@Nullable Object[] argsToUse = AopProxyUtils.adaptArgumentsIfNecessary(method, args);
 					// TODO 没有拦截器, 那就直接执行该方法
-					retVal = invokeMethod(target, method, argsToUse, methodProxy);
+					retVal = AopUtils.invokeJoinpointUsingReflection(target, method, argsToUse);
 				}
 				else {
 					// We need to create a method invocation...
 					// TODO 根据拦截器列表, 为方法创建一个CglibMethodInvocation
-					retVal = new CglibMethodInvocation(proxy, target, method, args, targetClass, chain, methodProxy).proceed();
-=======
-					@Nullable Object[] argsToUse = AopProxyUtils.adaptArgumentsIfNecessary(method, args);
-					retVal = AopUtils.invokeJoinpointUsingReflection(target, method, argsToUse);
-				}
-				else {
-					// We need to create a method invocation...
 					retVal = new ReflectiveMethodInvocation(proxy, target, method, args, targetClass, chain).proceed();
->>>>>>> 523552ac
 				}
 				return processReturnType(proxy, target, method, args, retVal);
 			}
