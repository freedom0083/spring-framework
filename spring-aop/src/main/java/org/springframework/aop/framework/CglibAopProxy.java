--- conflicted
+++ resolved
@@ -266,39 +266,26 @@
 	 */
 	private void doValidateClass(Class<?> proxySuperClass, @Nullable ClassLoader proxyClassLoader, Set<Class<?>> ifcs) {
 		if (proxySuperClass != Object.class) {
-<<<<<<< HEAD
-			// TODO 验证只进行到Object之前. 先把要验证的类的方法全拿出来
-=======
 			final boolean infoEnabled = logger.isInfoEnabled();
 			final boolean debugEnabled = logger.isDebugEnabled();
->>>>>>> a5998595
+			// TODO 验证只进行到Object之前. 先把要验证的类的方法全拿出来
 			Method[] methods = proxySuperClass.getDeclaredMethods();
 			for (Method method : methods) {
 				int mod = method.getModifiers();
 				if (!Modifier.isStatic(mod) && !Modifier.isPrivate(mod)) {
 					// TODO 静态和私有方法不需要验证
 					if (Modifier.isFinal(mod)) {
-<<<<<<< HEAD
-						if (implementsInterface(method, ifcs)) {
+						if (infoEnabled && implementsInterface(method, ifcs)) {
 							// TODO 接口里的final方法CGLIB也不能代理, 需要用JDK的动态代理
 							logger.info("Unable to proxy interface-implementing method [" + method + "] because " +
 									"it is marked as final: Consider using interface-based JDK proxies instead!");
 						}
-						// TODO CGLIB不能代理final方法
-						logger.debug("Final method [" + method + "] cannot get proxied via CGLIB: " +
-								"Calls to this method will NOT be routed to the target instance and " +
-								"might lead to NPEs against uninitialized fields in the proxy instance.");
-=======
-						if (infoEnabled && implementsInterface(method, ifcs)) {
-							logger.info("Unable to proxy interface-implementing method [" + method + "] because " +
-									"it is marked as final: Consider using interface-based JDK proxies instead!");
-						}
 						if (debugEnabled) {
+							// TODO CGLIB不能代理final方法
 							logger.debug("Final method [" + method + "] cannot get proxied via CGLIB: " +
 									"Calls to this method will NOT be routed to the target instance and " +
 									"might lead to NPEs against uninitialized fields in the proxy instance.");
 						}
->>>>>>> a5998595
 					}
 					else if (debugEnabled && !Modifier.isPublic(mod) && !Modifier.isProtected(mod) &&
 							proxyClassLoader != null && proxySuperClass.getClassLoader() != proxyClassLoader) {
