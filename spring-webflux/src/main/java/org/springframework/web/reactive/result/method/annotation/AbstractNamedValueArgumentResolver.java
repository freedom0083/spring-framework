/*
 * Copyright 2002-2024 the original author or authors.
 *
 * Licensed under the Apache License, Version 2.0 (the "License");
 * you may not use this file except in compliance with the License.
 * You may obtain a copy of the License at
 *
 *      https://www.apache.org/licenses/LICENSE-2.0
 *
 * Unless required by applicable law or agreed to in writing, software
 * distributed under the License is distributed on an "AS IS" BASIS,
 * WITHOUT WARRANTIES OR CONDITIONS OF ANY KIND, either express or implied.
 * See the License for the specific language governing permissions and
 * limitations under the License.
 */

package org.springframework.web.reactive.result.method.annotation;

import java.lang.reflect.Constructor;
import java.lang.reflect.Method;
import java.util.Map;
import java.util.concurrent.ConcurrentHashMap;

import kotlin.reflect.KFunction;
import kotlin.reflect.KParameter;
import kotlin.reflect.jvm.ReflectJvmMapping;
import reactor.core.publisher.Mono;

import org.springframework.beans.BeanUtils;
import org.springframework.beans.ConversionNotSupportedException;
import org.springframework.beans.TypeMismatchException;
import org.springframework.beans.factory.config.BeanExpressionContext;
import org.springframework.beans.factory.config.BeanExpressionResolver;
import org.springframework.beans.factory.config.ConfigurableBeanFactory;
import org.springframework.core.KotlinDetector;
import org.springframework.core.MethodParameter;
import org.springframework.core.ReactiveAdapterRegistry;
import org.springframework.lang.Nullable;
import org.springframework.ui.Model;
import org.springframework.util.Assert;
import org.springframework.web.bind.WebDataBinder;
import org.springframework.web.bind.annotation.ValueConstants;
import org.springframework.web.reactive.BindingContext;
import org.springframework.web.reactive.result.method.HandlerMethodArgumentResolverSupport;
import org.springframework.web.server.MissingRequestValueException;
import org.springframework.web.server.ServerErrorException;
import org.springframework.web.server.ServerWebExchange;
import org.springframework.web.server.ServerWebInputException;

/**
 * Abstract base class for resolving method arguments from a named value.
 * Request parameters, request headers, and path variables are examples of named
 * values. Each may have a name, a required flag, and a default value.
 *
 * <p>Subclasses define how to do the following:
 * <ul>
 * <li>Obtain named value information for a method parameter
 * <li>Resolve names into argument values
 * <li>Handle missing argument values when argument values are required
 * <li>Optionally handle a resolved value
 * </ul>
 *
 * <p>A default value string can contain ${...} placeholders and Spring Expression
 * Language #{...} expressions. For this to work a
 * {@link ConfigurableBeanFactory} must be supplied to the class constructor.
 *
 * @author Rossen Stoyanchev
 * @author Sebastien Deleuze
 * @since 5.0
 */
public abstract class AbstractNamedValueArgumentResolver extends HandlerMethodArgumentResolverSupport {

	@Nullable
	private final ConfigurableBeanFactory configurableBeanFactory;

	@Nullable
	private final BeanExpressionContext expressionContext;

	private final Map<MethodParameter, NamedValueInfo> namedValueInfoCache = new ConcurrentHashMap<>(256);


	/**
	 * Create a new {@link AbstractNamedValueArgumentResolver} instance.
	 * @param factory a bean factory to use for resolving {@code ${...}} placeholder
	 * and {@code #{...}} SpEL expressions in default values, or {@code null} if default
	 * values are not expected to contain expressions
	 * @param registry for checking reactive type wrappers
	 */
	public AbstractNamedValueArgumentResolver(@Nullable ConfigurableBeanFactory factory,
			ReactiveAdapterRegistry registry) {

		super(registry);
		this.configurableBeanFactory = factory;
		this.expressionContext = (factory != null ? new BeanExpressionContext(factory, null) : null);
	}


	@Override
	public Mono<Object> resolveArgument(
			MethodParameter parameter, BindingContext bindingContext, ServerWebExchange exchange) {

		NamedValueInfo namedValueInfo = getNamedValueInfo(parameter);
		MethodParameter nestedParameter = parameter.nestedIfOptional();

		Object resolvedName = resolveEmbeddedValuesAndExpressions(namedValueInfo.name);
		if (resolvedName == null) {
			return Mono.error(new IllegalArgumentException(
					"Specified name must not resolve to null: [" + namedValueInfo.name + "]"));
		}

		Model model = bindingContext.getModel();

		return resolveName(resolvedName.toString(), nestedParameter, exchange)
				.flatMap(arg -> {
					if ("".equals(arg) && namedValueInfo.defaultValue != null) {
						arg = resolveEmbeddedValuesAndExpressions(namedValueInfo.defaultValue);
					}
					arg = applyConversion(arg, namedValueInfo, parameter, bindingContext, exchange);
					handleResolvedValue(arg, namedValueInfo.name, parameter, model, exchange);
					return Mono.justOrEmpty(arg);
				})
				.switchIfEmpty(getDefaultValue(
						namedValueInfo, resolvedName.toString(), parameter, bindingContext, model, exchange));
	}

	/**
	 * Obtain the named value for the given method parameter.
	 */
	private NamedValueInfo getNamedValueInfo(MethodParameter parameter) {
		NamedValueInfo namedValueInfo = this.namedValueInfoCache.get(parameter);
		if (namedValueInfo == null) {
			namedValueInfo = createNamedValueInfo(parameter);
			namedValueInfo = updateNamedValueInfo(parameter, namedValueInfo);
			this.namedValueInfoCache.put(parameter, namedValueInfo);
		}
		return namedValueInfo;
	}

	/**
	 * Create the {@link NamedValueInfo} object for the given method parameter.
	 * Implementations typically retrieve the method annotation by means of
	 * {@link MethodParameter#getParameterAnnotation(Class)}.
	 * @param parameter the method parameter
	 * @return the named value information
	 */
	protected abstract NamedValueInfo createNamedValueInfo(MethodParameter parameter);

	/**
	 * Create a new NamedValueInfo based on the given NamedValueInfo with
	 * sanitized values.
	 */
	private NamedValueInfo updateNamedValueInfo(MethodParameter parameter, NamedValueInfo info) {
		String name = info.name;
		if (info.name.isEmpty()) {
			name = parameter.getParameterName();
			if (name == null) {
				throw new IllegalArgumentException("""
						Name for argument of type [%s] not specified, and parameter name information not \
						available via reflection. Ensure that the compiler uses the '-parameters' flag."""
							.formatted(parameter.getNestedParameterType().getName()));
			}
		}
		String defaultValue = (ValueConstants.DEFAULT_NONE.equals(info.defaultValue) ? null : info.defaultValue);
		return new NamedValueInfo(name, info.required, defaultValue);
	}

	/**
	 * Resolve the given annotation-specified value,
	 * potentially containing placeholders and expressions.
	 */
	@Nullable
	private Object resolveEmbeddedValuesAndExpressions(String value) {
		if (this.configurableBeanFactory == null || this.expressionContext == null) {
			return value;
		}
		String placeholdersResolved = this.configurableBeanFactory.resolveEmbeddedValue(value);
		BeanExpressionResolver exprResolver = this.configurableBeanFactory.getBeanExpressionResolver();
		if (exprResolver == null) {
			return value;
		}
		return exprResolver.evaluate(placeholdersResolved, this.expressionContext);
	}

	/**
	 * Resolve the given parameter type and value name into an argument value.
	 * @param name the name of the value being resolved
	 * @param parameter the method parameter to resolve to an argument value
	 * (pre-nested in case of a {@link java.util.Optional} declaration)
	 * @param exchange the current exchange
	 * @return the resolved argument (may be empty {@link Mono})
	 */
	protected abstract Mono<Object> resolveName(String name, MethodParameter parameter, ServerWebExchange exchange);

	/**
	 * Apply type conversion if necessary.
	 */
	@Nullable
	private Object applyConversion(@Nullable Object value, NamedValueInfo namedValueInfo, MethodParameter parameter,
			BindingContext bindingContext, ServerWebExchange exchange) {

		WebDataBinder binder = bindingContext.createDataBinder(exchange, namedValueInfo.name);
		Class<?> parameterType = parameter.getParameterType();
		if (KotlinDetector.isKotlinPresent() && KotlinDetector.isInlineClass(parameterType)) {
			Constructor<?> ctor = BeanUtils.findPrimaryConstructor(parameterType);
			if (ctor != null) {
				parameterType = ctor.getParameterTypes()[0];
			}
		}
		try {
			value = binder.convertIfNecessary(value, parameterType, parameter);
		}
		catch (ConversionNotSupportedException ex) {
			throw new ServerErrorException("Conversion not supported.", parameter, ex);
		}
		catch (TypeMismatchException ex) {
			ex.initPropertyName(namedValueInfo.name);
			throw new ServerWebInputException("Type mismatch.", parameter, ex);
		}
		return value;
	}

	/**
	 * Resolve the default value, if any.
	 */
	private Mono<Object> getDefaultValue(NamedValueInfo namedValueInfo, String resolvedName, MethodParameter parameter,
			BindingContext bindingContext, Model model, ServerWebExchange exchange) {

		return Mono.fromSupplier(() -> {
			Object value = null;
			boolean hasDefaultValue = KotlinDetector.isKotlinReflectPresent() &&
					KotlinDetector.isKotlinType(parameter.getDeclaringClass()) &&
					KotlinDelegate.hasDefaultValue(parameter);
			if (namedValueInfo.defaultValue != null) {
				value = resolveEmbeddedValuesAndExpressions(namedValueInfo.defaultValue);
			}
			else if (namedValueInfo.required && !parameter.isOptional()) {
				handleMissingValue(resolvedName, parameter, exchange);
			}
			if (!hasDefaultValue) {
				value = handleNullValue(resolvedName, value, parameter.getNestedParameterType());
			}
			if (value != null || !hasDefaultValue) {
				value = applyConversion(value, namedValueInfo, parameter, bindingContext, exchange);
			}
			handleResolvedValue(value, namedValueInfo.name, parameter, model, exchange);
			return value;
		});
	}

	/**
	 * Invoked when a named value is required, but
	 * {@link #resolveName(String, MethodParameter, ServerWebExchange)} returned
	 * {@code null} and there is no default value. Subclasses typically throw an
	 * exception in this case.
	 * @param name the name for the value
	 * @param parameter the method parameter
	 * @param exchange the current exchange
	 */
	@SuppressWarnings("UnusedParameters")
	protected void handleMissingValue(String name, MethodParameter parameter, ServerWebExchange exchange) {
		handleMissingValue(name, parameter);
	}

	/**
	 * Invoked when a named value is required, but
	 * {@link #resolveName(String, MethodParameter, ServerWebExchange)} returned
	 * {@code null} and there is no default value. Subclasses typically throw an
	 * exception in this case.
	 * @param name the name for the value
	 * @param parameter the method parameter
	 */
	protected void handleMissingValue(String name, MethodParameter parameter) {
		throw new MissingRequestValueException(
				name, parameter.getNestedParameterType(), "request value", parameter);
	}

	/**
	 * A {@code null} results in a {@code false} value for {@code boolean}s or
	 * an exception for other primitives.
	 */
	@Nullable
	private Object handleNullValue(String name, @Nullable Object value, Class<?> paramType) {
		if (value == null) {
			if (paramType == boolean.class) {
				return Boolean.FALSE;
			}
			else if (paramType.isPrimitive()) {
				throw new IllegalStateException("Optional " + paramType.getSimpleName() +
						" parameter '" + name + "' is present but cannot be translated into a" +
						" null value due to being declared as a primitive type. " +
						"Consider declaring it as object wrapper for the corresponding primitive type.");
			}
		}
		return value;
	}

	/**
	 * Invoked after a value is resolved.
	 * @param arg the resolved argument value
	 * @param name the argument name
	 * @param parameter the argument parameter type
	 * @param model the model
	 * @param exchange the current exchange
	 */
	@SuppressWarnings("UnusedParameters")
	protected void handleResolvedValue(
			@Nullable Object arg, String name, MethodParameter parameter, Model model, ServerWebExchange exchange) {
	}


	/**
	 * Represents the information about a named value, including name, whether
	 * it's required and a default value.
	 */
	protected static class NamedValueInfo {

		private final String name;

		private final boolean required;

		@Nullable
		private final String defaultValue;

		public NamedValueInfo(String name, boolean required, @Nullable String defaultValue) {
			this.name = name;
			this.required = required;
			this.defaultValue = defaultValue;
		}
	}


	/**
	 * Inner class to avoid a hard dependency on Kotlin at runtime.
	 */
	private static class KotlinDelegate {

		/**
		 * Check whether the specified {@link MethodParameter} represents a nullable Kotlin type
		 * or an optional parameter (with a default value in the Kotlin declaration).
		 */
		public static boolean hasDefaultValue(MethodParameter parameter) {
			Method method = parameter.getMethod();
<<<<<<< HEAD
			Assert.notNull(method, () -> "Retrieved null method from MethodParameter: " + parameter);
=======
			if (method == null) {
				return false;
			}
>>>>>>> 87157d32
			KFunction<?> function = ReflectJvmMapping.getKotlinFunction(method);
			if (function != null) {
				int index = 0;
				for (KParameter kParameter : function.getParameters()) {
					if (KParameter.Kind.VALUE.equals(kParameter.getKind()) && parameter.getParameterIndex() == index++) {
						return kParameter.isOptional();
					}
				}
			}
			return false;
		}
	}

}<|MERGE_RESOLUTION|>--- conflicted
+++ resolved
@@ -37,7 +37,6 @@
 import org.springframework.core.ReactiveAdapterRegistry;
 import org.springframework.lang.Nullable;
 import org.springframework.ui.Model;
-import org.springframework.util.Assert;
 import org.springframework.web.bind.WebDataBinder;
 import org.springframework.web.bind.annotation.ValueConstants;
 import org.springframework.web.reactive.BindingContext;
@@ -340,13 +339,9 @@
 		 */
 		public static boolean hasDefaultValue(MethodParameter parameter) {
 			Method method = parameter.getMethod();
-<<<<<<< HEAD
-			Assert.notNull(method, () -> "Retrieved null method from MethodParameter: " + parameter);
-=======
 			if (method == null) {
 				return false;
 			}
->>>>>>> 87157d32
 			KFunction<?> function = ReflectJvmMapping.getKotlinFunction(method);
 			if (function != null) {
 				int index = 0;
