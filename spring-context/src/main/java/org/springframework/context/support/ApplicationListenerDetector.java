--- conflicted
+++ resolved
@@ -59,14 +59,10 @@
 
 	@Override
 	public void postProcessMergedBeanDefinition(RootBeanDefinition beanDefinition, Class<?> beanType, String beanName) {
-<<<<<<< HEAD
-		// TODO 将bean是否为单例缓存起来
-		this.singletonNames.put(beanName, beanDefinition.isSingleton());
-=======
 		if (ApplicationListener.class.isAssignableFrom(beanType)) {
+			// TODO 将bean是否为单例缓存起来
 			this.singletonNames.put(beanName, beanDefinition.isSingleton());
 		}
->>>>>>> 8082b338
 	}
 
 	@Override
