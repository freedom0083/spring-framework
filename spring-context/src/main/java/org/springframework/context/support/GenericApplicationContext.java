/*
 * Copyright 2002-present the original author or authors.
 *
 * Licensed under the Apache License, Version 2.0 (the "License");
 * you may not use this file except in compliance with the License.
 * You may obtain a copy of the License at
 *
 *      https://www.apache.org/licenses/LICENSE-2.0
 *
 * Unless required by applicable law or agreed to in writing, software
 * distributed under the License is distributed on an "AS IS" BASIS,
 * WITHOUT WARRANTIES OR CONDITIONS OF ANY KIND, either express or implied.
 * See the License for the specific language governing permissions and
 * limitations under the License.
 */

package org.springframework.context.support;

import java.io.IOException;
import java.lang.reflect.Constructor;
import java.util.ArrayList;
import java.util.List;
import java.util.concurrent.atomic.AtomicBoolean;
import java.util.function.Supplier;

import org.jspecify.annotations.Nullable;

import org.springframework.aot.hint.RuntimeHints;
import org.springframework.aot.hint.support.ClassHintUtils;
import org.springframework.beans.BeanUtils;
import org.springframework.beans.BeansException;
import org.springframework.beans.factory.BeanDefinitionStoreException;
import org.springframework.beans.factory.BeanRegistrar;
import org.springframework.beans.factory.NoSuchBeanDefinitionException;
import org.springframework.beans.factory.config.AutowireCapableBeanFactory;
import org.springframework.beans.factory.config.BeanDefinition;
import org.springframework.beans.factory.config.BeanDefinitionCustomizer;
import org.springframework.beans.factory.config.ConfigurableListableBeanFactory;
import org.springframework.beans.factory.config.SmartInstantiationAwareBeanPostProcessor;
import org.springframework.beans.factory.support.BeanDefinitionRegistry;
import org.springframework.beans.factory.support.BeanDefinitionRegistryPostProcessor;
import org.springframework.beans.factory.support.BeanRegistryAdapter;
import org.springframework.beans.factory.support.DefaultListableBeanFactory;
import org.springframework.beans.factory.support.MergedBeanDefinitionPostProcessor;
import org.springframework.beans.factory.support.RootBeanDefinition;
import org.springframework.context.ApplicationContext;
import org.springframework.core.io.ProtocolResolver;
import org.springframework.core.io.Resource;
import org.springframework.core.io.ResourceLoader;
import org.springframework.core.io.support.ResourcePatternResolver;
import org.springframework.core.metrics.ApplicationStartup;
import org.springframework.util.Assert;

/**
 * Generic ApplicationContext implementation that holds a single internal
 * {@link org.springframework.beans.factory.support.DefaultListableBeanFactory}
 * instance and does not assume a specific bean definition format. Implements
 * the {@link org.springframework.beans.factory.support.BeanDefinitionRegistry}
 * interface in order to allow for applying any bean definition readers to it.
 *
 * <p>Typical usage is to register a variety of bean definitions via the
 * {@link org.springframework.beans.factory.support.BeanDefinitionRegistry}
 * interface and then call {@link #refresh()} to initialize those beans
 * with application context semantics (handling
 * {@link org.springframework.context.ApplicationContextAware}, auto-detecting
 * {@link org.springframework.beans.factory.config.BeanFactoryPostProcessor BeanFactoryPostProcessors},
 * etc).
 *
 * <p>In contrast to other ApplicationContext implementations that create a new
 * internal BeanFactory instance for each refresh, the internal BeanFactory of
 * this context is available right from the start, to be able to register bean
 * definitions on it. {@link #refresh()} may only be called once.
 *
 * <p>This ApplicationContext implementation is suitable for Ahead of Time
 * processing, using {@link #refreshForAotProcessing} as an alternative to the
 * regular {@link #refresh()}.
 *
 * <p>Usage example:
 *
 * <pre class="code">
 * GenericApplicationContext ctx = new GenericApplicationContext();
 * XmlBeanDefinitionReader xmlReader = new XmlBeanDefinitionReader(ctx);
 * xmlReader.loadBeanDefinitions(new ClassPathResource("applicationContext.xml"));
 * PropertiesBeanDefinitionReader propReader = new PropertiesBeanDefinitionReader(ctx);
 * propReader.loadBeanDefinitions(new ClassPathResource("otherBeans.properties"));
 * ctx.refresh();
 *
 * MyBean myBean = (MyBean) ctx.getBean("myBean");
 * ...</pre>
 *
 * For the typical case of XML bean definitions, you may also use
 * {@link ClassPathXmlApplicationContext} or {@link FileSystemXmlApplicationContext},
 * which are easier to set up - but less flexible, since you can just use standard
 * resource locations for XML bean definitions, rather than mixing arbitrary bean
 * definition formats. For a custom application context implementation supposed to
 * read a specific bean definition format in a refreshable manner, consider
 * deriving from the {@link AbstractRefreshableApplicationContext} base class.
 *
 * @author Juergen Hoeller
 * @author Chris Beams
 * @author Stephane Nicoll
 * @author Sam Brannen
 * @since 1.1.2
 * @see #registerBeanDefinition
 * @see #refresh()
 * @see org.springframework.beans.factory.xml.XmlBeanDefinitionReader
 * @see org.springframework.beans.factory.support.PropertiesBeanDefinitionReader
 */
public class GenericApplicationContext extends AbstractApplicationContext implements BeanDefinitionRegistry {

	private final DefaultListableBeanFactory beanFactory;

	private @Nullable ResourceLoader resourceLoader;

	private boolean customClassLoader = false;

	private final AtomicBoolean refreshed = new AtomicBoolean();


	/**
	 * Create a new GenericApplicationContext.
	 * @see #registerBeanDefinition
	 * @see #refresh
	 */
	public GenericApplicationContext() {
		this.beanFactory = new DefaultListableBeanFactory();
	}

	/**
	 * Create a new GenericApplicationContext with the given DefaultListableBeanFactory.
	 * @param beanFactory the DefaultListableBeanFactory instance to use for this context
	 * @see #registerBeanDefinition
	 * @see #refresh
	 */
	public GenericApplicationContext(DefaultListableBeanFactory beanFactory) {
		Assert.notNull(beanFactory, "BeanFactory must not be null");
		this.beanFactory = beanFactory;
	}

	/**
	 * Create a new GenericApplicationContext with the given parent.
	 * @param parent the parent application context
	 * @see #registerBeanDefinition
	 * @see #refresh
	 */
	public GenericApplicationContext(@Nullable ApplicationContext parent) {
		this();
		setParent(parent);
	}

	/**
	 * Create a new GenericApplicationContext with the given DefaultListableBeanFactory.
	 * @param beanFactory the DefaultListableBeanFactory instance to use for this context
	 * @param parent the parent application context
	 * @see #registerBeanDefinition
	 * @see #refresh
	 */
	public GenericApplicationContext(DefaultListableBeanFactory beanFactory, ApplicationContext parent) {
		this(beanFactory);
		setParent(parent);
	}


	/**
	 * Set the parent of this application context, also setting
	 * the parent of the internal BeanFactory accordingly.
	 * @see org.springframework.beans.factory.config.ConfigurableBeanFactory#setParentBeanFactory
	 */
	@Override
	public void setParent(@Nullable ApplicationContext parent) {
		super.setParent(parent);
		this.beanFactory.setParentBeanFactory(getInternalParentBeanFactory());
	}

	@Override
	public void setApplicationStartup(ApplicationStartup applicationStartup) {
		super.setApplicationStartup(applicationStartup);
		this.beanFactory.setApplicationStartup(applicationStartup);
	}

	/**
	 * Set whether it should be allowed to override bean definitions by registering
	 * a different definition with the same name, automatically replacing the former.
	 * If not, an exception will be thrown. Default is "true".
	 * @since 3.0
	 * @see org.springframework.beans.factory.support.DefaultListableBeanFactory#setAllowBeanDefinitionOverriding
	 */
	public void setAllowBeanDefinitionOverriding(boolean allowBeanDefinitionOverriding) {
		this.beanFactory.setAllowBeanDefinitionOverriding(allowBeanDefinitionOverriding);
	}

	/**
	 * Set whether to allow circular references between beans - and automatically
	 * try to resolve them.
	 * <p>Default is "true". Turn this off to throw an exception when encountering
	 * a circular reference, disallowing them completely.
	 * @since 3.0
	 * @see org.springframework.beans.factory.support.DefaultListableBeanFactory#setAllowCircularReferences
	 */
	public void setAllowCircularReferences(boolean allowCircularReferences) {
		this.beanFactory.setAllowCircularReferences(allowCircularReferences);
	}

	/**
	 * Set a ResourceLoader to use for this context. If set, the context will
	 * delegate all {@code getResource} calls to the given ResourceLoader.
	 * If not set, default resource loading will apply.
	 * <p>The main reason to specify a custom ResourceLoader is to resolve
	 * resource paths (without URL prefix) in a specific fashion.
	 * The default behavior is to resolve such paths as class path locations.
	 * To resolve resource paths as file system locations, specify a
	 * FileSystemResourceLoader here.
	 * <p>You can also pass in a full ResourcePatternResolver, which will
	 * be autodetected by the context and used for {@code getResources}
	 * calls as well. Else, default resource pattern matching will apply.
	 * @see #getResource
	 * @see org.springframework.core.io.DefaultResourceLoader
	 * @see org.springframework.core.io.FileSystemResourceLoader
	 * @see org.springframework.core.io.support.ResourcePatternResolver
	 * @see #getResources
	 */
	public void setResourceLoader(ResourceLoader resourceLoader) {
		this.resourceLoader = resourceLoader;
	}


	//---------------------------------------------------------------------
	// ResourceLoader / ResourcePatternResolver override if necessary
	//---------------------------------------------------------------------

	/**
	 * This implementation delegates to this context's {@code ResourceLoader} if set,
	 * falling back to the default superclass behavior otherwise.
	 * <p>As of Spring Framework 5.3.22, this method also honors registered
	 * {@linkplain #getProtocolResolvers() protocol resolvers} when a custom
	 * {@code ResourceLoader} has been set.
	 * @see #setResourceLoader(ResourceLoader)
	 * @see #addProtocolResolver(ProtocolResolver)
	 */
	@Override
	public Resource getResource(String location) {
		if (this.resourceLoader != null) {
			for (ProtocolResolver protocolResolver : getProtocolResolvers()) {
				Resource resource = protocolResolver.resolve(location, this);
				if (resource != null) {
					return resource;
				}
			}
			return this.resourceLoader.getResource(location);
		}
		return super.getResource(location);
	}

	/**
	 * This implementation delegates to this context's ResourceLoader if it
	 * implements the ResourcePatternResolver interface, falling back to the
	 * default superclass behavior otherwise.
	 * @see #setResourceLoader
	 */
	@Override
	public Resource[] getResources(String locationPattern) throws IOException {
		if (this.resourceLoader instanceof ResourcePatternResolver resourcePatternResolver) {
			return resourcePatternResolver.getResources(locationPattern);
		}
		return super.getResources(locationPattern);
	}

	@Override
	public void setClassLoader(@Nullable ClassLoader classLoader) {
		super.setClassLoader(classLoader);
		this.customClassLoader = true;
	}

	@Override
	public @Nullable ClassLoader getClassLoader() {
		if (this.resourceLoader != null && !this.customClassLoader) {
			return this.resourceLoader.getClassLoader();
		}
		return super.getClassLoader();
	}


	//---------------------------------------------------------------------
	// Implementations of AbstractApplicationContext's template methods
	//---------------------------------------------------------------------

	/**
	 * Do nothing: We hold a single internal BeanFactory and rely on callers
	 * to register beans through our public methods (or the BeanFactory's).
	 * @see #registerBeanDefinition
	 */
	@Override
	protected final void refreshBeanFactory() throws IllegalStateException {
		if (!this.refreshed.compareAndSet(false, true)) {
			throw new IllegalStateException(
					"GenericApplicationContext does not support multiple refresh attempts: just call 'refresh' once");
		}
		this.beanFactory.setSerializationId(getId());
	}

	@Override
	protected void cancelRefresh(Throwable ex) {
		this.beanFactory.setSerializationId(null);
		super.cancelRefresh(ex);
	}

	/**
	 * Not much to do: We hold a single internal BeanFactory that will never
	 * get released.
	 */
	@Override
	protected final void closeBeanFactory() {
		this.beanFactory.setSerializationId(null);
	}

	/**
	 * Return the single internal BeanFactory held by this context
	 * (as ConfigurableListableBeanFactory).
	 */
	@Override
	public final ConfigurableListableBeanFactory getBeanFactory() {
		return this.beanFactory;
	}

	/**
	 * Return the underlying bean factory of this context,
	 * available for registering bean definitions.
	 * <p><b>NOTE:</b> You need to call {@link #refresh()} to initialize the
	 * bean factory and its contained beans with application context semantics
	 * (autodetecting BeanFactoryPostProcessors, etc).
	 * @return the internal bean factory (as DefaultListableBeanFactory)
	 */
	public final DefaultListableBeanFactory getDefaultListableBeanFactory() {
		return this.beanFactory;
	}

	@Override
	public AutowireCapableBeanFactory getAutowireCapableBeanFactory() throws IllegalStateException {
		assertBeanFactoryActive();
		return this.beanFactory;
	}


	//---------------------------------------------------------------------
	// Implementation of BeanDefinitionRegistry
	//---------------------------------------------------------------------

	@Override
	public void registerBeanDefinition(String beanName, BeanDefinition beanDefinition)
			throws BeanDefinitionStoreException {

		this.beanFactory.registerBeanDefinition(beanName, beanDefinition);
	}

	@Override
	public void removeBeanDefinition(String beanName) throws NoSuchBeanDefinitionException {
		this.beanFactory.removeBeanDefinition(beanName);
	}

	@Override
	public BeanDefinition getBeanDefinition(String beanName) throws NoSuchBeanDefinitionException {
		return this.beanFactory.getBeanDefinition(beanName);
	}

	@Override
	public boolean isBeanDefinitionOverridable(String beanName) {
		return this.beanFactory.isBeanDefinitionOverridable(beanName);
	}

	@Override
	public boolean isBeanNameInUse(String beanName) {
		return this.beanFactory.isBeanNameInUse(beanName);
	}

	@Override
	public void registerAlias(String beanName, String alias) {
		this.beanFactory.registerAlias(beanName, alias);
	}

	@Override
	public void removeAlias(String alias) {
		this.beanFactory.removeAlias(alias);
	}

	@Override
	public boolean isAlias(String beanName) {
		return this.beanFactory.isAlias(beanName);
	}


	//---------------------------------------------------------------------
	// AOT processing
	//---------------------------------------------------------------------

	/**
	 * Load or refresh the persistent representation of the configuration up to
	 * a point where the underlying bean factory is ready to create bean
	 * instances.
	 * <p>This variant of {@link #refresh()} is used by Ahead of Time (AOT)
	 * processing that optimizes the application context, typically at build time.
	 * <p>In this mode, only {@link BeanDefinitionRegistryPostProcessor} and
	 * {@link MergedBeanDefinitionPostProcessor} are invoked.
	 * @param runtimeHints the runtime hints
	 * @throws BeansException if the bean factory could not be initialized
	 * @throws IllegalStateException if already initialized and multiple refresh
	 * attempts are not supported
	 * @since 6.0
	 */
	public void refreshForAotProcessing(RuntimeHints runtimeHints) {
		if (logger.isDebugEnabled()) {
			logger.debug("Preparing bean factory for AOT processing");
		}
		prepareRefresh();
		obtainFreshBeanFactory();
		prepareBeanFactory(this.beanFactory);
		postProcessBeanFactory(this.beanFactory);
		invokeBeanFactoryPostProcessors(this.beanFactory);
		this.beanFactory.freezeConfiguration();
		PostProcessorRegistrationDelegate.invokeMergedBeanDefinitionPostProcessors(this.beanFactory);
		preDetermineBeanTypes(runtimeHints);
	}

	/**
	 * Pre-determine bean types in order to trigger early proxy class creation.
	 * @see org.springframework.beans.factory.BeanFactory#getType
	 * @see SmartInstantiationAwareBeanPostProcessor#determineBeanType
	 */
	private void preDetermineBeanTypes(RuntimeHints runtimeHints) {
		List<String> singletons = new ArrayList<>();
		List<String> lazyBeans = new ArrayList<>();

		// First round: pre-registered singleton instances, if any.
		for (String beanName : this.beanFactory.getSingletonNames()) {
			Class<?> beanType = this.beanFactory.getType(beanName);
			if (beanType != null) {
				ClassHintUtils.registerProxyIfNecessary(beanType, runtimeHints);
			}
			singletons.add(beanName);
		}

		List<SmartInstantiationAwareBeanPostProcessor> bpps =
				PostProcessorRegistrationDelegate.loadBeanPostProcessors(
						this.beanFactory, SmartInstantiationAwareBeanPostProcessor.class);

		// Second round: non-lazy singleton beans in definition order,
		// matching preInstantiateSingletons.
		for (String beanName : this.beanFactory.getBeanDefinitionNames()) {
			if (!singletons.contains(beanName)) {
				BeanDefinition bd = getBeanDefinition(beanName);
				if (bd.isSingleton() && !bd.isLazyInit()) {
					preDetermineBeanType(beanName, bpps, runtimeHints);
				}
				else {
					lazyBeans.add(beanName);
				}
			}
		}

		// Third round: lazy singleton beans and scoped beans.
		for (String beanName : lazyBeans) {
			preDetermineBeanType(beanName, bpps, runtimeHints);
		}
	}

	private void preDetermineBeanType(String beanName, List<SmartInstantiationAwareBeanPostProcessor> bpps,
			RuntimeHints runtimeHints) {

		Class<?> beanType = this.beanFactory.getType(beanName);
		if (beanType != null) {
			ClassHintUtils.registerProxyIfNecessary(beanType, runtimeHints);
			for (SmartInstantiationAwareBeanPostProcessor bpp : bpps) {
				Class<?> newBeanType = bpp.determineBeanType(beanType, beanName);
				if (newBeanType != beanType) {
					ClassHintUtils.registerProxyIfNecessary(newBeanType, runtimeHints);
					beanType = newBeanType;
				}
			}
		}
	}


	//---------------------------------------------------------------------
	// Convenient methods for registering individual beans
	//---------------------------------------------------------------------

	/**
	 * Register a bean from the given bean class, optionally providing explicit
	 * constructor arguments for consideration in the autowiring process.
	 * @param beanClass the class of the bean
	 * @param constructorArgs custom argument values to be fed into Spring's
	 * constructor resolution algorithm, resolving either all arguments or just
	 * specific ones, with the rest to be resolved through regular autowiring
	 * (may be {@code null} or empty)
	 * @since 5.2 (since 5.0 on the AnnotationConfigApplicationContext subclass)
	 */
	public <T> void registerBean(Class<T> beanClass, @Nullable Object... constructorArgs) {
		registerBean(null, beanClass, constructorArgs);
	}

	/**
	 * Register a bean from the given bean class, optionally providing explicit
	 * constructor arguments for consideration in the autowiring process.
	 * @param beanName the name of the bean (may be {@code null})
	 * @param beanClass the class of the bean
	 * @param constructorArgs custom argument values to be fed into Spring's
	 * constructor resolution algorithm, resolving either all arguments or just
	 * specific ones, with the rest to be resolved through regular autowiring
	 * (may be {@code null} or empty)
	 * @since 5.2 (since 5.0 on the AnnotationConfigApplicationContext subclass)
	 */
	public <T> void registerBean(@Nullable String beanName, Class<T> beanClass, @Nullable Object... constructorArgs) {
		registerBean(beanName, beanClass, (Supplier<T>) null,
				bd -> {
					for (Object arg : constructorArgs) {
						bd.getConstructorArgumentValues().addGenericArgumentValue(arg);
					}
				});
	}

	/**
	 * Register a bean from the given bean class, optionally customizing its
	 * bean definition metadata (typically declared as a lambda expression).
	 * @param beanClass the class of the bean (resolving a public constructor
	 * to be autowired, possibly simply the default constructor)
	 * @param customizers one or more callbacks for customizing the factory's
	 * {@link BeanDefinition}, for example, setting a lazy-init or primary flag
	 * @since 5.0
	 * @see #registerBean(String, Class, Supplier, BeanDefinitionCustomizer...)
	 */
	public final <T> void registerBean(Class<T> beanClass, BeanDefinitionCustomizer... customizers) {
		registerBean(null, beanClass, null, customizers);
	}

	/**
	 * Register a bean from the given bean class, optionally customizing its
	 * bean definition metadata (typically declared as a lambda expression).
	 * @param beanName the name of the bean (may be {@code null})
	 * @param beanClass the class of the bean (resolving a public constructor
	 * to be autowired, possibly simply the default constructor)
	 * @param customizers one or more callbacks for customizing the factory's
	 * {@link BeanDefinition}, for example, setting a lazy-init or primary flag
	 * @since 5.0
	 * @see #registerBean(String, Class, Supplier, BeanDefinitionCustomizer...)
	 */
	public final <T> void registerBean(
			@Nullable String beanName, Class<T> beanClass, BeanDefinitionCustomizer... customizers) {

		registerBean(beanName, beanClass, null, customizers);
	}

	/**
	 * Register a bean from the given bean class, using the given supplier for
	 * obtaining a new instance (typically declared as a lambda expression or
	 * method reference), optionally customizing its bean definition metadata
	 * (again typically declared as a lambda expression).
	 * @param beanClass the class of the bean
	 * @param supplier a callback for creating an instance of the bean
	 * @param customizers one or more callbacks for customizing the factory's
	 * {@link BeanDefinition}, for example, setting a lazy-init or primary flag
	 * @since 5.0
	 * @see #registerBean(String, Class, Supplier, BeanDefinitionCustomizer...)
	 */
	public final <T> void registerBean(
			Class<T> beanClass, Supplier<T> supplier, BeanDefinitionCustomizer... customizers) {

		registerBean(null, beanClass, supplier, customizers);
	}

	/**
	 * Register a bean from the given bean class, using the given supplier for
	 * obtaining a new instance (typically declared as a lambda expression or
	 * method reference), optionally customizing its bean definition metadata
	 * (again typically declared as a lambda expression).
	 * <p>This method can be overridden to adapt the registration mechanism for
	 * all {@code registerBean} methods (since they all delegate to this one).
	 * @param beanName the name of the bean (may be {@code null})
	 * @param beanClass the class of the bean
	 * @param supplier a callback for creating an instance of the bean (in case
	 * of {@code null}, resolving a public constructor to be autowired instead)
	 * @param customizers one or more callbacks for customizing the factory's
	 * {@link BeanDefinition}, for example, setting a lazy-init or primary flag
	 * @since 5.0
	 */
	public <T> void registerBean(@Nullable String beanName, Class<T> beanClass,
			@Nullable Supplier<T> supplier, BeanDefinitionCustomizer... customizers) {

		ClassDerivedBeanDefinition beanDefinition = new ClassDerivedBeanDefinition(beanClass);
		if (supplier != null) {
			beanDefinition.setInstanceSupplier(supplier);
		}
		for (BeanDefinitionCustomizer customizer : customizers) {
			customizer.customize(beanDefinition);
		}

		String nameToUse = (beanName != null ? beanName : beanClass.getName());
		registerBeanDefinition(nameToUse, beanDefinition);
	}

	/**
	 * Invoke the given registrars for registering their beans with this
	 * application context.
	 * <p>This can be used to apply encapsulated pieces of programmatic
	 * bean registration to this application context without relying on
	 * individual calls to its context-level {@code registerBean} methods.
	 * @param registrars one or more {@link BeanRegistrar} instances
	 * @since 7.0
	 */
	public void register(BeanRegistrar... registrars) {
		for (BeanRegistrar registrar : registrars) {
			new BeanRegistryAdapter(this.beanFactory, getEnvironment(), registrar.getClass()).register(registrar);
		}
	}


	/**
	 * {@link RootBeanDefinition} subclass for {@code #registerBean} based
	 * registrations with flexible autowiring for public constructors.
	 */
	@SuppressWarnings("serial")
	private static class ClassDerivedBeanDefinition extends RootBeanDefinition {

		public ClassDerivedBeanDefinition(Class<?> beanClass) {
			super(beanClass);
		}

		public ClassDerivedBeanDefinition(ClassDerivedBeanDefinition original) {
			super(original);
		}

		@Override
<<<<<<< HEAD
		@Nullable
		// TODO 返回首选的构造器
		public Constructor<?>[] getPreferredConstructors() {
			// TODO 取得当前bean引用的Class对象
=======
		public Constructor<?> @Nullable [] getPreferredConstructors() {
			Constructor<?>[] fromAttribute = super.getPreferredConstructors();
			if (fromAttribute != null) {
				return fromAttribute;
			}
>>>>>>> 523552ac
			Class<?> clazz = getBeanClass();
			// TODO 找一个首要的构造器, 这里只针对了Kotlin, 其他情况返回的会是null
			Constructor<?> primaryCtor = BeanUtils.findPrimaryConstructor(clazz);
			if (primaryCtor != null) {
				return new Constructor<?>[] {primaryCtor};
			}
			// TODO 返回所有的public的构造器, 如果没有就返回null
			Constructor<?>[] publicCtors = clazz.getConstructors();
			if (publicCtors.length > 0) {
				return publicCtors;
			}
			return null;
		}

		@Override
		public RootBeanDefinition cloneBeanDefinition() {
			return new ClassDerivedBeanDefinition(this);
		}
	}

}<|MERGE_RESOLUTION|>--- conflicted
+++ resolved
@@ -628,18 +628,12 @@
 		}
 
 		@Override
-<<<<<<< HEAD
-		@Nullable
-		// TODO 返回首选的构造器
-		public Constructor<?>[] getPreferredConstructors() {
-			// TODO 取得当前bean引用的Class对象
-=======
 		public Constructor<?> @Nullable [] getPreferredConstructors() {
 			Constructor<?>[] fromAttribute = super.getPreferredConstructors();
 			if (fromAttribute != null) {
 				return fromAttribute;
 			}
->>>>>>> 523552ac
+			// TODO 取得当前bean引用的Class对象
 			Class<?> clazz = getBeanClass();
 			// TODO 找一个首要的构造器, 这里只针对了Kotlin, 其他情况返回的会是null
 			Constructor<?> primaryCtor = BeanUtils.findPrimaryConstructor(clazz);
