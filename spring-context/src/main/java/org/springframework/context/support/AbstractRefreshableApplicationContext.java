/*
 * Copyright 2002-present the original author or authors.
 *
 * Licensed under the Apache License, Version 2.0 (the "License");
 * you may not use this file except in compliance with the License.
 * You may obtain a copy of the License at
 *
 *      https://www.apache.org/licenses/LICENSE-2.0
 *
 * Unless required by applicable law or agreed to in writing, software
 * distributed under the License is distributed on an "AS IS" BASIS,
 * WITHOUT WARRANTIES OR CONDITIONS OF ANY KIND, either express or implied.
 * See the License for the specific language governing permissions and
 * limitations under the License.
 */

package org.springframework.context.support;

import java.io.IOException;

import org.jspecify.annotations.Nullable;

import org.springframework.beans.BeansException;
import org.springframework.beans.factory.config.ConfigurableListableBeanFactory;
import org.springframework.beans.factory.support.DefaultListableBeanFactory;
import org.springframework.context.ApplicationContext;
import org.springframework.context.ApplicationContextException;

/**
 * Base class for {@link org.springframework.context.ApplicationContext}
 * implementations which are supposed to support multiple calls to {@link #refresh()},
 * creating a new internal bean factory instance every time.
 * Typically (but not necessarily), such a context will be driven by
 * a set of config locations to load bean definitions from.
 *
 * <p>The only method to be implemented by subclasses is {@link #loadBeanDefinitions},
 * which gets invoked on each refresh. A concrete implementation is supposed to load
 * bean definitions into the given
 * {@link org.springframework.beans.factory.support.DefaultListableBeanFactory},
 * typically delegating to one or more specific bean definition readers.
 *
 * <p><b>Note that there is a similar base class for WebApplicationContexts.</b>
 * {@link org.springframework.web.context.support.AbstractRefreshableWebApplicationContext}
 * provides the same subclassing strategy, but additionally pre-implements
 * all context functionality for web environments. There is also a
 * pre-defined way to receive config locations for a web context.
 *
 * <p>Concrete standalone subclasses of this base class, reading in a
 * specific bean definition format, are {@link ClassPathXmlApplicationContext}
 * and {@link FileSystemXmlApplicationContext}, which both derive from the
 * common {@link AbstractXmlApplicationContext} base class;
 * {@link org.springframework.context.annotation.AnnotationConfigApplicationContext}
 * supports {@code @Configuration}-annotated classes as a source of bean definitions.
 *
 * @author Juergen Hoeller
 * @author Chris Beams
 * @since 1.1.3
 * @see #loadBeanDefinitions
 * @see org.springframework.beans.factory.support.DefaultListableBeanFactory
 * @see org.springframework.web.context.support.AbstractRefreshableWebApplicationContext
 * @see AbstractXmlApplicationContext
 * @see ClassPathXmlApplicationContext
 * @see FileSystemXmlApplicationContext
 * @see org.springframework.context.annotation.AnnotationConfigApplicationContext
 */
public abstract class AbstractRefreshableApplicationContext extends AbstractApplicationContext {

	private @Nullable Boolean allowBeanDefinitionOverriding;

	private @Nullable Boolean allowCircularReferences;

	/** Bean factory for this context. */
	private volatile @Nullable DefaultListableBeanFactory beanFactory;


	/**
	 * Create a new AbstractRefreshableApplicationContext with no parent.
	 */
	public AbstractRefreshableApplicationContext() {
	}

	/**
	 * Create a new AbstractRefreshableApplicationContext with the given parent context.
	 * @param parent the parent context
	 */
	public AbstractRefreshableApplicationContext(@Nullable ApplicationContext parent) {
		super(parent);
	}


	/**
	 * Set whether it should be allowed to override bean definitions by registering
	 * a different definition with the same name, automatically replacing the former.
	 * If not, an exception will be thrown. Default is "true".
	 * @see org.springframework.beans.factory.support.DefaultListableBeanFactory#setAllowBeanDefinitionOverriding
	 */
	public void setAllowBeanDefinitionOverriding(boolean allowBeanDefinitionOverriding) {
		this.allowBeanDefinitionOverriding = allowBeanDefinitionOverriding;
	}

	/**
	 * Set whether to allow circular references between beans - and automatically
	 * try to resolve them.
	 * <p>Default is "true". Turn this off to throw an exception when encountering
	 * a circular reference, disallowing them completely.
	 * @see org.springframework.beans.factory.support.DefaultListableBeanFactory#setAllowCircularReferences
	 */
	public void setAllowCircularReferences(boolean allowCircularReferences) {
		this.allowCircularReferences = allowCircularReferences;
	}


	/**
	 * This implementation performs an actual refresh of this context's underlying
	 * bean factory, shutting down the previous bean factory (if any) and
	 * initializing a fresh bean factory for the next phase of the context's lifecycle.
	 */
	@Override
	protected final void refreshBeanFactory() throws BeansException {
		if (hasBeanFactory()) {
			// TODO 当前ApplicationContext存在beanFactory时, 会先进行清理动作, 会销毁所有Bean, 然后再创建新的beanFactory
			destroyBeans();
			closeBeanFactory();
		}
		try {
			// TODO 创建DefaultListableBeanFactory
			DefaultListableBeanFactory beanFactory = createBeanFactory();
			beanFactory.setSerializationId(getId());
<<<<<<< HEAD
			// TODO 设置是否支持覆盖和循环引用
=======
			beanFactory.setApplicationStartup(getApplicationStartup());
>>>>>>> 523552ac
			customizeBeanFactory(beanFactory);
			// TODO 加载Bean到BeanFactory, 同样根据使用不同的配置方式分为两种:
			//  1. 对于使用非配置类方式的情况来说, 总体思路都是创建一个reader, 然后用reader来解析配置文件.
			//     reader可以解析字符串形式的路径, 或者直接使用Resource. 无论使用哪种方式, 最终都会转化为对Resource的解析.
			//     即, 使用AbstractBeanDefinitionReader#loadBeanDefinitions(Resource)来进行解析和注册工作:
			//     AbstractXmlApplicationContext: 除了可以处理字符串形式的path外, 还可以直接处理直接处理Resource
			//     GroovyWebApplicationContext, XmlWebApplicationContext: 这俩只能处理字符串形式的path
			//  2. 用于用配置类进行配置的情况, AnnotationConfigWebApplicationContext创建了用于解析动作的reader和扫描动作的scanner:
			//     a. reader: AnnotatedBeanDefinitionReader会注册实现了BeanDefinitionRegistryPostProcessor接口的后处理器,
			//        通过实现postProcessBeanDefinitionRegistry()方法来实现自定义bean注册的功能,
			//        比如解析配置类的ConfigurationClassPostProcessor后处理器靠其来在后面执行后处理器等.
			//     b. scanner: ClassPathBeanDefinitionScanner来扫描指定包下的@Component, @Repository, @Controller等
			//  这一步实际上和使用AnnotationConfigApplicationContext完全相同
			loadBeanDefinitions(beanFactory);
			// TODO 更新容器，之前这里是同步更新的
			this.beanFactory = beanFactory;
		}
		catch (IOException ex) {
			throw new ApplicationContextException("I/O error parsing bean definition source for " + getDisplayName(), ex);
		}
	}

	@Override
	protected void cancelRefresh(Throwable ex) {
		DefaultListableBeanFactory beanFactory = this.beanFactory;
		if (beanFactory != null) {
			beanFactory.setSerializationId(null);
		}
		super.cancelRefresh(ex);
	}

	@Override
	protected final void closeBeanFactory() {
		DefaultListableBeanFactory beanFactory = this.beanFactory;
		if (beanFactory != null) {
			beanFactory.setSerializationId(null);
			this.beanFactory = null;
		}
	}

	/**
	 * Determine whether this context currently holds a bean factory,
	 * i.e. has been refreshed at least once and not been closed yet.
	 */
	protected final boolean hasBeanFactory() {
		return (this.beanFactory != null);
	}

	@Override
	public final ConfigurableListableBeanFactory getBeanFactory() {
		DefaultListableBeanFactory beanFactory = this.beanFactory;
		if (beanFactory == null) {
			throw new IllegalStateException("BeanFactory not initialized or already closed - " +
					"call 'refresh' before accessing beans via the ApplicationContext");
		}
		return beanFactory;
	}

	/**
	 * Overridden to turn it into a no-op: With AbstractRefreshableApplicationContext,
	 * {@link #getBeanFactory()} serves a strong assertion for an active context anyway.
	 */
	@Override
	protected void assertBeanFactoryActive() {
	}

	/**
	 * Create an internal bean factory for this context.
	 * Called for each {@link #refresh()} attempt.
	 * <p>The default implementation creates a
	 * {@link org.springframework.beans.factory.support.DefaultListableBeanFactory}
	 * with the {@linkplain #getInternalParentBeanFactory() internal bean factory} of this
	 * context's parent as parent bean factory. Can be overridden in subclasses,
	 * for example to customize DefaultListableBeanFactory's settings.
	 * @return the bean factory for this context
	 * @see org.springframework.beans.factory.support.DefaultListableBeanFactory#setAllowBeanDefinitionOverriding
	 * @see org.springframework.beans.factory.support.DefaultListableBeanFactory#setAllowEagerClassLoading
	 * @see org.springframework.beans.factory.support.DefaultListableBeanFactory#setAllowCircularReferences
	 * @see org.springframework.beans.factory.support.DefaultListableBeanFactory#setAllowRawInjectionDespiteWrapping
	 */
	protected DefaultListableBeanFactory createBeanFactory() {
		return new DefaultListableBeanFactory(getInternalParentBeanFactory());
	}

	/**
	 * Customize the internal bean factory used by this context.
	 * Called for each {@link #refresh()} attempt.
	 * <p>The default implementation applies this context's
	 * {@linkplain #setAllowBeanDefinitionOverriding "allowBeanDefinitionOverriding"}
	 * and {@linkplain #setAllowCircularReferences "allowCircularReferences"} settings,
	 * if specified. Can be overridden in subclasses to customize any of
	 * {@link DefaultListableBeanFactory}'s settings.
	 * @param beanFactory the newly created bean factory for this context
	 * @see DefaultListableBeanFactory#setAllowBeanDefinitionOverriding
	 * @see DefaultListableBeanFactory#setAllowCircularReferences
	 * @see DefaultListableBeanFactory#setAllowRawInjectionDespiteWrapping
	 * @see DefaultListableBeanFactory#setAllowEagerClassLoading
	 */
	protected void customizeBeanFactory(DefaultListableBeanFactory beanFactory) {
		if (this.allowBeanDefinitionOverriding != null) {
			// TODO 如果允许覆盖，则不同配置文件里的Bean使用相同id或name时会发生覆盖
			beanFactory.setAllowBeanDefinitionOverriding(this.allowBeanDefinitionOverriding);
		}
		if (this.allowCircularReferences != null) {
			beanFactory.setAllowCircularReferences(this.allowCircularReferences);
		}
	}

	/**
	 * Load bean definitions into the given bean factory, typically through
	 * delegating to one or more bean definition readers.
	 * @param beanFactory the bean factory to load bean definitions into
	 * @throws BeansException if parsing of the bean definitions failed
	 * @throws IOException if loading of bean definition files failed
	 * @see org.springframework.beans.factory.support.PropertiesBeanDefinitionReader
	 * @see org.springframework.beans.factory.xml.XmlBeanDefinitionReader
	 */
	protected abstract void loadBeanDefinitions(DefaultListableBeanFactory beanFactory)
			throws BeansException, IOException;

}<|MERGE_RESOLUTION|>--- conflicted
+++ resolved
@@ -126,11 +126,8 @@
 			// TODO 创建DefaultListableBeanFactory
 			DefaultListableBeanFactory beanFactory = createBeanFactory();
 			beanFactory.setSerializationId(getId());
-<<<<<<< HEAD
+			beanFactory.setApplicationStartup(getApplicationStartup());
 			// TODO 设置是否支持覆盖和循环引用
-=======
-			beanFactory.setApplicationStartup(getApplicationStartup());
->>>>>>> 523552ac
 			customizeBeanFactory(beanFactory);
 			// TODO 加载Bean到BeanFactory, 同样根据使用不同的配置方式分为两种:
 			//  1. 对于使用非配置类方式的情况来说, 总体思路都是创建一个reader, 然后用reader来解析配置文件.
