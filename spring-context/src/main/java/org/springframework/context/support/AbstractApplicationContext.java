--- conflicted
+++ resolved
@@ -801,12 +801,8 @@
 
 		// Detect a LoadTimeWeaver and prepare for weaving, if found in the meantime
 		// (e.g. through an @Bean method registered by ConfigurationClassPostProcessor)
-<<<<<<< HEAD
-		if (beanFactory.getTempClassLoader() == null && beanFactory.containsBean(LOAD_TIME_WEAVER_BEAN_NAME)) {
+		if (!IN_NATIVE_IMAGE && beanFactory.getTempClassLoader() == null && beanFactory.containsBean(LOAD_TIME_WEAVER_BEAN_NAME)) {
 			// TODO 在支持LTW时, 加入LoadTimeWeaverAwareProcessor后处理器以及class loader
-=======
-		if (!IN_NATIVE_IMAGE && beanFactory.getTempClassLoader() == null && beanFactory.containsBean(LOAD_TIME_WEAVER_BEAN_NAME)) {
->>>>>>> 7288ae1c
 			beanFactory.addBeanPostProcessor(new LoadTimeWeaverAwareProcessor(beanFactory));
 			beanFactory.setTempClassLoader(new ContextTypeMatchClassLoader(beanFactory.getBeanClassLoader()));
 		}
