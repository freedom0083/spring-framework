/*
 * Copyright 2002-2021 the original author or authors.
 *
 * Licensed under the Apache License, Version 2.0 (the "License");
 * you may not use this file except in compliance with the License.
 * You may obtain a copy of the License at
 *
 *      https://www.apache.org/licenses/LICENSE-2.0
 *
 * Unless required by applicable law or agreed to in writing, software
 * distributed under the License is distributed on an "AS IS" BASIS,
 * WITHOUT WARRANTIES OR CONDITIONS OF ANY KIND, either express or implied.
 * See the License for the specific language governing permissions and
 * limitations under the License.
 */

package org.springframework.context.support;

import java.io.IOException;
import java.lang.annotation.Annotation;
import java.util.ArrayList;
import java.util.Collection;
import java.util.Date;
import java.util.LinkedHashSet;
import java.util.List;
import java.util.Locale;
import java.util.Map;
import java.util.Set;
import java.util.concurrent.atomic.AtomicBoolean;

import org.apache.commons.logging.Log;
import org.apache.commons.logging.LogFactory;

import org.springframework.beans.BeansException;
import org.springframework.beans.CachedIntrospectionResults;
import org.springframework.beans.factory.BeanFactory;
import org.springframework.beans.factory.NoSuchBeanDefinitionException;
import org.springframework.beans.factory.ObjectProvider;
import org.springframework.beans.factory.config.AutowireCapableBeanFactory;
import org.springframework.beans.factory.config.BeanFactoryPostProcessor;
import org.springframework.beans.factory.config.ConfigurableListableBeanFactory;
import org.springframework.beans.support.ResourceEditorRegistrar;
import org.springframework.context.ApplicationContext;
import org.springframework.context.ApplicationContextAware;
import org.springframework.context.ApplicationEvent;
import org.springframework.context.ApplicationEventPublisher;
import org.springframework.context.ApplicationEventPublisherAware;
import org.springframework.context.ApplicationListener;
import org.springframework.context.ConfigurableApplicationContext;
import org.springframework.context.EmbeddedValueResolverAware;
import org.springframework.context.EnvironmentAware;
import org.springframework.context.HierarchicalMessageSource;
import org.springframework.context.LifecycleProcessor;
import org.springframework.context.MessageSource;
import org.springframework.context.MessageSourceAware;
import org.springframework.context.MessageSourceResolvable;
import org.springframework.context.NoSuchMessageException;
import org.springframework.context.PayloadApplicationEvent;
import org.springframework.context.ResourceLoaderAware;
import org.springframework.context.event.ApplicationEventMulticaster;
import org.springframework.context.event.ContextClosedEvent;
import org.springframework.context.event.ContextRefreshedEvent;
import org.springframework.context.event.ContextStartedEvent;
import org.springframework.context.event.ContextStoppedEvent;
import org.springframework.context.event.SimpleApplicationEventMulticaster;
import org.springframework.context.expression.StandardBeanExpressionResolver;
import org.springframework.context.weaving.LoadTimeWeaverAware;
import org.springframework.context.weaving.LoadTimeWeaverAwareProcessor;
import org.springframework.core.NativeDetector;
import org.springframework.core.ResolvableType;
import org.springframework.core.SpringProperties;
import org.springframework.core.annotation.AnnotationUtils;
import org.springframework.core.convert.ConversionService;
import org.springframework.core.env.ConfigurableEnvironment;
import org.springframework.core.env.Environment;
import org.springframework.core.env.StandardEnvironment;
import org.springframework.core.io.DefaultResourceLoader;
import org.springframework.core.io.Resource;
import org.springframework.core.io.ResourceLoader;
import org.springframework.core.io.support.PathMatchingResourcePatternResolver;
import org.springframework.core.io.support.ResourcePatternResolver;
import org.springframework.core.metrics.ApplicationStartup;
import org.springframework.core.metrics.StartupStep;
import org.springframework.lang.Nullable;
import org.springframework.util.Assert;
import org.springframework.util.CollectionUtils;
import org.springframework.util.ObjectUtils;
import org.springframework.util.ReflectionUtils;

/**
 * Abstract implementation of the {@link org.springframework.context.ApplicationContext}
 * interface. Doesn't mandate the type of storage used for configuration; simply
 * implements common context functionality. Uses the Template Method design pattern,
 * requiring concrete subclasses to implement abstract methods.
 *
 * <p>In contrast to a plain BeanFactory, an ApplicationContext is supposed
 * to detect special beans defined in its internal bean factory:
 * Therefore, this class automatically registers
 * {@link org.springframework.beans.factory.config.BeanFactoryPostProcessor BeanFactoryPostProcessors},
 * {@link org.springframework.beans.factory.config.BeanPostProcessor BeanPostProcessors},
 * and {@link org.springframework.context.ApplicationListener ApplicationListeners}
 * which are defined as beans in the context.
 *
 * <p>A {@link org.springframework.context.MessageSource} may also be supplied
 * as a bean in the context, with the name "messageSource"; otherwise, message
 * resolution is delegated to the parent context. Furthermore, a multicaster
 * for application events can be supplied as an "applicationEventMulticaster" bean
 * of type {@link org.springframework.context.event.ApplicationEventMulticaster}
 * in the context; otherwise, a default multicaster of type
 * {@link org.springframework.context.event.SimpleApplicationEventMulticaster} will be used.
 *
 * <p>Implements resource loading by extending
 * {@link org.springframework.core.io.DefaultResourceLoader}.
 * Consequently treats non-URL resource paths as class path resources
 * (supporting full class path resource names that include the package path,
 * e.g. "mypackage/myresource.dat"), unless the {@link #getResourceByPath}
 * method is overridden in a subclass.
 *
 * @author Rod Johnson
 * @author Juergen Hoeller
 * @author Mark Fisher
 * @author Stephane Nicoll
 * @author Sam Brannen
 * @author Sebastien Deleuze
 * @author Brian Clozel
 * @since January 21, 2001
 * @see #refreshBeanFactory
 * @see #getBeanFactory
 * @see org.springframework.beans.factory.config.BeanFactoryPostProcessor
 * @see org.springframework.beans.factory.config.BeanPostProcessor
 * @see org.springframework.context.event.ApplicationEventMulticaster
 * @see org.springframework.context.ApplicationListener
 * @see org.springframework.context.MessageSource
 */
public abstract class AbstractApplicationContext extends DefaultResourceLoader
		implements ConfigurableApplicationContext {

	/**
	 * Name of the MessageSource bean in the factory.
	 * If none is supplied, message resolution is delegated to the parent.
	 * @see MessageSource
	 */
	public static final String MESSAGE_SOURCE_BEAN_NAME = "messageSource";

	/**
	 * Name of the LifecycleProcessor bean in the factory.
	 * If none is supplied, a DefaultLifecycleProcessor is used.
	 * @see org.springframework.context.LifecycleProcessor
	 * @see org.springframework.context.support.DefaultLifecycleProcessor
	 */
	public static final String LIFECYCLE_PROCESSOR_BEAN_NAME = "lifecycleProcessor";

	/**
	 * Name of the ApplicationEventMulticaster bean in the factory.
	 * If none is supplied, a default SimpleApplicationEventMulticaster is used.
	 * @see org.springframework.context.event.ApplicationEventMulticaster
	 * @see org.springframework.context.event.SimpleApplicationEventMulticaster
	 */
	public static final String APPLICATION_EVENT_MULTICASTER_BEAN_NAME = "applicationEventMulticaster";

	/**
	 * Boolean flag controlled by a {@code spring.spel.ignore} system property that instructs Spring to
	 * ignore SpEL, i.e. to not initialize the SpEL infrastructure.
	 * <p>The default is "false".
	 */
	private static final boolean shouldIgnoreSpel = SpringProperties.getFlag("spring.spel.ignore");


	static {
		// Eagerly load the ContextClosedEvent class to avoid weird classloader issues
		// on application shutdown in WebLogic 8.1. (Reported by Dustin Woods.)
		ContextClosedEvent.class.getName();
	}


	/** Logger used by this class. Available to subclasses. */
	protected final Log logger = LogFactory.getLog(getClass());

	/** Unique id for this context, if any. */
	private String id = ObjectUtils.identityToString(this);

	/** Display name. */
	private String displayName = ObjectUtils.identityToString(this);

	/** Parent context. */
	@Nullable
	private ApplicationContext parent;

	/** Environment used by this context. */
	@Nullable
	private ConfigurableEnvironment environment;

	/** BeanFactoryPostProcessors to apply on refresh. */
	private final List<BeanFactoryPostProcessor> beanFactoryPostProcessors = new ArrayList<>();

	/** System time in milliseconds when this context started. */
	private long startupDate;

	/** Flag that indicates whether this context is currently active. */
	private final AtomicBoolean active = new AtomicBoolean();

	/** Flag that indicates whether this context has been closed already. */
	private final AtomicBoolean closed = new AtomicBoolean();

	/** Synchronization monitor for the "refresh" and "destroy". */
	private final Object startupShutdownMonitor = new Object();

	/** Reference to the JVM shutdown hook, if registered. */
	@Nullable
	private Thread shutdownHook;

	/** ResourcePatternResolver used by this context. */
	private ResourcePatternResolver resourcePatternResolver;

	/** LifecycleProcessor for managing the lifecycle of beans within this context. */
	@Nullable
	private LifecycleProcessor lifecycleProcessor;

	/** MessageSource we delegate our implementation of this interface to. */
	@Nullable
	private MessageSource messageSource;

	/** Helper class used in event publishing. */
	@Nullable
	private ApplicationEventMulticaster applicationEventMulticaster;

	/** Application startup metrics. **/
	private ApplicationStartup applicationStartup = ApplicationStartup.DEFAULT;

	/** Statically specified listeners. */
	private final Set<ApplicationListener<?>> applicationListeners = new LinkedHashSet<>();

	/** Local listeners registered before refresh. */
	@Nullable
	private Set<ApplicationListener<?>> earlyApplicationListeners;

	/** ApplicationEvents published before the multicaster setup. */
	@Nullable
	private Set<ApplicationEvent> earlyApplicationEvents;


	/**
	 * Create a new AbstractApplicationContext with no parent.
	 */
	public AbstractApplicationContext() {
		this.resourcePatternResolver = getResourcePatternResolver();
	}

	/**
	 * Create a new AbstractApplicationContext with the given parent context.
	 * @param parent the parent context
	 */
	public AbstractApplicationContext(@Nullable ApplicationContext parent) {
		this();
		setParent(parent);
	}


	//---------------------------------------------------------------------
	// Implementation of ApplicationContext interface
	//---------------------------------------------------------------------

	/**
	 * Set the unique id of this application context.
	 * <p>Default is the object id of the context instance, or the name
	 * of the context bean if the context is itself defined as a bean.
	 * @param id the unique id of the context
	 */
	@Override
	public void setId(String id) {
		this.id = id;
	}

	@Override
	public String getId() {
		return this.id;
	}

	@Override
	public String getApplicationName() {
		return "";
	}

	/**
	 * Set a friendly name for this context.
	 * Typically done during initialization of concrete context implementations.
	 * <p>Default is the object id of the context instance.
	 */
	public void setDisplayName(String displayName) {
		Assert.hasLength(displayName, "Display name must not be empty");
		this.displayName = displayName;
	}

	/**
	 * Return a friendly name for this context.
	 * @return a display name for this context (never {@code null})
	 */
	@Override
	public String getDisplayName() {
		return this.displayName;
	}

	/**
	 * Return the parent context, or {@code null} if there is no parent
	 * (that is, this context is the root of the context hierarchy).
	 */
	@Override
	@Nullable
	public ApplicationContext getParent() {
		return this.parent;
	}

	/**
	 * Set the {@code Environment} for this application context.
	 * <p>Default value is determined by {@link #createEnvironment()}. Replacing the
	 * default with this method is one option but configuration through {@link
	 * #getEnvironment()} should also be considered. In either case, such modifications
	 * should be performed <em>before</em> {@link #refresh()}.
	 * @see org.springframework.context.support.AbstractApplicationContext#createEnvironment
	 */
	@Override
	public void setEnvironment(ConfigurableEnvironment environment) {
		this.environment = environment;
	}

	/**
	 * Return the {@code Environment} for this application context in configurable
	 * form, allowing for further customization.
	 * <p>If none specified, a default environment will be initialized via
	 * {@link #createEnvironment()}.
	 */
	@Override
	public ConfigurableEnvironment getEnvironment() {
		if (this.environment == null) {
			this.environment = createEnvironment();
		}
		return this.environment;
	}

	/**
	 * Create and return a new {@link StandardEnvironment}.
	 * <p>Subclasses may override this method in order to supply
	 * a custom {@link ConfigurableEnvironment} implementation.
	 */
	protected ConfigurableEnvironment createEnvironment() {
		return new StandardEnvironment();
	}

	/**
	 * Return this context's internal bean factory as AutowireCapableBeanFactory,
	 * if already available.
	 * @see #getBeanFactory()
	 */
	@Override
	public AutowireCapableBeanFactory getAutowireCapableBeanFactory() throws IllegalStateException {
		return getBeanFactory();
	}

	/**
	 * Return the timestamp (ms) when this context was first loaded.
	 */
	@Override
	public long getStartupDate() {
		return this.startupDate;
	}

	/**
	 * Publish the given event to all listeners.
	 * <p>Note: Listeners get initialized after the MessageSource, to be able
	 * to access it within listener implementations. Thus, MessageSource
	 * implementations cannot publish events.
	 * @param event the event to publish (may be application-specific or a
	 * standard framework event)
	 */
	@Override
	public void publishEvent(ApplicationEvent event) {
		publishEvent(event, null);
	}

	/**
	 * Publish the given event to all listeners.
	 * <p>Note: Listeners get initialized after the MessageSource, to be able
	 * to access it within listener implementations. Thus, MessageSource
	 * implementations cannot publish events.
	 * @param event the event to publish (may be an {@link ApplicationEvent}
	 * or a payload object to be turned into a {@link PayloadApplicationEvent})
	 */
	@Override
	public void publishEvent(Object event) {
		publishEvent(event, null);
	}

	/**
	 * Publish the given event to all listeners.
	 * @param event the event to publish (may be an {@link ApplicationEvent}
	 * or a payload object to be turned into a {@link PayloadApplicationEvent})
	 * @param eventType the resolved event type, if known
	 * @since 4.2
	 */
	protected void publishEvent(Object event, @Nullable ResolvableType eventType) {
		Assert.notNull(event, "Event must not be null");

		// Decorate event as an ApplicationEvent if necessary
		ApplicationEvent applicationEvent;
		if (event instanceof ApplicationEvent) {
			applicationEvent = (ApplicationEvent) event;
		}
		else {
			applicationEvent = new PayloadApplicationEvent<>(this, event);
			if (eventType == null) {
				eventType = ((PayloadApplicationEvent<?>) applicationEvent).getResolvableType();
			}
		}

		// Multicast right now if possible - or lazily once the multicaster is initialized
		if (this.earlyApplicationEvents != null) {
			this.earlyApplicationEvents.add(applicationEvent);
		}
		else {
			getApplicationEventMulticaster().multicastEvent(applicationEvent, eventType);
		}

		// Publish event via parent context as well...
		if (this.parent != null) {
			if (this.parent instanceof AbstractApplicationContext) {
				((AbstractApplicationContext) this.parent).publishEvent(event, eventType);
			}
			else {
				this.parent.publishEvent(event);
			}
		}
	}

	/**
	 * Return the internal ApplicationEventMulticaster used by the context.
	 * @return the internal ApplicationEventMulticaster (never {@code null})
	 * @throws IllegalStateException if the context has not been initialized yet
	 */
	ApplicationEventMulticaster getApplicationEventMulticaster() throws IllegalStateException {
		if (this.applicationEventMulticaster == null) {
			throw new IllegalStateException("ApplicationEventMulticaster not initialized - " +
					"call 'refresh' before multicasting events via the context: " + this);
		}
		return this.applicationEventMulticaster;
	}

	@Override
	public void setApplicationStartup(ApplicationStartup applicationStartup) {
		Assert.notNull(applicationStartup, "applicationStartup should not be null");
		this.applicationStartup = applicationStartup;
	}

	@Override
	public ApplicationStartup getApplicationStartup() {
		return this.applicationStartup;
	}

	/**
	 * Return the internal LifecycleProcessor used by the context.
	 * @return the internal LifecycleProcessor (never {@code null})
	 * @throws IllegalStateException if the context has not been initialized yet
	 */
	LifecycleProcessor getLifecycleProcessor() throws IllegalStateException {
		if (this.lifecycleProcessor == null) {
			throw new IllegalStateException("LifecycleProcessor not initialized - " +
					"call 'refresh' before invoking lifecycle methods via the context: " + this);
		}
		return this.lifecycleProcessor;
	}

	/**
	 * Return the ResourcePatternResolver to use for resolving location patterns
	 * into Resource instances. Default is a
	 * {@link org.springframework.core.io.support.PathMatchingResourcePatternResolver},
	 * supporting Ant-style location patterns.
	 * <p>Can be overridden in subclasses, for extended resolution strategies,
	 * for example in a web environment.
	 * <p><b>Do not call this when needing to resolve a location pattern.</b>
	 * Call the context's {@code getResources} method instead, which
	 * will delegate to the ResourcePatternResolver.
	 * @return the ResourcePatternResolver for this context
	 * @see #getResources
	 * @see org.springframework.core.io.support.PathMatchingResourcePatternResolver
	 */
	protected ResourcePatternResolver getResourcePatternResolver() {
		return new PathMatchingResourcePatternResolver(this);
	}


	//---------------------------------------------------------------------
	// Implementation of ConfigurableApplicationContext interface
	//---------------------------------------------------------------------

	/**
	 * Set the parent of this application context.
	 * <p>The parent {@linkplain ApplicationContext#getEnvironment() environment} is
	 * {@linkplain ConfigurableEnvironment#merge(ConfigurableEnvironment) merged} with
	 * this (child) application context environment if the parent is non-{@code null} and
	 * its environment is an instance of {@link ConfigurableEnvironment}.
	 * @see ConfigurableEnvironment#merge(ConfigurableEnvironment)
	 */
	@Override
	public void setParent(@Nullable ApplicationContext parent) {
		this.parent = parent;
		if (parent != null) {
			Environment parentEnvironment = parent.getEnvironment();
			if (parentEnvironment instanceof ConfigurableEnvironment) {
				getEnvironment().merge((ConfigurableEnvironment) parentEnvironment);
			}
		}
	}

	@Override
	public void addBeanFactoryPostProcessor(BeanFactoryPostProcessor postProcessor) {
		Assert.notNull(postProcessor, "BeanFactoryPostProcessor must not be null");
		this.beanFactoryPostProcessors.add(postProcessor);
	}

	/**
	 * Return the list of BeanFactoryPostProcessors that will get applied
	 * to the internal BeanFactory.
	 */
	public List<BeanFactoryPostProcessor> getBeanFactoryPostProcessors() {
		return this.beanFactoryPostProcessors;
	}

	@Override
	public void addApplicationListener(ApplicationListener<?> listener) {
		Assert.notNull(listener, "ApplicationListener must not be null");
		if (this.applicationEventMulticaster != null) {
			this.applicationEventMulticaster.addApplicationListener(listener);
		}
		this.applicationListeners.add(listener);
	}

	/**
	 * Return the list of statically specified ApplicationListeners.
	 */
	public Collection<ApplicationListener<?>> getApplicationListeners() {
		return this.applicationListeners;
	}

	@Override
	public void refresh() throws BeansException, IllegalStateException {
		synchronized (this.startupShutdownMonitor) {
			StartupStep contextRefresh = this.applicationStartup.start("spring.context.refresh");

			// Prepare this context for refreshing.
			// TODO 准备上下文环境, 检查属性, 设置时间, 设置应用监听器, 事件监听器等
			prepareRefresh();

			// Tell the subclass to refresh the internal bean factory.
			// TODO obtainFreshBeanFactory会返回一个beanFactory, 到此ApplicationContext就持有了一个BeanFactory对象
			//  使其拥有了BeanFactory的全部功能. 根据ApplicationContext类型不同,会有两种情况:
			//  1. 使用xml进行配置时: 会解析xml中定义的bean并注册到容器中(beanDefinitionMap)
			//  2. 使用配置类(@Configuration)时: 没有解析过程, 其解析过程在ConfigurationClassPostProcessor后处理器中进行
			ConfigurableListableBeanFactory beanFactory = obtainFreshBeanFactory();

			// Prepare the bean factory for use in this context.
			// TODO 对beanFactory进行设置, 设置自动装配规则, Spel表达式, 监听器等
			prepareBeanFactory(beanFactory);

			try {
				// Allows post-processing of the bean factory in context subclasses.
				// TODO 勾子方法, 用于子类(比如web系的ApplicationContext)为bean factory添加后处理器
				postProcessBeanFactory(beanFactory);

				StartupStep beanPostProcess = this.applicationStartup.start("spring.context.beans.post-process");
				// Invoke factory processors registered as beans in the context.
				// TODO 执行容器的后处理器, 委托给PostProcessorRegistrationDelegate#invokeBeanFactoryPostProcessors(
				//  ConfigurableListableBeanFactory, List<BeanFactoryPostProcessor>)方法, 此方法内会调用容器的getBean()方法
				//  对所有的BeanFactoryPostProcessor后处理器进行初始化, 并放入容器
				invokeBeanFactoryPostProcessors(beanFactory);

				// Register bean processors that intercept bean creation.
				// TODO 注册所有的BeanPostProcessor后处理器
				registerBeanPostProcessors(beanFactory);
				beanPostProcess.end();

				// Initialize message source for this context.
				initMessageSource();

				// Initialize event multicaster for this context.
				initApplicationEventMulticaster();

				// Initialize other special beans in specific context subclasses.
				onRefresh();

				// Check for listener beans and register them.
				registerListeners();

				// Instantiate all remaining (non-lazy-init) singletons.
				finishBeanFactoryInitialization(beanFactory);

				// Last step: publish corresponding event.
				finishRefresh();
			}

			catch (BeansException ex) {
				if (logger.isWarnEnabled()) {
					logger.warn("Exception encountered during context initialization - " +
							"cancelling refresh attempt: " + ex);
				}

				// Destroy already created singletons to avoid dangling resources.
				destroyBeans();

				// Reset 'active' flag.
				cancelRefresh(ex);

				// Propagate exception to caller.
				throw ex;
			}

			finally {
				// Reset common introspection caches in Spring's core, since we
				// might not ever need metadata for singleton beans anymore...
				resetCommonCaches();
				contextRefresh.end();
			}
		}
	}

	/**
	 * Prepare this context for refreshing, setting its startup date and
	 * active flag as well as performing any initialization of property sources.
	 */
	protected void prepareRefresh() {
		// Switch to active.
		this.startupDate = System.currentTimeMillis();
		this.closed.set(false);
		this.active.set(true);

		if (logger.isDebugEnabled()) {
			if (logger.isTraceEnabled()) {
				logger.trace("Refreshing " + this);
			}
			else {
				logger.debug("Refreshing " + getDisplayName());
			}
		}

		// Initialize any placeholder property sources in the context environment.
		// TODO 目前用来处理servlet相关的属性
		initPropertySources();

		// Validate that all properties marked as required are resolvable:
		// see ConfigurablePropertyResolver#setRequiredProperties
		getEnvironment().validateRequiredProperties();

		// Store pre-refresh ApplicationListeners...
		if (this.earlyApplicationListeners == null) {
			this.earlyApplicationListeners = new LinkedHashSet<>(this.applicationListeners);
		}
		else {
			// Reset local application listeners to pre-refresh state.
			this.applicationListeners.clear();
			this.applicationListeners.addAll(this.earlyApplicationListeners);
		}

		// Allow for the collection of early ApplicationEvents,
		// to be published once the multicaster is available...
		this.earlyApplicationEvents = new LinkedHashSet<>();
	}

	/**
	 * <p>Replace any stub property sources with actual instances.
	 * @see org.springframework.core.env.PropertySource.StubPropertySource
	 * @see org.springframework.web.context.support.WebApplicationContextUtils#initServletPropertySources
	 */
	protected void initPropertySources() {
		// For subclasses: do nothing by default.
	}

	/**
	 * Tell the subclass to refresh the internal bean factory.
	 * @return the fresh BeanFactory instance
	 * @see #refreshBeanFactory()
	 * @see #getBeanFactory()
	 */
	protected ConfigurableListableBeanFactory obtainFreshBeanFactory() {
		// TODO refreshBeanFactory对于不同类型的ApplicationContext有不同处理
		//  1. AbstractRefreshableApplicationContext: 通过使用reader的方式来创建一个用于解析文件的类, 比如:
		//     a. XmlBeanDefinitionReader: 解析xml中的bean定义并注册到容器中(beanDefinitionMap)
		//     b. AnnotatedBeanDefinitionReader: 解析配置类并注册到容器中
		//     c. GroovyBeanDefinitionReader: 解析groovy, 实现上内部还是利用XmlBeanDefinitionReader
		//  2. GenericApplicationContext: 用于自定义方式注册bean, 这边什么也不做, 在后面执行后处理器时实现注册动作,
		//     AnnotationConfigApplicationContext是其中的一个代表
		refreshBeanFactory();
		// TODO 返回创建好的beanFactory
		return getBeanFactory();
	}

	/**
	 * Configure the factory's standard context characteristics,
	 * such as the context's ClassLoader and post-processors.
	 * @param beanFactory the BeanFactory to configure
	 */
	protected void prepareBeanFactory(ConfigurableListableBeanFactory beanFactory) {
		// Tell the internal bean factory to use the context's class loader etc.
		beanFactory.setBeanClassLoader(getClassLoader());
		if (!shouldIgnoreSpel) {
			// TODO 设置Spel表达式解析器, 默认使用StandardBeanExpressionResolver做为解析器, 其使用SpelExpressionParser做为分析器解析Spel
			beanFactory.setBeanExpressionResolver(new StandardBeanExpressionResolver(beanFactory.getBeanClassLoader()));
		}
		beanFactory.addPropertyEditorRegistrar(new ResourceEditorRegistrar(this, getEnvironment()));

		// Configure the bean factory with context callbacks.
		// TODO 用当前容器设置感知后处理器ApplicationContextAwareProcessor, 用来处理实现了Aware接口的bean, 当其进行初始化时
		//  会自动ApplicationContextAwareProcessor#postProcessBeforeInitialization()来进行一些处理, 此方法可以处理以下几种类型的bean:
		//  1. EnvironmentAware: 将其environment自动设置为当前ApplicationContext的environment
		//  2. EmbeddedValueResolverAware: 将其embeddedValueResolver自动其自动设置为当前ApplicationContext的embeddedValueResolver
		//  3. ResourceLoaderAware: 将其ResourceLoader自动设置为当前ApplicationContext
		//  4. ApplicationEventPublisherAware: 为其ApplicationEventPublisher自动设置为当前ApplicationContext
		//  5. ApplicationContextAware: 将其ApplicationContext自动设置当前ApplicationContext
		//  6. MessageSourceAware: 为其MessageSource自动设置为当前ApplicationContext
		beanFactory.addBeanPostProcessor(new ApplicationContextAwareProcessor(this));
		// TODO 因为ApplicationContextAwareProcessor已经处理了下面这些接口, 所以在自动装配时忽略他们
		beanFactory.ignoreDependencyInterface(EnvironmentAware.class);
		beanFactory.ignoreDependencyInterface(EmbeddedValueResolverAware.class);
		beanFactory.ignoreDependencyInterface(ResourceLoaderAware.class);
		beanFactory.ignoreDependencyInterface(ApplicationEventPublisherAware.class);
		beanFactory.ignoreDependencyInterface(MessageSourceAware.class);
		beanFactory.ignoreDependencyInterface(ApplicationContextAware.class);
		beanFactory.ignoreDependencyInterface(ApplicationStartup.class);

		// BeanFactory interface not registered as resolvable type in a plain factory.
		// MessageSource registered (and found for autowiring) as a bean.
		// TODO 设置自动装配的特殊规则, 遇到下面4种情况时, 直接从容器获取实例即可:
		//  1. BeanFactory: beanFactory, 这个时候ApplicationContext就有了BeanFactory的所有功能了
		//  2. ResourceLoader: 初始化的ApplicationContext本身
		//  3. ApplicationEventPublisher: 初始化的ApplicationContext本身
		//  4. ApplicationContext: 初始化的ApplicationContext本身
		beanFactory.registerResolvableDependency(BeanFactory.class, beanFactory);
		beanFactory.registerResolvableDependency(ResourceLoader.class, this);
		beanFactory.registerResolvableDependency(ApplicationEventPublisher.class, this);
		beanFactory.registerResolvableDependency(ApplicationContext.class, this);

		// Register early post-processor for detecting inner beans as ApplicationListeners.
		// TODO 添加一个用于ApplicationListener的后处理器, 作用是在bean初始化后检查其是否实现了ApplicationListener接口
		//  如果实现了, 将其加到容器中(applicationListeners). 添加后, 会自动将hasDestructionAwareBeanPostProcessors设置为true,
		//  表示容器有支持销毁bean时的后处理器
		beanFactory.addBeanPostProcessor(new ApplicationListenerDetector(this));

		// Detect a LoadTimeWeaver and prepare for weaving, if found.
<<<<<<< HEAD
		// TODO 用来增加对AspectJ的支持
		if (!IN_NATIVE_IMAGE && beanFactory.containsBean(LOAD_TIME_WEAVER_BEAN_NAME)) {
			// TODO 如果包含AspectJ的Bean, 则在bean初始化前进行织入操作(静态代理)
=======
		if (!NativeDetector.inNativeImage() && beanFactory.containsBean(LOAD_TIME_WEAVER_BEAN_NAME)) {
>>>>>>> ff234568
			beanFactory.addBeanPostProcessor(new LoadTimeWeaverAwareProcessor(beanFactory));
			// Set a temporary ClassLoader for type matching.
			// TODO LTW时会设置一个用于处理类型匹配的临时的类加载器
			beanFactory.setTempClassLoader(new ContextTypeMatchClassLoader(beanFactory.getBeanClassLoader()));
		}

		// Register default environment beans.
		// TODO 当没有environment时, 自动注册一个
		if (!beanFactory.containsLocalBean(ENVIRONMENT_BEAN_NAME)) {
			beanFactory.registerSingleton(ENVIRONMENT_BEAN_NAME, getEnvironment());
		}
		// TODO 当没有systemProperties时, 自动注册一个
		if (!beanFactory.containsLocalBean(SYSTEM_PROPERTIES_BEAN_NAME)) {
			beanFactory.registerSingleton(SYSTEM_PROPERTIES_BEAN_NAME, getEnvironment().getSystemProperties());
		}
		// TODO 当没有systemEnvironment时, 自动注册一个
		if (!beanFactory.containsLocalBean(SYSTEM_ENVIRONMENT_BEAN_NAME)) {
			beanFactory.registerSingleton(SYSTEM_ENVIRONMENT_BEAN_NAME, getEnvironment().getSystemEnvironment());
		}
		if (!beanFactory.containsLocalBean(APPLICATION_STARTUP_BEAN_NAME)) {
			beanFactory.registerSingleton(APPLICATION_STARTUP_BEAN_NAME, getApplicationStartup());
		}
	}

	/**
	 * Modify the application context's internal bean factory after its standard
	 * initialization. All bean definitions will have been loaded, but no beans
	 * will have been instantiated yet. This allows for registering special
	 * BeanPostProcessors etc in certain ApplicationContext implementations.
	 * @param beanFactory the bean factory used by the application context
	 */
	protected void postProcessBeanFactory(ConfigurableListableBeanFactory beanFactory) {
	}

	/**
	 * Instantiate and invoke all registered BeanFactoryPostProcessor beans,
	 * respecting explicit order if given.
	 * <p>Must be called before singleton instantiation.
	 */
	protected void invokeBeanFactoryPostProcessors(ConfigurableListableBeanFactory beanFactory) {
		// TODO getBeanFactoryPostProcessors()所得到的容器级后处理器都是通过调用
		//  ApplicationContext#addBeanFactoryPostProcessor()手动注册进去的, 而并不是从配置文件等放入的
		//  public void initialize(ConfigurableApplicationContext context) {
		//	    context.addBeanFactoryPostProcessor(new ConfigurationWarningsPostProcessor(getChecks()));
		//  }
		PostProcessorRegistrationDelegate.invokeBeanFactoryPostProcessors(beanFactory, getBeanFactoryPostProcessors());

		// Detect a LoadTimeWeaver and prepare for weaving, if found in the meantime
		// (e.g. through an @Bean method registered by ConfigurationClassPostProcessor)
<<<<<<< HEAD
		if (!IN_NATIVE_IMAGE && beanFactory.getTempClassLoader() == null && beanFactory.containsBean(LOAD_TIME_WEAVER_BEAN_NAME)) {
			// TODO 在支持LTW时, 加入LoadTimeWeaverAwareProcessor后处理器以及class loader
=======
		if (!NativeDetector.inNativeImage() && beanFactory.getTempClassLoader() == null && beanFactory.containsBean(LOAD_TIME_WEAVER_BEAN_NAME)) {
>>>>>>> ff234568
			beanFactory.addBeanPostProcessor(new LoadTimeWeaverAwareProcessor(beanFactory));
			beanFactory.setTempClassLoader(new ContextTypeMatchClassLoader(beanFactory.getBeanClassLoader()));
		}
	}

	/**
	 * Instantiate and register all BeanPostProcessor beans,
	 * respecting explicit order if given.
	 * <p>Must be called before any instantiation of application beans.
	 */
	protected void registerBeanPostProcessors(ConfigurableListableBeanFactory beanFactory) {
		// TODO 委托给PostProcessorRegistrationDelegate进后处理器注册工作
		PostProcessorRegistrationDelegate.registerBeanPostProcessors(beanFactory, this);
	}

	/**
	 * Initialize the MessageSource.
	 * Use parent's if none defined in this context.
	 */
	protected void initMessageSource() {
		ConfigurableListableBeanFactory beanFactory = getBeanFactory();
		if (beanFactory.containsLocalBean(MESSAGE_SOURCE_BEAN_NAME)) {
			this.messageSource = beanFactory.getBean(MESSAGE_SOURCE_BEAN_NAME, MessageSource.class);
			// Make MessageSource aware of parent MessageSource.
			if (this.parent != null && this.messageSource instanceof HierarchicalMessageSource) {
				HierarchicalMessageSource hms = (HierarchicalMessageSource) this.messageSource;
				if (hms.getParentMessageSource() == null) {
					// Only set parent context as parent MessageSource if no parent MessageSource
					// registered already.
					hms.setParentMessageSource(getInternalParentMessageSource());
				}
			}
			if (logger.isTraceEnabled()) {
				logger.trace("Using MessageSource [" + this.messageSource + "]");
			}
		}
		else {
			// Use empty MessageSource to be able to accept getMessage calls.
			DelegatingMessageSource dms = new DelegatingMessageSource();
			dms.setParentMessageSource(getInternalParentMessageSource());
			this.messageSource = dms;
			beanFactory.registerSingleton(MESSAGE_SOURCE_BEAN_NAME, this.messageSource);
			if (logger.isTraceEnabled()) {
				logger.trace("No '" + MESSAGE_SOURCE_BEAN_NAME + "' bean, using [" + this.messageSource + "]");
			}
		}
	}

	/**
	 * Initialize the ApplicationEventMulticaster.
	 * Uses SimpleApplicationEventMulticaster if none defined in the context.
	 * @see org.springframework.context.event.SimpleApplicationEventMulticaster
	 */
	protected void initApplicationEventMulticaster() {
		ConfigurableListableBeanFactory beanFactory = getBeanFactory();
		if (beanFactory.containsLocalBean(APPLICATION_EVENT_MULTICASTER_BEAN_NAME)) {
			this.applicationEventMulticaster =
					beanFactory.getBean(APPLICATION_EVENT_MULTICASTER_BEAN_NAME, ApplicationEventMulticaster.class);
			if (logger.isTraceEnabled()) {
				logger.trace("Using ApplicationEventMulticaster [" + this.applicationEventMulticaster + "]");
			}
		}
		else {
			this.applicationEventMulticaster = new SimpleApplicationEventMulticaster(beanFactory);
			beanFactory.registerSingleton(APPLICATION_EVENT_MULTICASTER_BEAN_NAME, this.applicationEventMulticaster);
			if (logger.isTraceEnabled()) {
				logger.trace("No '" + APPLICATION_EVENT_MULTICASTER_BEAN_NAME + "' bean, using " +
						"[" + this.applicationEventMulticaster.getClass().getSimpleName() + "]");
			}
		}
	}

	/**
	 * Initialize the LifecycleProcessor.
	 * Uses DefaultLifecycleProcessor if none defined in the context.
	 * @see org.springframework.context.support.DefaultLifecycleProcessor
	 */
	protected void initLifecycleProcessor() {
		ConfigurableListableBeanFactory beanFactory = getBeanFactory();
		if (beanFactory.containsLocalBean(LIFECYCLE_PROCESSOR_BEAN_NAME)) {
			this.lifecycleProcessor =
					beanFactory.getBean(LIFECYCLE_PROCESSOR_BEAN_NAME, LifecycleProcessor.class);
			if (logger.isTraceEnabled()) {
				logger.trace("Using LifecycleProcessor [" + this.lifecycleProcessor + "]");
			}
		}
		else {
			DefaultLifecycleProcessor defaultProcessor = new DefaultLifecycleProcessor();
			defaultProcessor.setBeanFactory(beanFactory);
			this.lifecycleProcessor = defaultProcessor;
			beanFactory.registerSingleton(LIFECYCLE_PROCESSOR_BEAN_NAME, this.lifecycleProcessor);
			if (logger.isTraceEnabled()) {
				logger.trace("No '" + LIFECYCLE_PROCESSOR_BEAN_NAME + "' bean, using " +
						"[" + this.lifecycleProcessor.getClass().getSimpleName() + "]");
			}
		}
	}

	/**
	 * Template method which can be overridden to add context-specific refresh work.
	 * Called on initialization of special beans, before instantiation of singletons.
	 * <p>This implementation is empty.
	 * @throws BeansException in case of errors
	 * @see #refresh()
	 */
	protected void onRefresh() throws BeansException {
		// For subclasses: do nothing by default.
	}

	/**
	 * Add beans that implement ApplicationListener as listeners.
	 * Doesn't affect other listeners, which can be added without being beans.
	 */
	protected void registerListeners() {
		// Register statically specified listeners first.
		for (ApplicationListener<?> listener : getApplicationListeners()) {
			getApplicationEventMulticaster().addApplicationListener(listener);
		}

		// Do not initialize FactoryBeans here: We need to leave all regular beans
		// uninitialized to let post-processors apply to them!
		String[] listenerBeanNames = getBeanNamesForType(ApplicationListener.class, true, false);
		for (String listenerBeanName : listenerBeanNames) {
			getApplicationEventMulticaster().addApplicationListenerBean(listenerBeanName);
		}

		// Publish early application events now that we finally have a multicaster...
		Set<ApplicationEvent> earlyEventsToProcess = this.earlyApplicationEvents;
		this.earlyApplicationEvents = null;
		if (!CollectionUtils.isEmpty(earlyEventsToProcess)) {
			for (ApplicationEvent earlyEvent : earlyEventsToProcess) {
				getApplicationEventMulticaster().multicastEvent(earlyEvent);
			}
		}
	}

	/**
	 * Finish the initialization of this context's bean factory,
	 * initializing all remaining singleton beans.
	 */
	protected void finishBeanFactoryInitialization(ConfigurableListableBeanFactory beanFactory) {
		// Initialize conversion service for this context.
		if (beanFactory.containsBean(CONVERSION_SERVICE_BEAN_NAME) &&
				beanFactory.isTypeMatch(CONVERSION_SERVICE_BEAN_NAME, ConversionService.class)) {
			beanFactory.setConversionService(
					beanFactory.getBean(CONVERSION_SERVICE_BEAN_NAME, ConversionService.class));
		}

		// Register a default embedded value resolver if no bean post-processor
		// (such as a PropertyPlaceholderConfigurer bean) registered any before:
		// at this point, primarily for resolution in annotation attribute values.
		if (!beanFactory.hasEmbeddedValueResolver()) {
			beanFactory.addEmbeddedValueResolver(strVal -> getEnvironment().resolvePlaceholders(strVal));
		}

		// Initialize LoadTimeWeaverAware beans early to allow for registering their transformers early.
		String[] weaverAwareNames = beanFactory.getBeanNamesForType(LoadTimeWeaverAware.class, false, false);
		for (String weaverAwareName : weaverAwareNames) {
			getBean(weaverAwareName);
		}

		// Stop using the temporary ClassLoader for type matching.
		beanFactory.setTempClassLoader(null);

		// Allow for caching all bean definition metadata, not expecting further changes.
		beanFactory.freezeConfiguration();

		// Instantiate all remaining (non-lazy-init) singletons.
		beanFactory.preInstantiateSingletons();
	}

	/**
	 * Finish the refresh of this context, invoking the LifecycleProcessor's
	 * onRefresh() method and publishing the
	 * {@link org.springframework.context.event.ContextRefreshedEvent}.
	 */
	@SuppressWarnings("deprecation")
	protected void finishRefresh() {
		// Clear context-level resource caches (such as ASM metadata from scanning).
		clearResourceCaches();

		// Initialize lifecycle processor for this context.
		initLifecycleProcessor();

		// Propagate refresh to lifecycle processor first.
		getLifecycleProcessor().onRefresh();

		// Publish the final event.
		publishEvent(new ContextRefreshedEvent(this));

		// Participate in LiveBeansView MBean, if active.
		if (!NativeDetector.inNativeImage()) {
			LiveBeansView.registerApplicationContext(this);
		}
	}

	/**
	 * Cancel this context's refresh attempt, resetting the {@code active} flag
	 * after an exception got thrown.
	 * @param ex the exception that led to the cancellation
	 */
	protected void cancelRefresh(BeansException ex) {
		this.active.set(false);
	}

	/**
	 * Reset Spring's common reflection metadata caches, in particular the
	 * {@link ReflectionUtils}, {@link AnnotationUtils}, {@link ResolvableType}
	 * and {@link CachedIntrospectionResults} caches.
	 * @since 4.2
	 * @see ReflectionUtils#clearCache()
	 * @see AnnotationUtils#clearCache()
	 * @see ResolvableType#clearCache()
	 * @see CachedIntrospectionResults#clearClassLoader(ClassLoader)
	 */
	protected void resetCommonCaches() {
		ReflectionUtils.clearCache();
		AnnotationUtils.clearCache();
		ResolvableType.clearCache();
		CachedIntrospectionResults.clearClassLoader(getClassLoader());
	}


	/**
	 * Register a shutdown hook {@linkplain Thread#getName() named}
	 * {@code SpringContextShutdownHook} with the JVM runtime, closing this
	 * context on JVM shutdown unless it has already been closed at that time.
	 * <p>Delegates to {@code doClose()} for the actual closing procedure.
	 * @see Runtime#addShutdownHook
	 * @see ConfigurableApplicationContext#SHUTDOWN_HOOK_THREAD_NAME
	 * @see #close()
	 * @see #doClose()
	 */
	@Override
	public void registerShutdownHook() {
		if (this.shutdownHook == null) {
			// No shutdown hook registered yet.
			this.shutdownHook = new Thread(SHUTDOWN_HOOK_THREAD_NAME) {
				@Override
				public void run() {
					synchronized (startupShutdownMonitor) {
						doClose();
					}
				}
			};
			Runtime.getRuntime().addShutdownHook(this.shutdownHook);
		}
	}

	/**
	 * Callback for destruction of this instance, originally attached
	 * to a {@code DisposableBean} implementation (not anymore in 5.0).
	 * <p>The {@link #close()} method is the native way to shut down
	 * an ApplicationContext, which this method simply delegates to.
	 * @deprecated as of Spring Framework 5.0, in favor of {@link #close()}
	 */
	@Deprecated
	public void destroy() {
		close();
	}

	/**
	 * Close this application context, destroying all beans in its bean factory.
	 * <p>Delegates to {@code doClose()} for the actual closing procedure.
	 * Also removes a JVM shutdown hook, if registered, as it's not needed anymore.
	 * @see #doClose()
	 * @see #registerShutdownHook()
	 */
	@Override
	public void close() {
		synchronized (this.startupShutdownMonitor) {
			doClose();
			// If we registered a JVM shutdown hook, we don't need it anymore now:
			// We've already explicitly closed the context.
			if (this.shutdownHook != null) {
				try {
					Runtime.getRuntime().removeShutdownHook(this.shutdownHook);
				}
				catch (IllegalStateException ex) {
					// ignore - VM is already shutting down
				}
			}
		}
	}

	/**
	 * Actually performs context closing: publishes a ContextClosedEvent and
	 * destroys the singletons in the bean factory of this application context.
	 * <p>Called by both {@code close()} and a JVM shutdown hook, if any.
	 * @see org.springframework.context.event.ContextClosedEvent
	 * @see #destroyBeans()
	 * @see #close()
	 * @see #registerShutdownHook()
	 */
	@SuppressWarnings("deprecation")
	protected void doClose() {
		// Check whether an actual close attempt is necessary...
		if (this.active.get() && this.closed.compareAndSet(false, true)) {
			if (logger.isDebugEnabled()) {
				logger.debug("Closing " + this);
			}

			if (!NativeDetector.inNativeImage()) {
				LiveBeansView.unregisterApplicationContext(this);
			}

			try {
				// Publish shutdown event.
				publishEvent(new ContextClosedEvent(this));
			}
			catch (Throwable ex) {
				logger.warn("Exception thrown from ApplicationListener handling ContextClosedEvent", ex);
			}

			// Stop all Lifecycle beans, to avoid delays during individual destruction.
			if (this.lifecycleProcessor != null) {
				try {
					this.lifecycleProcessor.onClose();
				}
				catch (Throwable ex) {
					logger.warn("Exception thrown from LifecycleProcessor on context close", ex);
				}
			}

			// Destroy all cached singletons in the context's BeanFactory.
			destroyBeans();

			// Close the state of this context itself.
			closeBeanFactory();

			// Let subclasses do some final clean-up if they wish...
			onClose();

			// Reset local application listeners to pre-refresh state.
			if (this.earlyApplicationListeners != null) {
				this.applicationListeners.clear();
				this.applicationListeners.addAll(this.earlyApplicationListeners);
			}

			// Switch to inactive.
			this.active.set(false);
		}
	}

	/**
	 * Template method for destroying all beans that this context manages.
	 * The default implementation destroy all cached singletons in this context,
	 * invoking {@code DisposableBean.destroy()} and/or the specified
	 * "destroy-method".
	 * <p>Can be overridden to add context-specific bean destruction steps
	 * right before or right after standard singleton destruction,
	 * while the context's BeanFactory is still active.
	 * @see #getBeanFactory()
	 * @see org.springframework.beans.factory.config.ConfigurableBeanFactory#destroySingletons()
	 */
	protected void destroyBeans() {
		getBeanFactory().destroySingletons();
	}

	/**
	 * Template method which can be overridden to add context-specific shutdown work.
	 * The default implementation is empty.
	 * <p>Called at the end of {@link #doClose}'s shutdown procedure, after
	 * this context's BeanFactory has been closed. If custom shutdown logic
	 * needs to execute while the BeanFactory is still active, override
	 * the {@link #destroyBeans()} method instead.
	 */
	protected void onClose() {
		// For subclasses: do nothing by default.
	}

	@Override
	public boolean isActive() {
		return this.active.get();
	}

	/**
	 * Assert that this context's BeanFactory is currently active,
	 * throwing an {@link IllegalStateException} if it isn't.
	 * <p>Invoked by all {@link BeanFactory} delegation methods that depend
	 * on an active context, i.e. in particular all bean accessor methods.
	 * <p>The default implementation checks the {@link #isActive() 'active'} status
	 * of this context overall. May be overridden for more specific checks, or for a
	 * no-op if {@link #getBeanFactory()} itself throws an exception in such a case.
	 */
	protected void assertBeanFactoryActive() {
		if (!this.active.get()) {
			if (this.closed.get()) {
				throw new IllegalStateException(getDisplayName() + " has been closed already");
			}
			else {
				throw new IllegalStateException(getDisplayName() + " has not been refreshed yet");
			}
		}
	}


	//---------------------------------------------------------------------
	// Implementation of BeanFactory interface
	//---------------------------------------------------------------------

	@Override
	public Object getBean(String name) throws BeansException {
		assertBeanFactoryActive();
		return getBeanFactory().getBean(name);
	}

	@Override
	public <T> T getBean(String name, Class<T> requiredType) throws BeansException {
		assertBeanFactoryActive();
		return getBeanFactory().getBean(name, requiredType);
	}

	@Override
	public Object getBean(String name, Object... args) throws BeansException {
		assertBeanFactoryActive();
		return getBeanFactory().getBean(name, args);
	}

	@Override
	public <T> T getBean(Class<T> requiredType) throws BeansException {
		assertBeanFactoryActive();
		return getBeanFactory().getBean(requiredType);
	}

	@Override
	public <T> T getBean(Class<T> requiredType, Object... args) throws BeansException {
		assertBeanFactoryActive();
		return getBeanFactory().getBean(requiredType, args);
	}

	@Override
	public <T> ObjectProvider<T> getBeanProvider(Class<T> requiredType) {
		assertBeanFactoryActive();
		return getBeanFactory().getBeanProvider(requiredType);
	}

	@Override
	public <T> ObjectProvider<T> getBeanProvider(ResolvableType requiredType) {
		assertBeanFactoryActive();
		return getBeanFactory().getBeanProvider(requiredType);
	}

	@Override
	public boolean containsBean(String name) {
		return getBeanFactory().containsBean(name);
	}

	@Override
	public boolean isSingleton(String name) throws NoSuchBeanDefinitionException {
		assertBeanFactoryActive();
		return getBeanFactory().isSingleton(name);
	}

	@Override
	public boolean isPrototype(String name) throws NoSuchBeanDefinitionException {
		assertBeanFactoryActive();
		return getBeanFactory().isPrototype(name);
	}

	@Override
	public boolean isTypeMatch(String name, ResolvableType typeToMatch) throws NoSuchBeanDefinitionException {
		assertBeanFactoryActive();
		return getBeanFactory().isTypeMatch(name, typeToMatch);
	}

	@Override
	public boolean isTypeMatch(String name, Class<?> typeToMatch) throws NoSuchBeanDefinitionException {
		assertBeanFactoryActive();
		return getBeanFactory().isTypeMatch(name, typeToMatch);
	}

	@Override
	@Nullable
	public Class<?> getType(String name) throws NoSuchBeanDefinitionException {
		assertBeanFactoryActive();
		return getBeanFactory().getType(name);
	}

	@Override
	@Nullable
	public Class<?> getType(String name, boolean allowFactoryBeanInit) throws NoSuchBeanDefinitionException {
		assertBeanFactoryActive();
		return getBeanFactory().getType(name, allowFactoryBeanInit);
	}

	@Override
	public String[] getAliases(String name) {
		return getBeanFactory().getAliases(name);
	}


	//---------------------------------------------------------------------
	// Implementation of ListableBeanFactory interface
	//---------------------------------------------------------------------

	@Override
	public boolean containsBeanDefinition(String beanName) {
		return getBeanFactory().containsBeanDefinition(beanName);
	}

	@Override
	public int getBeanDefinitionCount() {
		return getBeanFactory().getBeanDefinitionCount();
	}

	@Override
	public String[] getBeanDefinitionNames() {
		return getBeanFactory().getBeanDefinitionNames();
	}

	@Override
	public <T> ObjectProvider<T> getBeanProvider(Class<T> requiredType, boolean allowEagerInit) {
		assertBeanFactoryActive();
		return getBeanFactory().getBeanProvider(requiredType, allowEagerInit);
	}

	@Override
	public <T> ObjectProvider<T> getBeanProvider(ResolvableType requiredType, boolean allowEagerInit) {
		assertBeanFactoryActive();
		return getBeanFactory().getBeanProvider(requiredType, allowEagerInit);
	}

	@Override
	public String[] getBeanNamesForType(ResolvableType type) {
		assertBeanFactoryActive();
		return getBeanFactory().getBeanNamesForType(type);
	}

	@Override
	public String[] getBeanNamesForType(ResolvableType type, boolean includeNonSingletons, boolean allowEagerInit) {
		assertBeanFactoryActive();
		return getBeanFactory().getBeanNamesForType(type, includeNonSingletons, allowEagerInit);
	}

	@Override
	public String[] getBeanNamesForType(@Nullable Class<?> type) {
		assertBeanFactoryActive();
		return getBeanFactory().getBeanNamesForType(type);
	}

	@Override
	public String[] getBeanNamesForType(@Nullable Class<?> type, boolean includeNonSingletons, boolean allowEagerInit) {
		assertBeanFactoryActive();
		return getBeanFactory().getBeanNamesForType(type, includeNonSingletons, allowEagerInit);
	}

	@Override
	public <T> Map<String, T> getBeansOfType(@Nullable Class<T> type) throws BeansException {
		assertBeanFactoryActive();
		return getBeanFactory().getBeansOfType(type);
	}

	@Override
	public <T> Map<String, T> getBeansOfType(@Nullable Class<T> type, boolean includeNonSingletons, boolean allowEagerInit)
			throws BeansException {

		assertBeanFactoryActive();
		return getBeanFactory().getBeansOfType(type, includeNonSingletons, allowEagerInit);
	}

	@Override
	public String[] getBeanNamesForAnnotation(Class<? extends Annotation> annotationType) {
		assertBeanFactoryActive();
		return getBeanFactory().getBeanNamesForAnnotation(annotationType);
	}

	@Override
	public Map<String, Object> getBeansWithAnnotation(Class<? extends Annotation> annotationType)
			throws BeansException {

		assertBeanFactoryActive();
		return getBeanFactory().getBeansWithAnnotation(annotationType);
	}

	@Override
	@Nullable
	public <A extends Annotation> A findAnnotationOnBean(String beanName, Class<A> annotationType)
			throws NoSuchBeanDefinitionException {

		assertBeanFactoryActive();
		return getBeanFactory().findAnnotationOnBean(beanName, annotationType);
	}


	//---------------------------------------------------------------------
	// Implementation of HierarchicalBeanFactory interface
	//---------------------------------------------------------------------

	@Override
	@Nullable
	public BeanFactory getParentBeanFactory() {
		return getParent();
	}

	@Override
	public boolean containsLocalBean(String name) {
		return getBeanFactory().containsLocalBean(name);
	}

	/**
	 * Return the internal bean factory of the parent context if it implements
	 * ConfigurableApplicationContext; else, return the parent context itself.
	 * @see org.springframework.context.ConfigurableApplicationContext#getBeanFactory
	 */
	@Nullable
	protected BeanFactory getInternalParentBeanFactory() {
		return (getParent() instanceof ConfigurableApplicationContext ?
				((ConfigurableApplicationContext) getParent()).getBeanFactory() : getParent());
	}


	//---------------------------------------------------------------------
	// Implementation of MessageSource interface
	//---------------------------------------------------------------------

	@Override
	public String getMessage(String code, @Nullable Object[] args, @Nullable String defaultMessage, Locale locale) {
		return getMessageSource().getMessage(code, args, defaultMessage, locale);
	}

	@Override
	public String getMessage(String code, @Nullable Object[] args, Locale locale) throws NoSuchMessageException {
		return getMessageSource().getMessage(code, args, locale);
	}

	@Override
	public String getMessage(MessageSourceResolvable resolvable, Locale locale) throws NoSuchMessageException {
		return getMessageSource().getMessage(resolvable, locale);
	}

	/**
	 * Return the internal MessageSource used by the context.
	 * @return the internal MessageSource (never {@code null})
	 * @throws IllegalStateException if the context has not been initialized yet
	 */
	private MessageSource getMessageSource() throws IllegalStateException {
		if (this.messageSource == null) {
			throw new IllegalStateException("MessageSource not initialized - " +
					"call 'refresh' before accessing messages via the context: " + this);
		}
		return this.messageSource;
	}

	/**
	 * Return the internal message source of the parent context if it is an
	 * AbstractApplicationContext too; else, return the parent context itself.
	 */
	@Nullable
	protected MessageSource getInternalParentMessageSource() {
		return (getParent() instanceof AbstractApplicationContext ?
				((AbstractApplicationContext) getParent()).messageSource : getParent());
	}


	//---------------------------------------------------------------------
	// Implementation of ResourcePatternResolver interface
	//---------------------------------------------------------------------

	@Override
	public Resource[] getResources(String locationPattern) throws IOException {
		return this.resourcePatternResolver.getResources(locationPattern);
	}


	//---------------------------------------------------------------------
	// Implementation of Lifecycle interface
	//---------------------------------------------------------------------

	@Override
	public void start() {
		getLifecycleProcessor().start();
		publishEvent(new ContextStartedEvent(this));
	}

	@Override
	public void stop() {
		getLifecycleProcessor().stop();
		publishEvent(new ContextStoppedEvent(this));
	}

	@Override
	public boolean isRunning() {
		return (this.lifecycleProcessor != null && this.lifecycleProcessor.isRunning());
	}


	//---------------------------------------------------------------------
	// Abstract methods that must be implemented by subclasses
	//---------------------------------------------------------------------

	/**
	 * Subclasses must implement this method to perform the actual configuration load.
	 * The method is invoked by {@link #refresh()} before any other initialization work.
	 * <p>A subclass will either create a new bean factory and hold a reference to it,
	 * or return a single BeanFactory instance that it holds. In the latter case, it will
	 * usually throw an IllegalStateException if refreshing the context more than once.
	 * @throws BeansException if initialization of the bean factory failed
	 * @throws IllegalStateException if already initialized and multiple refresh
	 * attempts are not supported
	 */
	protected abstract void refreshBeanFactory() throws BeansException, IllegalStateException;

	/**
	 * Subclasses must implement this method to release their internal bean factory.
	 * This method gets invoked by {@link #close()} after all other shutdown work.
	 * <p>Should never throw an exception but rather log shutdown failures.
	 */
	protected abstract void closeBeanFactory();

	/**
	 * Subclasses must return their internal bean factory here. They should implement the
	 * lookup efficiently, so that it can be called repeatedly without a performance penalty.
	 * <p>Note: Subclasses should check whether the context is still active before
	 * returning the internal bean factory. The internal factory should generally be
	 * considered unavailable once the context has been closed.
	 * @return this application context's internal bean factory (never {@code null})
	 * @throws IllegalStateException if the context does not hold an internal bean factory yet
	 * (usually if {@link #refresh()} has never been called) or if the context has been
	 * closed already
	 * @see #refreshBeanFactory()
	 * @see #closeBeanFactory()
	 */
	@Override
	public abstract ConfigurableListableBeanFactory getBeanFactory() throws IllegalStateException;


	/**
	 * Return information about this context.
	 */
	@Override
	public String toString() {
		StringBuilder sb = new StringBuilder(getDisplayName());
		sb.append(", started on ").append(new Date(getStartupDate()));
		ApplicationContext parent = getParent();
		if (parent != null) {
			sb.append(", parent: ").append(parent.getDisplayName());
		}
		return sb.toString();
	}

}<|MERGE_RESOLUTION|>--- conflicted
+++ resolved
@@ -743,15 +743,12 @@
 		beanFactory.addBeanPostProcessor(new ApplicationListenerDetector(this));
 
 		// Detect a LoadTimeWeaver and prepare for weaving, if found.
-<<<<<<< HEAD
 		// TODO 用来增加对AspectJ的支持
-		if (!IN_NATIVE_IMAGE && beanFactory.containsBean(LOAD_TIME_WEAVER_BEAN_NAME)) {
+		if (!NativeDetector.inNativeImage() && beanFactory.containsBean(LOAD_TIME_WEAVER_BEAN_NAME)) {
 			// TODO 如果包含AspectJ的Bean, 则在bean初始化前进行织入操作(静态代理)
-=======
-		if (!NativeDetector.inNativeImage() && beanFactory.containsBean(LOAD_TIME_WEAVER_BEAN_NAME)) {
->>>>>>> ff234568
 			beanFactory.addBeanPostProcessor(new LoadTimeWeaverAwareProcessor(beanFactory));
 			// Set a temporary ClassLoader for type matching.
+			// TODO LTW时会设置一个用于处理类型匹配的临时的类加载器
 			// TODO LTW时会设置一个用于处理类型匹配的临时的类加载器
 			beanFactory.setTempClassLoader(new ContextTypeMatchClassLoader(beanFactory.getBeanClassLoader()));
 		}
@@ -799,12 +796,8 @@
 
 		// Detect a LoadTimeWeaver and prepare for weaving, if found in the meantime
 		// (e.g. through an @Bean method registered by ConfigurationClassPostProcessor)
-<<<<<<< HEAD
-		if (!IN_NATIVE_IMAGE && beanFactory.getTempClassLoader() == null && beanFactory.containsBean(LOAD_TIME_WEAVER_BEAN_NAME)) {
+		if (!NativeDetector.inNativeImage() && beanFactory.getTempClassLoader() == null && beanFactory.containsBean(LOAD_TIME_WEAVER_BEAN_NAME)) {
 			// TODO 在支持LTW时, 加入LoadTimeWeaverAwareProcessor后处理器以及class loader
-=======
-		if (!NativeDetector.inNativeImage() && beanFactory.getTempClassLoader() == null && beanFactory.containsBean(LOAD_TIME_WEAVER_BEAN_NAME)) {
->>>>>>> ff234568
 			beanFactory.addBeanPostProcessor(new LoadTimeWeaverAwareProcessor(beanFactory));
 			beanFactory.setTempClassLoader(new ContextTypeMatchClassLoader(beanFactory.getBeanClassLoader()));
 		}
