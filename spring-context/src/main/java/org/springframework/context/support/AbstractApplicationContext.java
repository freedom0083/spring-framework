/*
 * Copyright 2002-2020 the original author or authors.
 *
 * Licensed under the Apache License, Version 2.0 (the "License");
 * you may not use this file except in compliance with the License.
 * You may obtain a copy of the License at
 *
 *      https://www.apache.org/licenses/LICENSE-2.0
 *
 * Unless required by applicable law or agreed to in writing, software
 * distributed under the License is distributed on an "AS IS" BASIS,
 * WITHOUT WARRANTIES OR CONDITIONS OF ANY KIND, either express or implied.
 * See the License for the specific language governing permissions and
 * limitations under the License.
 */

package org.springframework.context.support;

import java.io.IOException;
import java.lang.annotation.Annotation;
import java.util.ArrayList;
import java.util.Collection;
import java.util.Date;
import java.util.LinkedHashSet;
import java.util.List;
import java.util.Locale;
import java.util.Map;
import java.util.Set;
import java.util.concurrent.atomic.AtomicBoolean;

import org.apache.commons.logging.Log;
import org.apache.commons.logging.LogFactory;

import org.springframework.beans.BeansException;
import org.springframework.beans.CachedIntrospectionResults;
import org.springframework.beans.factory.BeanFactory;
import org.springframework.beans.factory.NoSuchBeanDefinitionException;
import org.springframework.beans.factory.ObjectProvider;
import org.springframework.beans.factory.config.AutowireCapableBeanFactory;
import org.springframework.beans.factory.config.BeanFactoryPostProcessor;
import org.springframework.beans.factory.config.ConfigurableListableBeanFactory;
import org.springframework.beans.support.ResourceEditorRegistrar;
import org.springframework.context.ApplicationContext;
import org.springframework.context.ApplicationContextAware;
import org.springframework.context.ApplicationEvent;
import org.springframework.context.ApplicationEventPublisher;
import org.springframework.context.ApplicationEventPublisherAware;
import org.springframework.context.ApplicationListener;
import org.springframework.context.ConfigurableApplicationContext;
import org.springframework.context.EmbeddedValueResolverAware;
import org.springframework.context.EnvironmentAware;
import org.springframework.context.HierarchicalMessageSource;
import org.springframework.context.LifecycleProcessor;
import org.springframework.context.MessageSource;
import org.springframework.context.MessageSourceAware;
import org.springframework.context.MessageSourceResolvable;
import org.springframework.context.NoSuchMessageException;
import org.springframework.context.PayloadApplicationEvent;
import org.springframework.context.ResourceLoaderAware;
import org.springframework.context.event.ApplicationEventMulticaster;
import org.springframework.context.event.ContextClosedEvent;
import org.springframework.context.event.ContextRefreshedEvent;
import org.springframework.context.event.ContextStartedEvent;
import org.springframework.context.event.ContextStoppedEvent;
import org.springframework.context.event.SimpleApplicationEventMulticaster;
import org.springframework.context.expression.StandardBeanExpressionResolver;
import org.springframework.context.weaving.LoadTimeWeaverAware;
import org.springframework.context.weaving.LoadTimeWeaverAwareProcessor;
import org.springframework.core.ResolvableType;
import org.springframework.core.SpringProperties;
import org.springframework.core.annotation.AnnotationUtils;
import org.springframework.core.convert.ConversionService;
import org.springframework.core.env.ConfigurableEnvironment;
import org.springframework.core.env.Environment;
import org.springframework.core.env.StandardEnvironment;
import org.springframework.core.io.DefaultResourceLoader;
import org.springframework.core.io.Resource;
import org.springframework.core.io.ResourceLoader;
import org.springframework.core.io.support.PathMatchingResourcePatternResolver;
import org.springframework.core.io.support.ResourcePatternResolver;
import org.springframework.lang.Nullable;
import org.springframework.util.Assert;
import org.springframework.util.CollectionUtils;
import org.springframework.util.ObjectUtils;
import org.springframework.util.ReflectionUtils;

/**
 * Abstract implementation of the {@link org.springframework.context.ApplicationContext}
 * interface. Doesn't mandate the type of storage used for configuration; simply
 * implements common context functionality. Uses the Template Method design pattern,
 * requiring concrete subclasses to implement abstract methods.
 *
 * <p>In contrast to a plain BeanFactory, an ApplicationContext is supposed
 * to detect special beans defined in its internal bean factory:
 * Therefore, this class automatically registers
 * {@link org.springframework.beans.factory.config.BeanFactoryPostProcessor BeanFactoryPostProcessors},
 * {@link org.springframework.beans.factory.config.BeanPostProcessor BeanPostProcessors},
 * and {@link org.springframework.context.ApplicationListener ApplicationListeners}
 * which are defined as beans in the context.
 *
 * <p>A {@link org.springframework.context.MessageSource} may also be supplied
 * as a bean in the context, with the name "messageSource"; otherwise, message
 * resolution is delegated to the parent context. Furthermore, a multicaster
 * for application events can be supplied as an "applicationEventMulticaster" bean
 * of type {@link org.springframework.context.event.ApplicationEventMulticaster}
 * in the context; otherwise, a default multicaster of type
 * {@link org.springframework.context.event.SimpleApplicationEventMulticaster} will be used.
 *
 * <p>Implements resource loading by extending
 * {@link org.springframework.core.io.DefaultResourceLoader}.
 * Consequently treats non-URL resource paths as class path resources
 * (supporting full class path resource names that include the package path,
 * e.g. "mypackage/myresource.dat"), unless the {@link #getResourceByPath}
 * method is overridden in a subclass.
 *
 * @author Rod Johnson
 * @author Juergen Hoeller
 * @author Mark Fisher
 * @author Stephane Nicoll
 * @author Sam Brannen
 * @author Sebastien Deleuze
 * @since January 21, 2001
 * @see #refreshBeanFactory
 * @see #getBeanFactory
 * @see org.springframework.beans.factory.config.BeanFactoryPostProcessor
 * @see org.springframework.beans.factory.config.BeanPostProcessor
 * @see org.springframework.context.event.ApplicationEventMulticaster
 * @see org.springframework.context.ApplicationListener
 * @see org.springframework.context.MessageSource
 */
public abstract class AbstractApplicationContext extends DefaultResourceLoader
		implements ConfigurableApplicationContext {

	/**
	 * Name of the MessageSource bean in the factory.
	 * If none is supplied, message resolution is delegated to the parent.
	 * @see MessageSource
	 */
	public static final String MESSAGE_SOURCE_BEAN_NAME = "messageSource";

	/**
	 * Name of the LifecycleProcessor bean in the factory.
	 * If none is supplied, a DefaultLifecycleProcessor is used.
	 * @see org.springframework.context.LifecycleProcessor
	 * @see org.springframework.context.support.DefaultLifecycleProcessor
	 */
	public static final String LIFECYCLE_PROCESSOR_BEAN_NAME = "lifecycleProcessor";

	/**
	 * Name of the ApplicationEventMulticaster bean in the factory.
	 * If none is supplied, a default SimpleApplicationEventMulticaster is used.
	 * @see org.springframework.context.event.ApplicationEventMulticaster
	 * @see org.springframework.context.event.SimpleApplicationEventMulticaster
	 */
	public static final String APPLICATION_EVENT_MULTICASTER_BEAN_NAME = "applicationEventMulticaster";

	/**
	 * Boolean flag controlled by a {@code spring.spel.ignore} system property that instructs Spring to
	 * ignore SpEL, i.e. to not initialize the SpEL infrastructure.
	 * <p>The default is "false".
	 */
	private static final boolean shouldIgnoreSpel = SpringProperties.getFlag("spring.spel.ignore");

	/**
	 * Whether this environment lives within a native image.
	 * Exposed as a private static field rather than in a {@code NativeImageDetector.inNativeImage()} static method due to https://github.com/oracle/graal/issues/2594.
	 * @see <a href="https://github.com/oracle/graal/blob/master/sdk/src/org.graalvm.nativeimage/src/org/graalvm/nativeimage/ImageInfo.java">ImageInfo.java</a>
	 */
	private static final boolean IN_NATIVE_IMAGE = (System.getProperty("org.graalvm.nativeimage.imagecode") != null);


	static {
		// Eagerly load the ContextClosedEvent class to avoid weird classloader issues
		// on application shutdown in WebLogic 8.1. (Reported by Dustin Woods.)
		ContextClosedEvent.class.getName();
	}


	/** Logger used by this class. Available to subclasses. */
	protected final Log logger = LogFactory.getLog(getClass());

	/** Unique id for this context, if any. */
	private String id = ObjectUtils.identityToString(this);

	/** Display name. */
	private String displayName = ObjectUtils.identityToString(this);

	/** Parent context. */
	@Nullable
	private ApplicationContext parent;

	/** Environment used by this context. */
	@Nullable
	private ConfigurableEnvironment environment;

	/** BeanFactoryPostProcessors to apply on refresh. */
	private final List<BeanFactoryPostProcessor> beanFactoryPostProcessors = new ArrayList<>();

	/** System time in milliseconds when this context started. */
	private long startupDate;

	/** Flag that indicates whether this context is currently active. */
	private final AtomicBoolean active = new AtomicBoolean();

	/** Flag that indicates whether this context has been closed already. */
	private final AtomicBoolean closed = new AtomicBoolean();

	/** Synchronization monitor for the "refresh" and "destroy". */
	private final Object startupShutdownMonitor = new Object();

	/** Reference to the JVM shutdown hook, if registered. */
	@Nullable
	private Thread shutdownHook;

	/** ResourcePatternResolver used by this context. */
	private ResourcePatternResolver resourcePatternResolver;

	/** LifecycleProcessor for managing the lifecycle of beans within this context. */
	@Nullable
	private LifecycleProcessor lifecycleProcessor;

	/** MessageSource we delegate our implementation of this interface to. */
	@Nullable
	private MessageSource messageSource;

	/** Helper class used in event publishing. */
	@Nullable
	private ApplicationEventMulticaster applicationEventMulticaster;

	/** Statically specified listeners. */
	private final Set<ApplicationListener<?>> applicationListeners = new LinkedHashSet<>();

	/** Local listeners registered before refresh. */
	@Nullable
	private Set<ApplicationListener<?>> earlyApplicationListeners;

	/** ApplicationEvents published before the multicaster setup. */
	@Nullable
	private Set<ApplicationEvent> earlyApplicationEvents;


	/**
	 * Create a new AbstractApplicationContext with no parent.
	 */
	public AbstractApplicationContext() {
		this.resourcePatternResolver = getResourcePatternResolver();
	}

	/**
	 * Create a new AbstractApplicationContext with the given parent context.
	 * @param parent the parent context
	 */
	public AbstractApplicationContext(@Nullable ApplicationContext parent) {
		this();
		setParent(parent);
	}


	//---------------------------------------------------------------------
	// Implementation of ApplicationContext interface
	//---------------------------------------------------------------------

	/**
	 * Set the unique id of this application context.
	 * <p>Default is the object id of the context instance, or the name
	 * of the context bean if the context is itself defined as a bean.
	 * @param id the unique id of the context
	 */
	@Override
	public void setId(String id) {
		this.id = id;
	}

	@Override
	public String getId() {
		return this.id;
	}

	@Override
	public String getApplicationName() {
		return "";
	}

	/**
	 * Set a friendly name for this context.
	 * Typically done during initialization of concrete context implementations.
	 * <p>Default is the object id of the context instance.
	 */
	public void setDisplayName(String displayName) {
		Assert.hasLength(displayName, "Display name must not be empty");
		this.displayName = displayName;
	}

	/**
	 * Return a friendly name for this context.
	 * @return a display name for this context (never {@code null})
	 */
	@Override
	public String getDisplayName() {
		return this.displayName;
	}

	/**
	 * Return the parent context, or {@code null} if there is no parent
	 * (that is, this context is the root of the context hierarchy).
	 */
	@Override
	@Nullable
	public ApplicationContext getParent() {
		return this.parent;
	}

	/**
	 * Set the {@code Environment} for this application context.
	 * <p>Default value is determined by {@link #createEnvironment()}. Replacing the
	 * default with this method is one option but configuration through {@link
	 * #getEnvironment()} should also be considered. In either case, such modifications
	 * should be performed <em>before</em> {@link #refresh()}.
	 * @see org.springframework.context.support.AbstractApplicationContext#createEnvironment
	 */
	@Override
	public void setEnvironment(ConfigurableEnvironment environment) {
		this.environment = environment;
	}

	/**
	 * Return the {@code Environment} for this application context in configurable
	 * form, allowing for further customization.
	 * <p>If none specified, a default environment will be initialized via
	 * {@link #createEnvironment()}.
	 */
	@Override
	public ConfigurableEnvironment getEnvironment() {
		if (this.environment == null) {
			this.environment = createEnvironment();
		}
		return this.environment;
	}

	/**
	 * Create and return a new {@link StandardEnvironment}.
	 * <p>Subclasses may override this method in order to supply
	 * a custom {@link ConfigurableEnvironment} implementation.
	 */
	protected ConfigurableEnvironment createEnvironment() {
		return new StandardEnvironment();
	}

	/**
	 * Return this context's internal bean factory as AutowireCapableBeanFactory,
	 * if already available.
	 * @see #getBeanFactory()
	 */
	@Override
	public AutowireCapableBeanFactory getAutowireCapableBeanFactory() throws IllegalStateException {
		return getBeanFactory();
	}

	/**
	 * Return the timestamp (ms) when this context was first loaded.
	 */
	@Override
	public long getStartupDate() {
		return this.startupDate;
	}

	/**
	 * Publish the given event to all listeners.
	 * <p>Note: Listeners get initialized after the MessageSource, to be able
	 * to access it within listener implementations. Thus, MessageSource
	 * implementations cannot publish events.
	 * @param event the event to publish (may be application-specific or a
	 * standard framework event)
	 */
	@Override
	public void publishEvent(ApplicationEvent event) {
		publishEvent(event, null);
	}

	/**
	 * Publish the given event to all listeners.
	 * <p>Note: Listeners get initialized after the MessageSource, to be able
	 * to access it within listener implementations. Thus, MessageSource
	 * implementations cannot publish events.
	 * @param event the event to publish (may be an {@link ApplicationEvent}
	 * or a payload object to be turned into a {@link PayloadApplicationEvent})
	 */
	@Override
	public void publishEvent(Object event) {
		publishEvent(event, null);
	}

	/**
	 * Publish the given event to all listeners.
	 * @param event the event to publish (may be an {@link ApplicationEvent}
	 * or a payload object to be turned into a {@link PayloadApplicationEvent})
	 * @param eventType the resolved event type, if known
	 * @since 4.2
	 */
	protected void publishEvent(Object event, @Nullable ResolvableType eventType) {
		Assert.notNull(event, "Event must not be null");

		// Decorate event as an ApplicationEvent if necessary
		ApplicationEvent applicationEvent;
		if (event instanceof ApplicationEvent) {
			applicationEvent = (ApplicationEvent) event;
		}
		else {
			applicationEvent = new PayloadApplicationEvent<>(this, event);
			if (eventType == null) {
				eventType = ((PayloadApplicationEvent<?>) applicationEvent).getResolvableType();
			}
		}

		// Multicast right now if possible - or lazily once the multicaster is initialized
		if (this.earlyApplicationEvents != null) {
			this.earlyApplicationEvents.add(applicationEvent);
		}
		else {
			getApplicationEventMulticaster().multicastEvent(applicationEvent, eventType);
		}

		// Publish event via parent context as well...
		if (this.parent != null) {
			if (this.parent instanceof AbstractApplicationContext) {
				((AbstractApplicationContext) this.parent).publishEvent(event, eventType);
			}
			else {
				this.parent.publishEvent(event);
			}
		}
	}

	/**
	 * Return the internal ApplicationEventMulticaster used by the context.
	 * @return the internal ApplicationEventMulticaster (never {@code null})
	 * @throws IllegalStateException if the context has not been initialized yet
	 */
	ApplicationEventMulticaster getApplicationEventMulticaster() throws IllegalStateException {
		if (this.applicationEventMulticaster == null) {
			throw new IllegalStateException("ApplicationEventMulticaster not initialized - " +
					"call 'refresh' before multicasting events via the context: " + this);
		}
		return this.applicationEventMulticaster;
	}

	/**
	 * Return the internal LifecycleProcessor used by the context.
	 * @return the internal LifecycleProcessor (never {@code null})
	 * @throws IllegalStateException if the context has not been initialized yet
	 */
	LifecycleProcessor getLifecycleProcessor() throws IllegalStateException {
		if (this.lifecycleProcessor == null) {
			throw new IllegalStateException("LifecycleProcessor not initialized - " +
					"call 'refresh' before invoking lifecycle methods via the context: " + this);
		}
		return this.lifecycleProcessor;
	}

	/**
	 * Return the ResourcePatternResolver to use for resolving location patterns
	 * into Resource instances. Default is a
	 * {@link org.springframework.core.io.support.PathMatchingResourcePatternResolver},
	 * supporting Ant-style location patterns.
	 * <p>Can be overridden in subclasses, for extended resolution strategies,
	 * for example in a web environment.
	 * <p><b>Do not call this when needing to resolve a location pattern.</b>
	 * Call the context's {@code getResources} method instead, which
	 * will delegate to the ResourcePatternResolver.
	 * @return the ResourcePatternResolver for this context
	 * @see #getResources
	 * @see org.springframework.core.io.support.PathMatchingResourcePatternResolver
	 */
	protected ResourcePatternResolver getResourcePatternResolver() {
		return new PathMatchingResourcePatternResolver(this);
	}


	//---------------------------------------------------------------------
	// Implementation of ConfigurableApplicationContext interface
	//---------------------------------------------------------------------

	/**
	 * Set the parent of this application context.
	 * <p>The parent {@linkplain ApplicationContext#getEnvironment() environment} is
	 * {@linkplain ConfigurableEnvironment#merge(ConfigurableEnvironment) merged} with
	 * this (child) application context environment if the parent is non-{@code null} and
	 * its environment is an instance of {@link ConfigurableEnvironment}.
	 * @see ConfigurableEnvironment#merge(ConfigurableEnvironment)
	 */
	@Override
	public void setParent(@Nullable ApplicationContext parent) {
		this.parent = parent;
		if (parent != null) {
			Environment parentEnvironment = parent.getEnvironment();
			if (parentEnvironment instanceof ConfigurableEnvironment) {
				getEnvironment().merge((ConfigurableEnvironment) parentEnvironment);
			}
		}
	}

	@Override
	public void addBeanFactoryPostProcessor(BeanFactoryPostProcessor postProcessor) {
		Assert.notNull(postProcessor, "BeanFactoryPostProcessor must not be null");
		this.beanFactoryPostProcessors.add(postProcessor);
	}

	/**
	 * Return the list of BeanFactoryPostProcessors that will get applied
	 * to the internal BeanFactory.
	 */
	public List<BeanFactoryPostProcessor> getBeanFactoryPostProcessors() {
		return this.beanFactoryPostProcessors;
	}

	@Override
	public void addApplicationListener(ApplicationListener<?> listener) {
		Assert.notNull(listener, "ApplicationListener must not be null");
		if (this.applicationEventMulticaster != null) {
			this.applicationEventMulticaster.addApplicationListener(listener);
		}
		this.applicationListeners.add(listener);
	}

	/**
	 * Return the list of statically specified ApplicationListeners.
	 */
	public Collection<ApplicationListener<?>> getApplicationListeners() {
		return this.applicationListeners;
	}

	@Override
	public void refresh() throws BeansException, IllegalStateException {
		synchronized (this.startupShutdownMonitor) {
			// Prepare this context for refreshing.
			// TODO 准备上下文环境, 检查属性, 设置时间, 设置应用监听器, 事件监听器等
			prepareRefresh();

			// Tell the subclass to refresh the internal bean factory.
			// TODO obtainFreshBeanFactory会返回一个beanFactory, 到此ApplicationContext就持有了一个BeanFactory对象
			//  使其拥有了BeanFactory的全部功能. 根据ApplicationContext类型不同,会有两种情况:
			//  1. 使用xml进行配置时: 会解析xml中定义的bean并注册到容器中(beanDefinitionMap)
			//  2. 使用配置类(@Configuration)时: 没有解析过程, 其解析过程在ConfigurationClassPostProcessor后处理器中进行
			ConfigurableListableBeanFactory beanFactory = obtainFreshBeanFactory();

			// Prepare the bean factory for use in this context.
			// TODO 对beanFactory进行设置, 设置自动装配规则, Spel表达式, 监听器等
			prepareBeanFactory(beanFactory);

			try {
				// Allows post-processing of the bean factory in context subclasses.
				// TODO 勾子方法, 用于子类(比如web系的ApplicationContext)为bean factory添加后处理器
				postProcessBeanFactory(beanFactory);

				// Invoke factory processors registered as beans in the context.
				// TODO 执行容器的后处理器, 委托给PostProcessorRegistrationDelegate#invokeBeanFactoryPostProcessors(
				//  ConfigurableListableBeanFactory, List<BeanFactoryPostProcessor>)方法, 此方法内会调用容器的getBean()方法
				//  对所有的BeanFactoryPostProcessor后处理器进行初始化, 并放入容器
				invokeBeanFactoryPostProcessors(beanFactory);

				// Register bean processors that intercept bean creation.
				// TODO 注册所有的BeanPostProcessor后处理器
				registerBeanPostProcessors(beanFactory);

				// Initialize message source for this context.
				initMessageSource();

				// Initialize event multicaster for this context.
				initApplicationEventMulticaster();

				// Initialize other special beans in specific context subclasses.
				onRefresh();

				// Check for listener beans and register them.
				registerListeners();

				// Instantiate all remaining (non-lazy-init) singletons.
				finishBeanFactoryInitialization(beanFactory);

				// Last step: publish corresponding event.
				finishRefresh();
			}

			catch (BeansException ex) {
				if (logger.isWarnEnabled()) {
					logger.warn("Exception encountered during context initialization - " +
							"cancelling refresh attempt: " + ex);
				}

				// Destroy already created singletons to avoid dangling resources.
				destroyBeans();

				// Reset 'active' flag.
				cancelRefresh(ex);

				// Propagate exception to caller.
				throw ex;
			}

			finally {
				// Reset common introspection caches in Spring's core, since we
				// might not ever need metadata for singleton beans anymore...
				resetCommonCaches();
			}
		}
	}

	/**
	 * Prepare this context for refreshing, setting its startup date and
	 * active flag as well as performing any initialization of property sources.
	 */
	protected void prepareRefresh() {
		// Switch to active.
		this.startupDate = System.currentTimeMillis();
		this.closed.set(false);
		this.active.set(true);

		if (logger.isDebugEnabled()) {
			if (logger.isTraceEnabled()) {
				logger.trace("Refreshing " + this);
			}
			else {
				logger.debug("Refreshing " + getDisplayName());
			}
		}

		// Initialize any placeholder property sources in the context environment.
		// TODO 目前用来处理servlet相关的属性
		initPropertySources();

		// Validate that all properties marked as required are resolvable:
		// see ConfigurablePropertyResolver#setRequiredProperties
		getEnvironment().validateRequiredProperties();

		// Store pre-refresh ApplicationListeners...
		if (this.earlyApplicationListeners == null) {
			this.earlyApplicationListeners = new LinkedHashSet<>(this.applicationListeners);
		}
		else {
			// Reset local application listeners to pre-refresh state.
			this.applicationListeners.clear();
			this.applicationListeners.addAll(this.earlyApplicationListeners);
		}

		// Allow for the collection of early ApplicationEvents,
		// to be published once the multicaster is available...
		this.earlyApplicationEvents = new LinkedHashSet<>();
	}

	/**
	 * <p>Replace any stub property sources with actual instances.
	 * @see org.springframework.core.env.PropertySource.StubPropertySource
	 * @see org.springframework.web.context.support.WebApplicationContextUtils#initServletPropertySources
	 */
	protected void initPropertySources() {
		// For subclasses: do nothing by default.
	}

	/**
	 * Tell the subclass to refresh the internal bean factory.
	 * @return the fresh BeanFactory instance
	 * @see #refreshBeanFactory()
	 * @see #getBeanFactory()
	 */
	protected ConfigurableListableBeanFactory obtainFreshBeanFactory() {
		// TODO refreshBeanFactory对于不同类型的ApplicationContext有不同处理
		//  1. AbstractRefreshableApplicationContext: 通过使用reader的方式来创建一个用于解析文件的类, 比如:
		//     a. XmlBeanDefinitionReader: 解析xml中的bean定义并注册到容器中(beanDefinitionMap)
		//     b. AnnotatedBeanDefinitionReader: 解析配置类并注册到容器中
		//     c. GroovyBeanDefinitionReader: 解析groovy, 实现上内部还是利用XmlBeanDefinitionReader
		//  2. GenericApplicationContext: 用于自定义方式注册bean, 这边什么也不做, 在后面执行后处理器时实现注册动作,
		//     AnnotationConfigApplicationContext是其中的一个代表
		refreshBeanFactory();
		// TODO 返回创建好的beanFactory
		return getBeanFactory();
	}

	/**
	 * Configure the factory's standard context characteristics,
	 * such as the context's ClassLoader and post-processors.
	 * @param beanFactory the BeanFactory to configure
	 */
	protected void prepareBeanFactory(ConfigurableListableBeanFactory beanFactory) {
		// Tell the internal bean factory to use the context's class loader etc.
		beanFactory.setBeanClassLoader(getClassLoader());
		if (!shouldIgnoreSpel) {
			// TODO 设置Spel表达式解析器, 默认使用StandardBeanExpressionResolver做为解析器, 其使用SpelExpressionParser做为分析器解析Spel
			beanFactory.setBeanExpressionResolver(new StandardBeanExpressionResolver(beanFactory.getBeanClassLoader()));
		}
		beanFactory.addPropertyEditorRegistrar(new ResourceEditorRegistrar(this, getEnvironment()));

		// Configure the bean factory with context callbacks.
		// TODO 用当前容器设置感知后处理器ApplicationContextAwareProcessor, 用来处理实现了Aware接口的bean, 当其进行初始化时
		//  会自动ApplicationContextAwareProcessor#postProcessBeforeInitialization()来进行一些处理, 此方法可以处理以下几种类型的bean:
		//  1. EnvironmentAware: 将其environment自动设置为当前ApplicationContext的environment
		//  2. EmbeddedValueResolverAware: 将其embeddedValueResolver自动其自动设置为当前ApplicationContext的embeddedValueResolver
		//  3. ResourceLoaderAware: 将其ResourceLoader自动设置为当前ApplicationContext
		//  4. ApplicationEventPublisherAware: 为其ApplicationEventPublisher自动设置为当前ApplicationContext
		//  5. ApplicationContextAware: 将其ApplicationContext自动设置当前ApplicationContext
		//  6. MessageSourceAware: 为其MessageSource自动设置为当前ApplicationContext
		beanFactory.addBeanPostProcessor(new ApplicationContextAwareProcessor(this));
		// TODO 因为ApplicationContextAwareProcessor已经处理了下面这些接口, 所以在自动装配时忽略他们
		beanFactory.ignoreDependencyInterface(EnvironmentAware.class);
		beanFactory.ignoreDependencyInterface(EmbeddedValueResolverAware.class);
		beanFactory.ignoreDependencyInterface(ResourceLoaderAware.class);
		beanFactory.ignoreDependencyInterface(ApplicationEventPublisherAware.class);
		beanFactory.ignoreDependencyInterface(MessageSourceAware.class);
		beanFactory.ignoreDependencyInterface(ApplicationContextAware.class);

		// BeanFactory interface not registered as resolvable type in a plain factory.
		// MessageSource registered (and found for autowiring) as a bean.
		// TODO 设置自动装配的特殊规则, 遇到下面4种情况时, 直接从容器获取实例即可:
		//  1. BeanFactory: beanFactory, 这个时候ApplicationContext就有了BeanFactory的所有功能了
		//  2. ResourceLoader: 初始化的ApplicationContext本身
		//  3. ApplicationEventPublisher: 初始化的ApplicationContext本身
		//  4. ApplicationContext: 初始化的ApplicationContext本身
		beanFactory.registerResolvableDependency(BeanFactory.class, beanFactory);
		beanFactory.registerResolvableDependency(ResourceLoader.class, this);
		beanFactory.registerResolvableDependency(ApplicationEventPublisher.class, this);
		beanFactory.registerResolvableDependency(ApplicationContext.class, this);

		// Register early post-processor for detecting inner beans as ApplicationListeners.
		// TODO 添加一个用于ApplicationListener的后处理器, 作用是在bean初始化后检查其是否实现了ApplicationListener接口
		//  如果实现了, 将其加到容器中(applicationListeners). 添加后, 会自动将hasDestructionAwareBeanPostProcessors设置为true,
		//  表示容器有支持销毁bean时的后处理器
		beanFactory.addBeanPostProcessor(new ApplicationListenerDetector(this));

		// Detect a LoadTimeWeaver and prepare for weaving, if found.
<<<<<<< HEAD
		// TODO 用来增加对AspectJ的支持
		if (beanFactory.containsBean(LOAD_TIME_WEAVER_BEAN_NAME)) {
			// TODO 如果包含AspectJ的Bean, 则在bean初始化前进行织入操作(静态代理)
=======
		if (!IN_NATIVE_IMAGE && beanFactory.containsBean(LOAD_TIME_WEAVER_BEAN_NAME)) {
>>>>>>> 4ae98958
			beanFactory.addBeanPostProcessor(new LoadTimeWeaverAwareProcessor(beanFactory));
			// Set a temporary ClassLoader for type matching.
			// TODO LTW时会设置一个用于处理类型匹配的临时的类加载器
			beanFactory.setTempClassLoader(new ContextTypeMatchClassLoader(beanFactory.getBeanClassLoader()));
		}

		// Register default environment beans.
		// TODO 当没有environment时, 自动注册一个
		if (!beanFactory.containsLocalBean(ENVIRONMENT_BEAN_NAME)) {
			beanFactory.registerSingleton(ENVIRONMENT_BEAN_NAME, getEnvironment());
		}
		// TODO 当没有systemProperties时, 自动注册一个
		if (!beanFactory.containsLocalBean(SYSTEM_PROPERTIES_BEAN_NAME)) {
			beanFactory.registerSingleton(SYSTEM_PROPERTIES_BEAN_NAME, getEnvironment().getSystemProperties());
		}
		// TODO 当没有systemEnvironment时, 自动注册一个
		if (!beanFactory.containsLocalBean(SYSTEM_ENVIRONMENT_BEAN_NAME)) {
			beanFactory.registerSingleton(SYSTEM_ENVIRONMENT_BEAN_NAME, getEnvironment().getSystemEnvironment());
		}
	}

	/**
	 * Modify the application context's internal bean factory after its standard
	 * initialization. All bean definitions will have been loaded, but no beans
	 * will have been instantiated yet. This allows for registering special
	 * BeanPostProcessors etc in certain ApplicationContext implementations.
	 * @param beanFactory the bean factory used by the application context
	 */
	protected void postProcessBeanFactory(ConfigurableListableBeanFactory beanFactory) {
	}

	/**
	 * Instantiate and invoke all registered BeanFactoryPostProcessor beans,
	 * respecting explicit order if given.
	 * <p>Must be called before singleton instantiation.
	 */
	protected void invokeBeanFactoryPostProcessors(ConfigurableListableBeanFactory beanFactory) {
		// TODO getBeanFactoryPostProcessors()所得到的容器级后处理器都是通过调用
		//  ApplicationContext#addBeanFactoryPostProcessor()手动注册进去的, 而并不是从配置文件等放入的
		//  public void initialize(ConfigurableApplicationContext context) {
		//	    context.addBeanFactoryPostProcessor(new ConfigurationWarningsPostProcessor(getChecks()));
		//  }
		PostProcessorRegistrationDelegate.invokeBeanFactoryPostProcessors(beanFactory, getBeanFactoryPostProcessors());

		// Detect a LoadTimeWeaver and prepare for weaving, if found in the meantime
		// (e.g. through an @Bean method registered by ConfigurationClassPostProcessor)
		if (beanFactory.getTempClassLoader() == null && beanFactory.containsBean(LOAD_TIME_WEAVER_BEAN_NAME)) {
			// TODO 在支持LTW时, 加入LoadTimeWeaverAwareProcessor后处理器以及class loader
			beanFactory.addBeanPostProcessor(new LoadTimeWeaverAwareProcessor(beanFactory));
			beanFactory.setTempClassLoader(new ContextTypeMatchClassLoader(beanFactory.getBeanClassLoader()));
		}
	}

	/**
	 * Instantiate and register all BeanPostProcessor beans,
	 * respecting explicit order if given.
	 * <p>Must be called before any instantiation of application beans.
	 */
	protected void registerBeanPostProcessors(ConfigurableListableBeanFactory beanFactory) {
		// TODO 委托给PostProcessorRegistrationDelegate进后处理器注册工作
		PostProcessorRegistrationDelegate.registerBeanPostProcessors(beanFactory, this);
	}

	/**
	 * Initialize the MessageSource.
	 * Use parent's if none defined in this context.
	 */
	protected void initMessageSource() {
		ConfigurableListableBeanFactory beanFactory = getBeanFactory();
		if (beanFactory.containsLocalBean(MESSAGE_SOURCE_BEAN_NAME)) {
			this.messageSource = beanFactory.getBean(MESSAGE_SOURCE_BEAN_NAME, MessageSource.class);
			// Make MessageSource aware of parent MessageSource.
			if (this.parent != null && this.messageSource instanceof HierarchicalMessageSource) {
				HierarchicalMessageSource hms = (HierarchicalMessageSource) this.messageSource;
				if (hms.getParentMessageSource() == null) {
					// Only set parent context as parent MessageSource if no parent MessageSource
					// registered already.
					hms.setParentMessageSource(getInternalParentMessageSource());
				}
			}
			if (logger.isTraceEnabled()) {
				logger.trace("Using MessageSource [" + this.messageSource + "]");
			}
		}
		else {
			// Use empty MessageSource to be able to accept getMessage calls.
			DelegatingMessageSource dms = new DelegatingMessageSource();
			dms.setParentMessageSource(getInternalParentMessageSource());
			this.messageSource = dms;
			beanFactory.registerSingleton(MESSAGE_SOURCE_BEAN_NAME, this.messageSource);
			if (logger.isTraceEnabled()) {
				logger.trace("No '" + MESSAGE_SOURCE_BEAN_NAME + "' bean, using [" + this.messageSource + "]");
			}
		}
	}

	/**
	 * Initialize the ApplicationEventMulticaster.
	 * Uses SimpleApplicationEventMulticaster if none defined in the context.
	 * @see org.springframework.context.event.SimpleApplicationEventMulticaster
	 */
	protected void initApplicationEventMulticaster() {
		ConfigurableListableBeanFactory beanFactory = getBeanFactory();
		if (beanFactory.containsLocalBean(APPLICATION_EVENT_MULTICASTER_BEAN_NAME)) {
			this.applicationEventMulticaster =
					beanFactory.getBean(APPLICATION_EVENT_MULTICASTER_BEAN_NAME, ApplicationEventMulticaster.class);
			if (logger.isTraceEnabled()) {
				logger.trace("Using ApplicationEventMulticaster [" + this.applicationEventMulticaster + "]");
			}
		}
		else {
			this.applicationEventMulticaster = new SimpleApplicationEventMulticaster(beanFactory);
			beanFactory.registerSingleton(APPLICATION_EVENT_MULTICASTER_BEAN_NAME, this.applicationEventMulticaster);
			if (logger.isTraceEnabled()) {
				logger.trace("No '" + APPLICATION_EVENT_MULTICASTER_BEAN_NAME + "' bean, using " +
						"[" + this.applicationEventMulticaster.getClass().getSimpleName() + "]");
			}
		}
	}

	/**
	 * Initialize the LifecycleProcessor.
	 * Uses DefaultLifecycleProcessor if none defined in the context.
	 * @see org.springframework.context.support.DefaultLifecycleProcessor
	 */
	protected void initLifecycleProcessor() {
		ConfigurableListableBeanFactory beanFactory = getBeanFactory();
		if (beanFactory.containsLocalBean(LIFECYCLE_PROCESSOR_BEAN_NAME)) {
			this.lifecycleProcessor =
					beanFactory.getBean(LIFECYCLE_PROCESSOR_BEAN_NAME, LifecycleProcessor.class);
			if (logger.isTraceEnabled()) {
				logger.trace("Using LifecycleProcessor [" + this.lifecycleProcessor + "]");
			}
		}
		else {
			DefaultLifecycleProcessor defaultProcessor = new DefaultLifecycleProcessor();
			defaultProcessor.setBeanFactory(beanFactory);
			this.lifecycleProcessor = defaultProcessor;
			beanFactory.registerSingleton(LIFECYCLE_PROCESSOR_BEAN_NAME, this.lifecycleProcessor);
			if (logger.isTraceEnabled()) {
				logger.trace("No '" + LIFECYCLE_PROCESSOR_BEAN_NAME + "' bean, using " +
						"[" + this.lifecycleProcessor.getClass().getSimpleName() + "]");
			}
		}
	}

	/**
	 * Template method which can be overridden to add context-specific refresh work.
	 * Called on initialization of special beans, before instantiation of singletons.
	 * <p>This implementation is empty.
	 * @throws BeansException in case of errors
	 * @see #refresh()
	 */
	protected void onRefresh() throws BeansException {
		// For subclasses: do nothing by default.
	}

	/**
	 * Add beans that implement ApplicationListener as listeners.
	 * Doesn't affect other listeners, which can be added without being beans.
	 */
	protected void registerListeners() {
		// Register statically specified listeners first.
		for (ApplicationListener<?> listener : getApplicationListeners()) {
			getApplicationEventMulticaster().addApplicationListener(listener);
		}

		// Do not initialize FactoryBeans here: We need to leave all regular beans
		// uninitialized to let post-processors apply to them!
		String[] listenerBeanNames = getBeanNamesForType(ApplicationListener.class, true, false);
		for (String listenerBeanName : listenerBeanNames) {
			getApplicationEventMulticaster().addApplicationListenerBean(listenerBeanName);
		}

		// Publish early application events now that we finally have a multicaster...
		Set<ApplicationEvent> earlyEventsToProcess = this.earlyApplicationEvents;
		this.earlyApplicationEvents = null;
		if (!CollectionUtils.isEmpty(earlyEventsToProcess)) {
			for (ApplicationEvent earlyEvent : earlyEventsToProcess) {
				getApplicationEventMulticaster().multicastEvent(earlyEvent);
			}
		}
	}

	/**
	 * Finish the initialization of this context's bean factory,
	 * initializing all remaining singleton beans.
	 */
	protected void finishBeanFactoryInitialization(ConfigurableListableBeanFactory beanFactory) {
		// Initialize conversion service for this context.
		if (beanFactory.containsBean(CONVERSION_SERVICE_BEAN_NAME) &&
				beanFactory.isTypeMatch(CONVERSION_SERVICE_BEAN_NAME, ConversionService.class)) {
			beanFactory.setConversionService(
					beanFactory.getBean(CONVERSION_SERVICE_BEAN_NAME, ConversionService.class));
		}

		// Register a default embedded value resolver if no bean post-processor
		// (such as a PropertyPlaceholderConfigurer bean) registered any before:
		// at this point, primarily for resolution in annotation attribute values.
		if (!beanFactory.hasEmbeddedValueResolver()) {
			beanFactory.addEmbeddedValueResolver(strVal -> getEnvironment().resolvePlaceholders(strVal));
		}

		// Initialize LoadTimeWeaverAware beans early to allow for registering their transformers early.
		String[] weaverAwareNames = beanFactory.getBeanNamesForType(LoadTimeWeaverAware.class, false, false);
		for (String weaverAwareName : weaverAwareNames) {
			getBean(weaverAwareName);
		}

		// Stop using the temporary ClassLoader for type matching.
		beanFactory.setTempClassLoader(null);

		// Allow for caching all bean definition metadata, not expecting further changes.
		beanFactory.freezeConfiguration();

		// Instantiate all remaining (non-lazy-init) singletons.
		beanFactory.preInstantiateSingletons();
	}

	/**
	 * Finish the refresh of this context, invoking the LifecycleProcessor's
	 * onRefresh() method and publishing the
	 * {@link org.springframework.context.event.ContextRefreshedEvent}.
	 */
	protected void finishRefresh() {
		// Clear context-level resource caches (such as ASM metadata from scanning).
		clearResourceCaches();

		// Initialize lifecycle processor for this context.
		initLifecycleProcessor();

		// Propagate refresh to lifecycle processor first.
		getLifecycleProcessor().onRefresh();

		// Publish the final event.
		publishEvent(new ContextRefreshedEvent(this));

		// Participate in LiveBeansView MBean, if active.
		if (!IN_NATIVE_IMAGE) {
			LiveBeansView.registerApplicationContext(this);
		}
	}

	/**
	 * Cancel this context's refresh attempt, resetting the {@code active} flag
	 * after an exception got thrown.
	 * @param ex the exception that led to the cancellation
	 */
	protected void cancelRefresh(BeansException ex) {
		this.active.set(false);
	}

	/**
	 * Reset Spring's common reflection metadata caches, in particular the
	 * {@link ReflectionUtils}, {@link AnnotationUtils}, {@link ResolvableType}
	 * and {@link CachedIntrospectionResults} caches.
	 * @since 4.2
	 * @see ReflectionUtils#clearCache()
	 * @see AnnotationUtils#clearCache()
	 * @see ResolvableType#clearCache()
	 * @see CachedIntrospectionResults#clearClassLoader(ClassLoader)
	 */
	protected void resetCommonCaches() {
		ReflectionUtils.clearCache();
		AnnotationUtils.clearCache();
		ResolvableType.clearCache();
		CachedIntrospectionResults.clearClassLoader(getClassLoader());
	}


	/**
	 * Register a shutdown hook {@linkplain Thread#getName() named}
	 * {@code SpringContextShutdownHook} with the JVM runtime, closing this
	 * context on JVM shutdown unless it has already been closed at that time.
	 * <p>Delegates to {@code doClose()} for the actual closing procedure.
	 * @see Runtime#addShutdownHook
	 * @see ConfigurableApplicationContext#SHUTDOWN_HOOK_THREAD_NAME
	 * @see #close()
	 * @see #doClose()
	 */
	@Override
	public void registerShutdownHook() {
		if (this.shutdownHook == null) {
			// No shutdown hook registered yet.
			this.shutdownHook = new Thread(SHUTDOWN_HOOK_THREAD_NAME) {
				@Override
				public void run() {
					synchronized (startupShutdownMonitor) {
						doClose();
					}
				}
			};
			Runtime.getRuntime().addShutdownHook(this.shutdownHook);
		}
	}

	/**
	 * Callback for destruction of this instance, originally attached
	 * to a {@code DisposableBean} implementation (not anymore in 5.0).
	 * <p>The {@link #close()} method is the native way to shut down
	 * an ApplicationContext, which this method simply delegates to.
	 * @deprecated as of Spring Framework 5.0, in favor of {@link #close()}
	 */
	@Deprecated
	public void destroy() {
		close();
	}

	/**
	 * Close this application context, destroying all beans in its bean factory.
	 * <p>Delegates to {@code doClose()} for the actual closing procedure.
	 * Also removes a JVM shutdown hook, if registered, as it's not needed anymore.
	 * @see #doClose()
	 * @see #registerShutdownHook()
	 */
	@Override
	public void close() {
		synchronized (this.startupShutdownMonitor) {
			doClose();
			// If we registered a JVM shutdown hook, we don't need it anymore now:
			// We've already explicitly closed the context.
			if (this.shutdownHook != null) {
				try {
					Runtime.getRuntime().removeShutdownHook(this.shutdownHook);
				}
				catch (IllegalStateException ex) {
					// ignore - VM is already shutting down
				}
			}
		}
	}

	/**
	 * Actually performs context closing: publishes a ContextClosedEvent and
	 * destroys the singletons in the bean factory of this application context.
	 * <p>Called by both {@code close()} and a JVM shutdown hook, if any.
	 * @see org.springframework.context.event.ContextClosedEvent
	 * @see #destroyBeans()
	 * @see #close()
	 * @see #registerShutdownHook()
	 */
	protected void doClose() {
		// Check whether an actual close attempt is necessary...
		if (this.active.get() && this.closed.compareAndSet(false, true)) {
			if (logger.isDebugEnabled()) {
				logger.debug("Closing " + this);
			}

			if (!IN_NATIVE_IMAGE) {
				LiveBeansView.unregisterApplicationContext(this);
			}

			try {
				// Publish shutdown event.
				publishEvent(new ContextClosedEvent(this));
			}
			catch (Throwable ex) {
				logger.warn("Exception thrown from ApplicationListener handling ContextClosedEvent", ex);
			}

			// Stop all Lifecycle beans, to avoid delays during individual destruction.
			if (this.lifecycleProcessor != null) {
				try {
					this.lifecycleProcessor.onClose();
				}
				catch (Throwable ex) {
					logger.warn("Exception thrown from LifecycleProcessor on context close", ex);
				}
			}

			// Destroy all cached singletons in the context's BeanFactory.
			destroyBeans();

			// Close the state of this context itself.
			closeBeanFactory();

			// Let subclasses do some final clean-up if they wish...
			onClose();

			// Reset local application listeners to pre-refresh state.
			if (this.earlyApplicationListeners != null) {
				this.applicationListeners.clear();
				this.applicationListeners.addAll(this.earlyApplicationListeners);
			}

			// Switch to inactive.
			this.active.set(false);
		}
	}

	/**
	 * Template method for destroying all beans that this context manages.
	 * The default implementation destroy all cached singletons in this context,
	 * invoking {@code DisposableBean.destroy()} and/or the specified
	 * "destroy-method".
	 * <p>Can be overridden to add context-specific bean destruction steps
	 * right before or right after standard singleton destruction,
	 * while the context's BeanFactory is still active.
	 * @see #getBeanFactory()
	 * @see org.springframework.beans.factory.config.ConfigurableBeanFactory#destroySingletons()
	 */
	protected void destroyBeans() {
		getBeanFactory().destroySingletons();
	}

	/**
	 * Template method which can be overridden to add context-specific shutdown work.
	 * The default implementation is empty.
	 * <p>Called at the end of {@link #doClose}'s shutdown procedure, after
	 * this context's BeanFactory has been closed. If custom shutdown logic
	 * needs to execute while the BeanFactory is still active, override
	 * the {@link #destroyBeans()} method instead.
	 */
	protected void onClose() {
		// For subclasses: do nothing by default.
	}

	@Override
	public boolean isActive() {
		return this.active.get();
	}

	/**
	 * Assert that this context's BeanFactory is currently active,
	 * throwing an {@link IllegalStateException} if it isn't.
	 * <p>Invoked by all {@link BeanFactory} delegation methods that depend
	 * on an active context, i.e. in particular all bean accessor methods.
	 * <p>The default implementation checks the {@link #isActive() 'active'} status
	 * of this context overall. May be overridden for more specific checks, or for a
	 * no-op if {@link #getBeanFactory()} itself throws an exception in such a case.
	 */
	protected void assertBeanFactoryActive() {
		if (!this.active.get()) {
			if (this.closed.get()) {
				throw new IllegalStateException(getDisplayName() + " has been closed already");
			}
			else {
				throw new IllegalStateException(getDisplayName() + " has not been refreshed yet");
			}
		}
	}


	//---------------------------------------------------------------------
	// Implementation of BeanFactory interface
	//---------------------------------------------------------------------

	@Override
	public Object getBean(String name) throws BeansException {
		assertBeanFactoryActive();
		return getBeanFactory().getBean(name);
	}

	@Override
	public <T> T getBean(String name, Class<T> requiredType) throws BeansException {
		assertBeanFactoryActive();
		return getBeanFactory().getBean(name, requiredType);
	}

	@Override
	public Object getBean(String name, Object... args) throws BeansException {
		assertBeanFactoryActive();
		return getBeanFactory().getBean(name, args);
	}

	@Override
	public <T> T getBean(Class<T> requiredType) throws BeansException {
		assertBeanFactoryActive();
		return getBeanFactory().getBean(requiredType);
	}

	@Override
	public <T> T getBean(Class<T> requiredType, Object... args) throws BeansException {
		assertBeanFactoryActive();
		return getBeanFactory().getBean(requiredType, args);
	}

	@Override
	public <T> ObjectProvider<T> getBeanProvider(Class<T> requiredType) {
		assertBeanFactoryActive();
		return getBeanFactory().getBeanProvider(requiredType);
	}

	@Override
	public <T> ObjectProvider<T> getBeanProvider(ResolvableType requiredType) {
		assertBeanFactoryActive();
		return getBeanFactory().getBeanProvider(requiredType);
	}

	@Override
	public boolean containsBean(String name) {
		return getBeanFactory().containsBean(name);
	}

	@Override
	public boolean isSingleton(String name) throws NoSuchBeanDefinitionException {
		assertBeanFactoryActive();
		return getBeanFactory().isSingleton(name);
	}

	@Override
	public boolean isPrototype(String name) throws NoSuchBeanDefinitionException {
		assertBeanFactoryActive();
		return getBeanFactory().isPrototype(name);
	}

	@Override
	public boolean isTypeMatch(String name, ResolvableType typeToMatch) throws NoSuchBeanDefinitionException {
		assertBeanFactoryActive();
		return getBeanFactory().isTypeMatch(name, typeToMatch);
	}

	@Override
	public boolean isTypeMatch(String name, Class<?> typeToMatch) throws NoSuchBeanDefinitionException {
		assertBeanFactoryActive();
		return getBeanFactory().isTypeMatch(name, typeToMatch);
	}

	@Override
	@Nullable
	public Class<?> getType(String name) throws NoSuchBeanDefinitionException {
		assertBeanFactoryActive();
		return getBeanFactory().getType(name);
	}

	@Override
	@Nullable
	public Class<?> getType(String name, boolean allowFactoryBeanInit) throws NoSuchBeanDefinitionException {
		assertBeanFactoryActive();
		return getBeanFactory().getType(name, allowFactoryBeanInit);
	}

	@Override
	public String[] getAliases(String name) {
		return getBeanFactory().getAliases(name);
	}


	//---------------------------------------------------------------------
	// Implementation of ListableBeanFactory interface
	//---------------------------------------------------------------------

	@Override
	public boolean containsBeanDefinition(String beanName) {
		return getBeanFactory().containsBeanDefinition(beanName);
	}

	@Override
	public int getBeanDefinitionCount() {
		return getBeanFactory().getBeanDefinitionCount();
	}

	@Override
	public String[] getBeanDefinitionNames() {
		return getBeanFactory().getBeanDefinitionNames();
	}

	@Override
	public String[] getBeanNamesForType(ResolvableType type) {
		assertBeanFactoryActive();
		return getBeanFactory().getBeanNamesForType(type);
	}

	@Override
	public String[] getBeanNamesForType(ResolvableType type, boolean includeNonSingletons, boolean allowEagerInit) {
		assertBeanFactoryActive();
		return getBeanFactory().getBeanNamesForType(type, includeNonSingletons, allowEagerInit);
	}

	@Override
	public String[] getBeanNamesForType(@Nullable Class<?> type) {
		assertBeanFactoryActive();
		return getBeanFactory().getBeanNamesForType(type);
	}

	@Override
	public String[] getBeanNamesForType(@Nullable Class<?> type, boolean includeNonSingletons, boolean allowEagerInit) {
		assertBeanFactoryActive();
		return getBeanFactory().getBeanNamesForType(type, includeNonSingletons, allowEagerInit);
	}

	@Override
	public <T> Map<String, T> getBeansOfType(@Nullable Class<T> type) throws BeansException {
		assertBeanFactoryActive();
		return getBeanFactory().getBeansOfType(type);
	}

	@Override
	public <T> Map<String, T> getBeansOfType(@Nullable Class<T> type, boolean includeNonSingletons, boolean allowEagerInit)
			throws BeansException {

		assertBeanFactoryActive();
		return getBeanFactory().getBeansOfType(type, includeNonSingletons, allowEagerInit);
	}

	@Override
	public String[] getBeanNamesForAnnotation(Class<? extends Annotation> annotationType) {
		assertBeanFactoryActive();
		return getBeanFactory().getBeanNamesForAnnotation(annotationType);
	}

	@Override
	public Map<String, Object> getBeansWithAnnotation(Class<? extends Annotation> annotationType)
			throws BeansException {

		assertBeanFactoryActive();
		return getBeanFactory().getBeansWithAnnotation(annotationType);
	}

	@Override
	@Nullable
	public <A extends Annotation> A findAnnotationOnBean(String beanName, Class<A> annotationType)
			throws NoSuchBeanDefinitionException {

		assertBeanFactoryActive();
		return getBeanFactory().findAnnotationOnBean(beanName, annotationType);
	}


	//---------------------------------------------------------------------
	// Implementation of HierarchicalBeanFactory interface
	//---------------------------------------------------------------------

	@Override
	@Nullable
	public BeanFactory getParentBeanFactory() {
		return getParent();
	}

	@Override
	public boolean containsLocalBean(String name) {
		return getBeanFactory().containsLocalBean(name);
	}

	/**
	 * Return the internal bean factory of the parent context if it implements
	 * ConfigurableApplicationContext; else, return the parent context itself.
	 * @see org.springframework.context.ConfigurableApplicationContext#getBeanFactory
	 */
	@Nullable
	protected BeanFactory getInternalParentBeanFactory() {
		return (getParent() instanceof ConfigurableApplicationContext ?
				((ConfigurableApplicationContext) getParent()).getBeanFactory() : getParent());
	}


	//---------------------------------------------------------------------
	// Implementation of MessageSource interface
	//---------------------------------------------------------------------

	@Override
	public String getMessage(String code, @Nullable Object[] args, @Nullable String defaultMessage, Locale locale) {
		return getMessageSource().getMessage(code, args, defaultMessage, locale);
	}

	@Override
	public String getMessage(String code, @Nullable Object[] args, Locale locale) throws NoSuchMessageException {
		return getMessageSource().getMessage(code, args, locale);
	}

	@Override
	public String getMessage(MessageSourceResolvable resolvable, Locale locale) throws NoSuchMessageException {
		return getMessageSource().getMessage(resolvable, locale);
	}

	/**
	 * Return the internal MessageSource used by the context.
	 * @return the internal MessageSource (never {@code null})
	 * @throws IllegalStateException if the context has not been initialized yet
	 */
	private MessageSource getMessageSource() throws IllegalStateException {
		if (this.messageSource == null) {
			throw new IllegalStateException("MessageSource not initialized - " +
					"call 'refresh' before accessing messages via the context: " + this);
		}
		return this.messageSource;
	}

	/**
	 * Return the internal message source of the parent context if it is an
	 * AbstractApplicationContext too; else, return the parent context itself.
	 */
	@Nullable
	protected MessageSource getInternalParentMessageSource() {
		return (getParent() instanceof AbstractApplicationContext ?
				((AbstractApplicationContext) getParent()).messageSource : getParent());
	}


	//---------------------------------------------------------------------
	// Implementation of ResourcePatternResolver interface
	//---------------------------------------------------------------------

	@Override
	public Resource[] getResources(String locationPattern) throws IOException {
		return this.resourcePatternResolver.getResources(locationPattern);
	}


	//---------------------------------------------------------------------
	// Implementation of Lifecycle interface
	//---------------------------------------------------------------------

	@Override
	public void start() {
		getLifecycleProcessor().start();
		publishEvent(new ContextStartedEvent(this));
	}

	@Override
	public void stop() {
		getLifecycleProcessor().stop();
		publishEvent(new ContextStoppedEvent(this));
	}

	@Override
	public boolean isRunning() {
		return (this.lifecycleProcessor != null && this.lifecycleProcessor.isRunning());
	}


	//---------------------------------------------------------------------
	// Abstract methods that must be implemented by subclasses
	//---------------------------------------------------------------------

	/**
	 * Subclasses must implement this method to perform the actual configuration load.
	 * The method is invoked by {@link #refresh()} before any other initialization work.
	 * <p>A subclass will either create a new bean factory and hold a reference to it,
	 * or return a single BeanFactory instance that it holds. In the latter case, it will
	 * usually throw an IllegalStateException if refreshing the context more than once.
	 * @throws BeansException if initialization of the bean factory failed
	 * @throws IllegalStateException if already initialized and multiple refresh
	 * attempts are not supported
	 */
	protected abstract void refreshBeanFactory() throws BeansException, IllegalStateException;

	/**
	 * Subclasses must implement this method to release their internal bean factory.
	 * This method gets invoked by {@link #close()} after all other shutdown work.
	 * <p>Should never throw an exception but rather log shutdown failures.
	 */
	protected abstract void closeBeanFactory();

	/**
	 * Subclasses must return their internal bean factory here. They should implement the
	 * lookup efficiently, so that it can be called repeatedly without a performance penalty.
	 * <p>Note: Subclasses should check whether the context is still active before
	 * returning the internal bean factory. The internal factory should generally be
	 * considered unavailable once the context has been closed.
	 * @return this application context's internal bean factory (never {@code null})
	 * @throws IllegalStateException if the context does not hold an internal bean factory yet
	 * (usually if {@link #refresh()} has never been called) or if the context has been
	 * closed already
	 * @see #refreshBeanFactory()
	 * @see #closeBeanFactory()
	 */
	@Override
	public abstract ConfigurableListableBeanFactory getBeanFactory() throws IllegalStateException;


	/**
	 * Return information about this context.
	 */
	@Override
	public String toString() {
		StringBuilder sb = new StringBuilder(getDisplayName());
		sb.append(", started on ").append(new Date(getStartupDate()));
		ApplicationContext parent = getParent();
		if (parent != null) {
			sb.append(", parent: ").append(parent.getDisplayName());
		}
		return sb.toString();
	}

}<|MERGE_RESOLUTION|>--- conflicted
+++ resolved
@@ -726,13 +726,9 @@
 		beanFactory.addBeanPostProcessor(new ApplicationListenerDetector(this));
 
 		// Detect a LoadTimeWeaver and prepare for weaving, if found.
-<<<<<<< HEAD
 		// TODO 用来增加对AspectJ的支持
-		if (beanFactory.containsBean(LOAD_TIME_WEAVER_BEAN_NAME)) {
+		if (!IN_NATIVE_IMAGE && beanFactory.containsBean(LOAD_TIME_WEAVER_BEAN_NAME)) {
 			// TODO 如果包含AspectJ的Bean, 则在bean初始化前进行织入操作(静态代理)
-=======
-		if (!IN_NATIVE_IMAGE && beanFactory.containsBean(LOAD_TIME_WEAVER_BEAN_NAME)) {
->>>>>>> 4ae98958
 			beanFactory.addBeanPostProcessor(new LoadTimeWeaverAwareProcessor(beanFactory));
 			// Set a temporary ClassLoader for type matching.
 			// TODO LTW时会设置一个用于处理类型匹配的临时的类加载器
