/*
 * Copyright 2002-2022 the original author or authors.
 *
 * Licensed under the Apache License, Version 2.0 (the "License");
 * you may not use this file except in compliance with the License.
 * You may obtain a copy of the License at
 *
 *      https://www.apache.org/licenses/LICENSE-2.0
 *
 * Unless required by applicable law or agreed to in writing, software
 * distributed under the License is distributed on an "AS IS" BASIS,
 * WITHOUT WARRANTIES OR CONDITIONS OF ANY KIND, either express or implied.
 * See the License for the specific language governing permissions and
 * limitations under the License.
 */

package org.springframework.context.support;

import java.util.ArrayList;
import java.util.Collection;
import java.util.Comparator;
import java.util.HashSet;
import java.util.List;
import java.util.Set;
import java.util.function.BiConsumer;

import org.apache.commons.logging.Log;
import org.apache.commons.logging.LogFactory;

import org.springframework.beans.PropertyValue;
import org.springframework.beans.factory.config.BeanDefinition;
import org.springframework.beans.factory.config.BeanFactoryPostProcessor;
import org.springframework.beans.factory.config.BeanPostProcessor;
import org.springframework.beans.factory.config.ConfigurableListableBeanFactory;
import org.springframework.beans.factory.config.ConstructorArgumentValues.ValueHolder;
import org.springframework.beans.factory.support.AbstractBeanDefinition;
import org.springframework.beans.factory.support.AbstractBeanFactory;
import org.springframework.beans.factory.support.BeanDefinitionRegistry;
import org.springframework.beans.factory.support.BeanDefinitionRegistryPostProcessor;
import org.springframework.beans.factory.support.BeanDefinitionValueResolver;
import org.springframework.beans.factory.support.DefaultListableBeanFactory;
import org.springframework.beans.factory.support.MergedBeanDefinitionPostProcessor;
import org.springframework.beans.factory.support.RootBeanDefinition;
import org.springframework.core.OrderComparator;
import org.springframework.core.Ordered;
import org.springframework.core.PriorityOrdered;
import org.springframework.core.metrics.ApplicationStartup;
import org.springframework.core.metrics.StartupStep;
import org.springframework.lang.Nullable;

/**
 * Delegate for AbstractApplicationContext's post-processor handling.
 *
 * @author Juergen Hoeller
 * @author Sam Brannen
 * @author Stephane Nicoll
 * @since 4.0
 */
final class PostProcessorRegistrationDelegate {

	private PostProcessorRegistrationDelegate() {
	}


	public static void invokeBeanFactoryPostProcessors(
			ConfigurableListableBeanFactory beanFactory, List<BeanFactoryPostProcessor> beanFactoryPostProcessors) {

		// WARNING: Although it may appear that the body of this method can be easily
		// refactored to avoid the use of multiple loops and multiple lists, the use
		// of multiple lists and multiple passes over the names of processors is
		// intentional. We must ensure that we honor the contracts for PriorityOrdered
		// and Ordered processors. Specifically, we must NOT cause processors to be
		// instantiated (via getBean() invocations) or registered in the ApplicationContext
		// in the wrong order.
		//
		// Before submitting a pull request (PR) to change this method, please review the
		// list of all declined PRs involving changes to PostProcessorRegistrationDelegate
		// to ensure that your proposal does not result in a breaking change:
		// https://github.com/spring-projects/spring-framework/issues?q=PostProcessorRegistrationDelegate+is%3Aclosed+label%3A%22status%3A+declined%22

		// Invoke BeanDefinitionRegistryPostProcessors first, if any.
		Set<String> processedBeans = new HashSet<>();
<<<<<<< HEAD
		// TODO 判断beanFactory是否为BeanDefinitionRegistry类型
		if (beanFactory instanceof BeanDefinitionRegistry) {
			// TODO 在容器进行初始化过程时, AbstractApplicationContext#refresh()方法中调用了obtainFreshBeanFactory()方法生成
			//  了一个DefaultListableBeanFactory类型的BeanFactory放到容器的beanFactory属性中. 由于DefaultListableBeanFactory
			//  实现了BeanDefinitionRegistry接口, 因此在初始化过程中会直接进入到这里.
			BeanDefinitionRegistry registry = (BeanDefinitionRegistry) beanFactory;
			// TODO 存放普通BeanFactoryPostProcessor的缓存
=======

		if (beanFactory instanceof BeanDefinitionRegistry registry) {
>>>>>>> 3df3bc2a
			List<BeanFactoryPostProcessor> regularPostProcessors = new ArrayList<>();
			// TODO 存放BeanDefinitionRegistryPostProcessor的缓存
			List<BeanDefinitionRegistryPostProcessor> registryProcessors = new ArrayList<>();
			// TODO beanFactoryPostProcessors中所有的对象都是在ApplicationContext#addBeanFactoryPostProcessor()手动注册进去的
			//  如果没有进行过手动注册, beanFactoryPostProcessors一般情况下都是空的, 这里区分了BeanDefinitionRegistryPostProcessor
			//  和普通BeanFactoryPostProcessor
			//    1. BeanDefinitionRegistryPostProcessor: 通过postProcessBeanDefinitionRegistry()方法实现自定义类加载
			//    2. BeanFactoryPostProcessor: 普通的容器级后处理器
			for (BeanFactoryPostProcessor postProcessor : beanFactoryPostProcessors) {
<<<<<<< HEAD
				if (postProcessor instanceof BeanDefinitionRegistryPostProcessor) {
					// TODO 处理手动注册的BeanFactoryPostProcessor后处理器是BeanDefinitionRegistryPostProcessor类型的情况
					BeanDefinitionRegistryPostProcessor registryProcessor =
							(BeanDefinitionRegistryPostProcessor) postProcessor;
					// TODO 调用后处理器的postProcessBeanDefinitionRegistry()执行自定义bean注册动作
=======
				if (postProcessor instanceof BeanDefinitionRegistryPostProcessor registryProcessor) {
>>>>>>> 3df3bc2a
					registryProcessor.postProcessBeanDefinitionRegistry(registry);
					// TODO 放入BeanDefinitionRegistryPostProcessor缓存
					registryProcessors.add(registryProcessor);
				}
				else {
					// TODO 其他类型的后处理器都放入BeanFactoryPostProcessor缓存, 后面统一处理
					regularPostProcessors.add(postProcessor);
				}
			}

			// Do not initialize FactoryBeans here: We need to leave all regular beans
			// uninitialized to let the bean factory post-processors apply to them!
			// Separate between BeanDefinitionRegistryPostProcessors that implement
			// PriorityOrdered, Ordered, and the rest.
			List<BeanDefinitionRegistryPostProcessor> currentRegistryProcessors = new ArrayList<>();

			// First, invoke the BeanDefinitionRegistryPostProcessors that implement PriorityOrdered.
			// TODO 拿到所有通过配置文件注册到容器中, 并且实现了BeanDefinitionRegistryPostProcessor接口的, 支持优先级排序的后处理器.
			//  如果没有自定义的实现类时, 这里只包括AnnotationConfigApplicationContext初始化reader时,
			//  由AnnotationConfigUtils#registerAnnotationConfigProcessors()方法注册的后处理器ConfigurationClassPostProcessor,
			//  及其内部类ImportAwareBeanPostProcessor. 注意, 这里是包括非单例实例, 以及支持急加载的:
			//    1. ConfigurationClassPostProcessor: 解析@Configuraton配置类,并将解析结果(@Bean方法等)注册到容器
			//    2. ImportAwareBeanPostProcessor: ConfigurationClassPostProcessor的内部类, 处理ImportRegistry的情况
			String[] postProcessorNames =
					beanFactory.getBeanNamesForType(BeanDefinitionRegistryPostProcessor.class, true, false);
			for (String ppName : postProcessorNames) {
				// TODO 首先看一下这些后处理器有没有支持优先级排序的
				if (beanFactory.isTypeMatch(ppName, PriorityOrdered.class)) {
					// TODO 通过beanFactory#getBean()实例化支持优先级排序的BeanDefinitionRegistryPostProcessor后处理器
					//  并将其放到记录当前注册的后处理器缓存中. 这步执行完成后, 每个执行的后处理器就全部被实例化过了.
					//  后处理器不可能是一个工厂类??? Mark
					currentRegistryProcessors.add(beanFactory.getBean(ppName, BeanDefinitionRegistryPostProcessor.class));
					// TODO 放入'已处理的bean'集合的缓存中, 防止重复处理
					processedBeans.add(ppName);
				}
			}
			// TODO 对优先级进行排序如果, 得到一个有顺序的currentRegistryProcessors集合
			sortPostProcessors(currentRegistryProcessors, beanFactory);
			// TODO 放入BeanDefinitionRegistryPostProcessor缓存
			registryProcessors.addAll(currentRegistryProcessors);
			// TODO 挨个儿调用这些后处理器的postProcessBeanDefinitionRegistry()方法, 实现每个后处理器的自定义bean注册功能
			invokeBeanDefinitionRegistryPostProcessors(currentRegistryProcessors, registry, beanFactory.getApplicationStartup());
			// TODO 执行后清空缓存, 后面会放入其他的后处理器
			currentRegistryProcessors.clear();

			// Next, invoke the BeanDefinitionRegistryPostProcessors that implement Ordered.
			postProcessorNames = beanFactory.getBeanNamesForType(BeanDefinitionRegistryPostProcessor.class, true, false);
			for (String ppName : postProcessorNames) {
				if (!processedBeans.contains(ppName) && beanFactory.isTypeMatch(ppName, Ordered.class)) {
					// TODO 再用同样的方式处理支持排序的BeanDefinitionRegistryPostProcessor后处理器
					currentRegistryProcessors.add(beanFactory.getBean(ppName, BeanDefinitionRegistryPostProcessor.class));
					processedBeans.add(ppName);
				}
			}
			sortPostProcessors(currentRegistryProcessors, beanFactory);
			// TODO 放入BeanDefinitionRegistryPostProcessor缓存
			registryProcessors.addAll(currentRegistryProcessors);
			// TODO 挨个儿调用这些后处理器的postProcessBeanDefinitionRegistry()方法, 实现每个后处理器的自定义bean注册功能
			invokeBeanDefinitionRegistryPostProcessors(currentRegistryProcessors, registry, beanFactory.getApplicationStartup());
			currentRegistryProcessors.clear();

			// Finally, invoke all other BeanDefinitionRegistryPostProcessors until no further ones appear.
			boolean reiterate = true;
			while (reiterate) {
				reiterate = false;
				// TODO 找出所有实现BeanDefinitionRegistryPostProcessor接口的类
				postProcessorNames = beanFactory.getBeanNamesForType(BeanDefinitionRegistryPostProcessor.class, true, false);
				for (String ppName : postProcessorNames) {
					// TODO 跳过所有执行过的
					if (!processedBeans.contains(ppName)) {
						// TODO 用同样的方式处理支持普通的BeanDefinitionRegistryPostProcessor后处理器
						currentRegistryProcessors.add(beanFactory.getBean(ppName, BeanDefinitionRegistryPostProcessor.class));
						processedBeans.add(ppName);
						// TODO 如果有BeanDefinitionRegistryPostProcessor被执行, 则有可能会产生新的BeanDefinitionRegistryPostProcessor,
						//  因此这边将reiterate赋值为true, 代表需要再循环查找一次
						reiterate = true;
					}
				}
				sortPostProcessors(currentRegistryProcessors, beanFactory);
				// TODO 放入BeanDefinitionRegistryPostProcessor缓存
				registryProcessors.addAll(currentRegistryProcessors);
				// TODO 挨个儿调用这些后处理器的postProcessBeanDefinitionRegistry()方法, 实现每个后处理器的自定义bean注册功能
				invokeBeanDefinitionRegistryPostProcessors(currentRegistryProcessors, registry, beanFactory.getApplicationStartup());
				currentRegistryProcessors.clear();
			}

			// Now, invoke the postProcessBeanFactory callback of all processors handled so far.
			// TODO 调用缓存中所有BeanDefinitionRegistryPostProcessor后处理器的postProcessBeanFactory()方法
			invokeBeanFactoryPostProcessors(registryProcessors, beanFactory);
			// TODO 调用缓存中所有普通的后处理器的postProcessBeanFactory()方法
			invokeBeanFactoryPostProcessors(regularPostProcessors, beanFactory);
		}

		else {
			// Invoke factory processors registered with the context instance.
			// TODO 调用其他BeanFactory(非BeanDefinitionRegistry)手动注册的后处理器
			invokeBeanFactoryPostProcessors(beanFactoryPostProcessors, beanFactory);
		}

		// Do not initialize FactoryBeans here: We need to leave all regular beans
		// uninitialized to let the bean factory post-processors apply to them!
		// TODO 上面处理了所有的BeanDefinitionRegistryPostProcessor后处理器, 现在开始以同样的方式处理BeanFactoryPostProcessor后处理器
		String[] postProcessorNames =
				beanFactory.getBeanNamesForType(BeanFactoryPostProcessor.class, true, false);

		// Separate between BeanFactoryPostProcessors that implement PriorityOrdered,
		// Ordered, and the rest.
		// TODO 实现了PriorityOrdered接口的BeanFactoryPostProcessor缓存
		List<BeanFactoryPostProcessor> priorityOrderedPostProcessors = new ArrayList<>();
		// TODO 实现了Ordered接口的BeanFactoryPostProcessor的beanName缓存
		List<String> orderedPostProcessorNames = new ArrayList<>();
		// TODO 普通BeanFactoryPostProcessor的beanName的缓存
		List<String> nonOrderedPostProcessorNames = new ArrayList<>();
		for (String ppName : postProcessorNames) {
			// TODO 跳过已经处理过的后处理器
			if (processedBeans.contains(ppName)) {
				// skip - already processed in first phase above
			}
			else if (beanFactory.isTypeMatch(ppName, PriorityOrdered.class)) {
				// TODO 通过getBean()方法实例化实现了PriorityOrdered接口的BeanFactoryPostProcessor, 然后放入缓存
				priorityOrderedPostProcessors.add(beanFactory.getBean(ppName, BeanFactoryPostProcessor.class));
			}
			else if (beanFactory.isTypeMatch(ppName, Ordered.class)) {
				// TODO 把支持排序的BeanFactoryPostProcessor名字放入缓存
				orderedPostProcessorNames.add(ppName);
			}
			else {
				// TODO 把普通的BeanFactoryPostProcessor名字放入缓存
				nonOrderedPostProcessorNames.add(ppName);
			}
		}

		// First, invoke the BeanFactoryPostProcessors that implement PriorityOrdered.
		// TODO 排序支持PriorityOrdered接口的BeanFactoryPostProcessor
		sortPostProcessors(priorityOrderedPostProcessors, beanFactory);
		// TODO 调用支持PriorityOrdered接口的BeanFactoryPostProcessor的后处理器的postProcessBeanFactory()方法
		invokeBeanFactoryPostProcessors(priorityOrderedPostProcessors, beanFactory);

		// Next, invoke the BeanFactoryPostProcessors that implement Ordered.
		// TODO 实现了Ordered接口的BeanFactoryPostProcessor缓存
		List<BeanFactoryPostProcessor> orderedPostProcessors = new ArrayList<>(orderedPostProcessorNames.size());
		for (String postProcessorName : orderedPostProcessorNames) {
			// TODO 通过getBean()方法实例化实现了Ordered接口的BeanFactoryPostProcessor, 然后放入缓存
			orderedPostProcessors.add(beanFactory.getBean(postProcessorName, BeanFactoryPostProcessor.class));
		}
		// TODO 排序支持Ordered接口的BeanFactoryPostProcessor
		sortPostProcessors(orderedPostProcessors, beanFactory);
		// TODO 调用支持Ordered接口的BeanFactoryPostProcessor的后处理器的postProcessBeanFactory()方法
		invokeBeanFactoryPostProcessors(orderedPostProcessors, beanFactory);

		// Finally, invoke all other BeanFactoryPostProcessors.
		List<BeanFactoryPostProcessor> nonOrderedPostProcessors = new ArrayList<>(nonOrderedPostProcessorNames.size());
		for (String postProcessorName : nonOrderedPostProcessorNames) {
			// TODO 通过getBean()方法实例化剩下的BeanFactoryPostProcessor, 然后放入缓存
			nonOrderedPostProcessors.add(beanFactory.getBean(postProcessorName, BeanFactoryPostProcessor.class));
		}
		// TODO 调用剩下的BeanFactoryPostProcessor的后处理器的postProcessBeanFactory()方法
		invokeBeanFactoryPostProcessors(nonOrderedPostProcessors, beanFactory);

		// Clear cached merged bean definitions since the post-processors might have
		// modified the original metadata, e.g. replacing placeholders in values...
		beanFactory.clearMetadataCache();
	}

	public static void registerBeanPostProcessors(
			ConfigurableListableBeanFactory beanFactory, AbstractApplicationContext applicationContext) {

		// WARNING: Although it may appear that the body of this method can be easily
		// refactored to avoid the use of multiple loops and multiple lists, the use
		// of multiple lists and multiple passes over the names of processors is
		// intentional. We must ensure that we honor the contracts for PriorityOrdered
		// and Ordered processors. Specifically, we must NOT cause processors to be
		// instantiated (via getBean() invocations) or registered in the ApplicationContext
		// in the wrong order.
		//
		// Before submitting a pull request (PR) to change this method, please review the
		// list of all declined PRs involving changes to PostProcessorRegistrationDelegate
		// to ensure that your proposal does not result in a breaking change:
		// https://github.com/spring-projects/spring-framework/issues?q=PostProcessorRegistrationDelegate+is%3Aclosed+label%3A%22status%3A+declined%22
		// TODO 取得所有的BeanPostProcessor后处理器名
		String[] postProcessorNames = beanFactory.getBeanNamesForType(BeanPostProcessor.class, true, false);

		// Register BeanPostProcessorChecker that logs an info message when
		// a bean is created during BeanPostProcessor instantiation, i.e. when
		// a bean is not eligible for getting processed by all BeanPostProcessors.
		int beanProcessorTargetCount = beanFactory.getBeanPostProcessorCount() + 1 + postProcessorNames.length;
		// TODO BeanPostProcessorChecker主要是为了在后处理器实例化期间(所有的后处理器还没全部处理完), 在处理某个bean时起到一个通知作用,
		//  表示还有后处理器没处理完，所以当前处理的这个bean, 可能还不能被所有后处理器进行处理, 一个通知
		beanFactory.addBeanPostProcessor(new BeanPostProcessorChecker(beanFactory, beanProcessorTargetCount));

		// Separate between BeanPostProcessors that implement PriorityOrdered,
		// Ordered, and the rest.
		List<BeanPostProcessor> priorityOrderedPostProcessors = new ArrayList<>();
		List<BeanPostProcessor> internalPostProcessors = new ArrayList<>();
		List<String> orderedPostProcessorNames = new ArrayList<>();
		List<String> nonOrderedPostProcessorNames = new ArrayList<>();
		for (String ppName : postProcessorNames) {
			// TODO 把所有后处理器根据PriorityOrdered, Ordered, rest进行分类, 放到各自处理的队列中
			if (beanFactory.isTypeMatch(ppName, PriorityOrdered.class)) {
				// TODO 对于实现了优先级排序的后处理器, 这边还会通过getBean()直接进行实例化
				BeanPostProcessor pp = beanFactory.getBean(ppName, BeanPostProcessor.class);
				priorityOrderedPostProcessors.add(pp);
				if (pp instanceof MergedBeanDefinitionPostProcessor) {
					internalPostProcessors.add(pp);
				}
			}
			else if (beanFactory.isTypeMatch(ppName, Ordered.class)) {
				orderedPostProcessorNames.add(ppName);
			}
			else {
				nonOrderedPostProcessorNames.add(ppName);
			}
		}

		// First, register the BeanPostProcessors that implement PriorityOrdered.
		// TODO 注册PriorityOrdered的后处理器, 先排个序, 然后注册一下
		sortPostProcessors(priorityOrderedPostProcessors, beanFactory);
		registerBeanPostProcessors(beanFactory, priorityOrderedPostProcessors);

		// Next, register the BeanPostProcessors that implement Ordered.
		// TODO 接着处理Order的后处理器，初始化后，排个序再注册一下
		List<BeanPostProcessor> orderedPostProcessors = new ArrayList<>(orderedPostProcessorNames.size());
		for (String ppName : orderedPostProcessorNames) {
			BeanPostProcessor pp = beanFactory.getBean(ppName, BeanPostProcessor.class);
			orderedPostProcessors.add(pp);
			if (pp instanceof MergedBeanDefinitionPostProcessor) {
				internalPostProcessors.add(pp);
			}
		}
		sortPostProcessors(orderedPostProcessors, beanFactory);
		registerBeanPostProcessors(beanFactory, orderedPostProcessors);

		// Now, register all regular BeanPostProcessors.
		// TODO 再处理非排序的普通后处理器，初始化后注册一下
		List<BeanPostProcessor> nonOrderedPostProcessors = new ArrayList<>(nonOrderedPostProcessorNames.size());
		for (String ppName : nonOrderedPostProcessorNames) {
			BeanPostProcessor pp = beanFactory.getBean(ppName, BeanPostProcessor.class);
			nonOrderedPostProcessors.add(pp);
			if (pp instanceof MergedBeanDefinitionPostProcessor) {
				internalPostProcessors.add(pp);
			}
		}
		registerBeanPostProcessors(beanFactory, nonOrderedPostProcessors);

		// Finally, re-register all internal BeanPostProcessors.
		// TODO 最后再把属性合并后处理器注册一下
		sortPostProcessors(internalPostProcessors, beanFactory);
		registerBeanPostProcessors(beanFactory, internalPostProcessors);

		// Re-register post-processor for detecting inner beans as ApplicationListeners,
		// moving it to the end of the processor chain (for picking up proxies etc).
		beanFactory.addBeanPostProcessor(new ApplicationListenerDetector(applicationContext));
	}

	/**
	 * Load and sort the post-processors of the specified type.
	 * @param beanFactory the bean factory to use
	 * @param beanPostProcessorType the post-processor type
	 * @param <T> the post-processor type
	 * @return a list of sorted post-processors for the specified type
	 */
	static <T extends BeanPostProcessor> List<T> loadBeanPostProcessors(
			ConfigurableListableBeanFactory beanFactory, Class<T> beanPostProcessorType) {

		String[] postProcessorNames = beanFactory.getBeanNamesForType(beanPostProcessorType, true, false);
		List<T> postProcessors = new ArrayList<>();
		for (String ppName : postProcessorNames) {
			postProcessors.add(beanFactory.getBean(ppName, beanPostProcessorType));
		}
		sortPostProcessors(postProcessors, beanFactory);
		return postProcessors;

	}

	/**
	 * Selectively invoke {@link MergedBeanDefinitionPostProcessor} instances
	 * registered in the specified bean factory, resolving bean definitions as
	 * well as any inner bean definitions that they may contain.
	 * @param beanFactory the bean factory to use
	 */
	static void invokeMergedBeanDefinitionPostProcessors(DefaultListableBeanFactory beanFactory) {
		new MergedBeanDefinitionPostProcessorInvoker(beanFactory).invokeMergedBeanDefinitionPostProcessors();
	}

	private static void sortPostProcessors(List<?> postProcessors, ConfigurableListableBeanFactory beanFactory) {
		// Nothing to sort?
		if (postProcessors.size() <= 1) {
			return;
		}
		Comparator<Object> comparatorToUse = null;
		if (beanFactory instanceof DefaultListableBeanFactory) {
			comparatorToUse = ((DefaultListableBeanFactory) beanFactory).getDependencyComparator();
		}
		if (comparatorToUse == null) {
			comparatorToUse = OrderComparator.INSTANCE;
		}
		postProcessors.sort(comparatorToUse);
	}

	/**
	 * Invoke the given BeanDefinitionRegistryPostProcessor beans.
	 */
	private static void invokeBeanDefinitionRegistryPostProcessors(
			Collection<? extends BeanDefinitionRegistryPostProcessor> postProcessors, BeanDefinitionRegistry registry, ApplicationStartup applicationStartup) {

		for (BeanDefinitionRegistryPostProcessor postProcessor : postProcessors) {
			StartupStep postProcessBeanDefRegistry = applicationStartup.start("spring.context.beandef-registry.post-process")
					.tag("postProcessor", postProcessor::toString);
			// TODO 挨个执行BeanDefinitionRegistryPostProcessor的postProcessBeanDefinitionRegistry()方法
			postProcessor.postProcessBeanDefinitionRegistry(registry);
			postProcessBeanDefRegistry.end();
		}
	}

	/**
	 * Invoke the given BeanFactoryPostProcessor beans.
	 */
	private static void invokeBeanFactoryPostProcessors(
			Collection<? extends BeanFactoryPostProcessor> postProcessors, ConfigurableListableBeanFactory beanFactory) {

		for (BeanFactoryPostProcessor postProcessor : postProcessors) {
			StartupStep postProcessBeanFactory = beanFactory.getApplicationStartup().start("spring.context.bean-factory.post-process")
					.tag("postProcessor", postProcessor::toString);
			// TODO 挨个儿执行每个后处理器
			postProcessor.postProcessBeanFactory(beanFactory);
			postProcessBeanFactory.end();
		}
	}

	/**
	 * Register the given BeanPostProcessor beans.
	 */
	private static void registerBeanPostProcessors(
			ConfigurableListableBeanFactory beanFactory, List<BeanPostProcessor> postProcessors) {

		if (beanFactory instanceof AbstractBeanFactory) {
			// Bulk addition is more efficient against our CopyOnWriteArrayList there
			((AbstractBeanFactory) beanFactory).addBeanPostProcessors(postProcessors);
		}
		else {
			for (BeanPostProcessor postProcessor : postProcessors) {
				beanFactory.addBeanPostProcessor(postProcessor);
			}
		}
	}


	/**
	 * BeanPostProcessor that logs an info message when a bean is created during
	 * BeanPostProcessor instantiation, i.e. when a bean is not eligible for
	 * getting processed by all BeanPostProcessors.
	 */
	private static final class BeanPostProcessorChecker implements BeanPostProcessor {

		private static final Log logger = LogFactory.getLog(BeanPostProcessorChecker.class);

		private final ConfigurableListableBeanFactory beanFactory;

		private final int beanPostProcessorTargetCount;

		public BeanPostProcessorChecker(ConfigurableListableBeanFactory beanFactory, int beanPostProcessorTargetCount) {
			this.beanFactory = beanFactory;
			this.beanPostProcessorTargetCount = beanPostProcessorTargetCount;
		}

		@Override
		public Object postProcessBeforeInitialization(Object bean, String beanName) {
			return bean;
		}

		@Override
		public Object postProcessAfterInitialization(Object bean, String beanName) {
			// TODO 在bean不是个后处理器，也不是Sprint自身要创建的，同时后处理器还没完全创建完时, 会报出一个表示当前bean不能被所有后处理器
			//  处理的一个info
			if (!(bean instanceof BeanPostProcessor) && !isInfrastructureBean(beanName) &&
					this.beanFactory.getBeanPostProcessorCount() < this.beanPostProcessorTargetCount) {
				if (logger.isInfoEnabled()) {
					logger.info("Bean '" + beanName + "' of type [" + bean.getClass().getName() +
							"] is not eligible for getting processed by all BeanPostProcessors " +
							"(for example: not eligible for auto-proxying)");
				}
			}
			return bean;
		}

		// TODO 检查一下bean是否为Spring自身需要创建的Bean, 而非应用通过@Component, @Configuration等注解或XML配置文件创建的Bean
		private boolean isInfrastructureBean(@Nullable String beanName) {
			if (beanName != null && this.beanFactory.containsBeanDefinition(beanName)) {
				BeanDefinition bd = this.beanFactory.getBeanDefinition(beanName);
				return (bd.getRole() == BeanDefinition.ROLE_INFRASTRUCTURE);
			}
			return false;
		}
	}

	private static final class MergedBeanDefinitionPostProcessorInvoker {

		private final DefaultListableBeanFactory beanFactory;

		private MergedBeanDefinitionPostProcessorInvoker(DefaultListableBeanFactory beanFactory) {
			this.beanFactory = beanFactory;
		}

		private void invokeMergedBeanDefinitionPostProcessors() {
			List<MergedBeanDefinitionPostProcessor> postProcessors = PostProcessorRegistrationDelegate.loadBeanPostProcessors(
					this.beanFactory, MergedBeanDefinitionPostProcessor.class);
			for (String beanName : this.beanFactory.getBeanDefinitionNames()) {
				RootBeanDefinition bd = (RootBeanDefinition) this.beanFactory.getMergedBeanDefinition(beanName);
				Class<?> beanType = resolveBeanType(bd);
				postProcessRootBeanDefinition(postProcessors, beanName, beanType, bd);
			}
		}

		private void postProcessRootBeanDefinition(List<MergedBeanDefinitionPostProcessor> postProcessors,
				String beanName, Class<?> beanType, RootBeanDefinition bd) {
			BeanDefinitionValueResolver valueResolver = new BeanDefinitionValueResolver(this.beanFactory, beanName, bd);
			postProcessors.forEach(postProcessor -> postProcessor.postProcessMergedBeanDefinition(bd, beanType, beanName));
			for (PropertyValue propertyValue : bd.getPropertyValues().getPropertyValueList()) {
				Object value = propertyValue.getValue();
				if (value instanceof AbstractBeanDefinition innerBd) {
					Class<?> innerBeanType = resolveBeanType(innerBd);
					resolveInnerBeanDefinition(valueResolver, innerBd, (innerBeanName, innerBeanDefinition)
							-> postProcessRootBeanDefinition(postProcessors, innerBeanName, innerBeanType, innerBeanDefinition));
				}
			}
			for (ValueHolder valueHolder : bd.getConstructorArgumentValues().getIndexedArgumentValues().values()) {
				Object value = valueHolder.getValue();
				if (value instanceof AbstractBeanDefinition innerBd) {
					Class<?> innerBeanType = resolveBeanType(innerBd);
					resolveInnerBeanDefinition(valueResolver, innerBd, (innerBeanName, innerBeanDefinition)
							-> postProcessRootBeanDefinition(postProcessors, innerBeanName, innerBeanType, innerBeanDefinition));
				}
			}
		}

		private void resolveInnerBeanDefinition(BeanDefinitionValueResolver valueResolver, BeanDefinition innerBeanDefinition,
				BiConsumer<String, RootBeanDefinition> resolver) {
			valueResolver.resolveInnerBean(null, innerBeanDefinition, (name, rbd) -> {
				resolver.accept(name, rbd);
				return Void.class;
			});
		}

		private Class<?> resolveBeanType(AbstractBeanDefinition bd) {
			if (!bd.hasBeanClass()) {
				try {
					bd.resolveBeanClass(this.beanFactory.getBeanClassLoader());
				}
				catch (ClassNotFoundException ex) {
					// ignore
				}
			}
			return bd.getResolvableType().toClass();
		}
	}

}<|MERGE_RESOLUTION|>--- conflicted
+++ resolved
@@ -80,20 +80,14 @@
 
 		// Invoke BeanDefinitionRegistryPostProcessors first, if any.
 		Set<String> processedBeans = new HashSet<>();
-<<<<<<< HEAD
+
 		// TODO 判断beanFactory是否为BeanDefinitionRegistry类型
-		if (beanFactory instanceof BeanDefinitionRegistry) {
+		if (beanFactory instanceof BeanDefinitionRegistry registry) {
+			List<BeanFactoryPostProcessor> regularPostProcessors = new ArrayList<>();
 			// TODO 在容器进行初始化过程时, AbstractApplicationContext#refresh()方法中调用了obtainFreshBeanFactory()方法生成
 			//  了一个DefaultListableBeanFactory类型的BeanFactory放到容器的beanFactory属性中. 由于DefaultListableBeanFactory
 			//  实现了BeanDefinitionRegistry接口, 因此在初始化过程中会直接进入到这里.
-			BeanDefinitionRegistry registry = (BeanDefinitionRegistry) beanFactory;
-			// TODO 存放普通BeanFactoryPostProcessor的缓存
-=======
-
-		if (beanFactory instanceof BeanDefinitionRegistry registry) {
->>>>>>> 3df3bc2a
-			List<BeanFactoryPostProcessor> regularPostProcessors = new ArrayList<>();
-			// TODO 存放BeanDefinitionRegistryPostProcessor的缓存
+			//  存放BeanDefinitionRegistryPostProcessor的缓存
 			List<BeanDefinitionRegistryPostProcessor> registryProcessors = new ArrayList<>();
 			// TODO beanFactoryPostProcessors中所有的对象都是在ApplicationContext#addBeanFactoryPostProcessor()手动注册进去的
 			//  如果没有进行过手动注册, beanFactoryPostProcessors一般情况下都是空的, 这里区分了BeanDefinitionRegistryPostProcessor
@@ -101,15 +95,9 @@
 			//    1. BeanDefinitionRegistryPostProcessor: 通过postProcessBeanDefinitionRegistry()方法实现自定义类加载
 			//    2. BeanFactoryPostProcessor: 普通的容器级后处理器
 			for (BeanFactoryPostProcessor postProcessor : beanFactoryPostProcessors) {
-<<<<<<< HEAD
-				if (postProcessor instanceof BeanDefinitionRegistryPostProcessor) {
+				if (postProcessor instanceof BeanDefinitionRegistryPostProcessor registryProcessor) {
 					// TODO 处理手动注册的BeanFactoryPostProcessor后处理器是BeanDefinitionRegistryPostProcessor类型的情况
-					BeanDefinitionRegistryPostProcessor registryProcessor =
-							(BeanDefinitionRegistryPostProcessor) postProcessor;
-					// TODO 调用后处理器的postProcessBeanDefinitionRegistry()执行自定义bean注册动作
-=======
-				if (postProcessor instanceof BeanDefinitionRegistryPostProcessor registryProcessor) {
->>>>>>> 3df3bc2a
+					//  调用后处理器的postProcessBeanDefinitionRegistry()执行自定义bean注册动作
 					registryProcessor.postProcessBeanDefinitionRegistry(registry);
 					// TODO 放入BeanDefinitionRegistryPostProcessor缓存
 					registryProcessors.add(registryProcessor);
