/*
 * Copyright 2002-present the original author or authors.
 *
 * Licensed under the Apache License, Version 2.0 (the "License");
 * you may not use this file except in compliance with the License.
 * You may obtain a copy of the License at
 *
 *      https://www.apache.org/licenses/LICENSE-2.0
 *
 * Unless required by applicable law or agreed to in writing, software
 * distributed under the License is distributed on an "AS IS" BASIS,
 * WITHOUT WARRANTIES OR CONDITIONS OF ANY KIND, either express or implied.
 * See the License for the specific language governing permissions and
 * limitations under the License.
 */

package org.springframework.context.support;

import java.util.ArrayList;
import java.util.Collection;
import java.util.Comparator;
import java.util.HashSet;
import java.util.LinkedHashSet;
import java.util.List;
import java.util.Set;
import java.util.function.BiConsumer;

import org.apache.commons.logging.Log;
import org.apache.commons.logging.LogFactory;
import org.jspecify.annotations.Nullable;

import org.springframework.beans.PropertyValue;
import org.springframework.beans.factory.config.BeanDefinition;
import org.springframework.beans.factory.config.BeanDefinitionHolder;
import org.springframework.beans.factory.config.BeanFactoryPostProcessor;
import org.springframework.beans.factory.config.BeanPostProcessor;
import org.springframework.beans.factory.config.ConfigurableListableBeanFactory;
import org.springframework.beans.factory.config.ConstructorArgumentValues.ValueHolder;
import org.springframework.beans.factory.config.TypedStringValue;
import org.springframework.beans.factory.support.AbstractBeanDefinition;
import org.springframework.beans.factory.support.AbstractBeanFactory;
import org.springframework.beans.factory.support.BeanDefinitionRegistry;
import org.springframework.beans.factory.support.BeanDefinitionRegistryPostProcessor;
import org.springframework.beans.factory.support.BeanDefinitionValueResolver;
import org.springframework.beans.factory.support.DefaultListableBeanFactory;
import org.springframework.beans.factory.support.MergedBeanDefinitionPostProcessor;
import org.springframework.beans.factory.support.RootBeanDefinition;
import org.springframework.core.OrderComparator;
import org.springframework.core.Ordered;
import org.springframework.core.PriorityOrdered;
import org.springframework.core.metrics.ApplicationStartup;
import org.springframework.core.metrics.StartupStep;

/**
 * Delegate for AbstractApplicationContext's post-processor handling.
 *
 * @author Juergen Hoeller
 * @author Sam Brannen
 * @author Stephane Nicoll
 * @since 4.0
 */
final class PostProcessorRegistrationDelegate {

	private PostProcessorRegistrationDelegate() {
	}


	public static void invokeBeanFactoryPostProcessors(
			ConfigurableListableBeanFactory beanFactory, List<BeanFactoryPostProcessor> beanFactoryPostProcessors) {

		// WARNING: Although it may appear that the body of this method can be easily
		// refactored to avoid the use of multiple loops and multiple lists, the use
		// of multiple lists and multiple passes over the names of processors is
		// intentional. We must ensure that we honor the contracts for PriorityOrdered
		// and Ordered processors. Specifically, we must NOT cause processors to be
		// instantiated (via getBean() invocations) or registered in the ApplicationContext
		// in the wrong order.
		//
		// Before submitting a pull request (PR) to change this method, please review the
		// list of all declined PRs involving changes to PostProcessorRegistrationDelegate
		// to ensure that your proposal does not result in a breaking change:
		// https://github.com/spring-projects/spring-framework/issues?q=PostProcessorRegistrationDelegate+is%3Aclosed+label%3A%22status%3A+declined%22

		// Invoke BeanDefinitionRegistryPostProcessors first, if any.
		Set<String> processedBeans = new HashSet<>();

		// TODO 判断beanFactory是否为BeanDefinitionRegistry类型
		if (beanFactory instanceof BeanDefinitionRegistry registry) {
			List<BeanFactoryPostProcessor> regularPostProcessors = new ArrayList<>();
			// TODO 在容器进行初始化过程时, AbstractApplicationContext#refresh()方法中调用了obtainFreshBeanFactory()方法生成
			//  了一个DefaultListableBeanFactory类型的BeanFactory放到容器的beanFactory属性中. 由于DefaultListableBeanFactory
			//  实现了BeanDefinitionRegistry接口, 因此在初始化过程中会直接进入到这里.
			//  存放BeanDefinitionRegistryPostProcessor的缓存
			List<BeanDefinitionRegistryPostProcessor> registryProcessors = new ArrayList<>();
			// TODO beanFactoryPostProcessors中所有的对象都是在ApplicationContext#addBeanFactoryPostProcessor()手动注册进去的
			//  如果没有进行过手动注册, beanFactoryPostProcessors一般情况下都是空的, 这里区分了BeanDefinitionRegistryPostProcessor
			//  和普通BeanFactoryPostProcessor
			//    1. BeanDefinitionRegistryPostProcessor: 通过postProcessBeanDefinitionRegistry()方法实现自定义类加载
			//    2. BeanFactoryPostProcessor: 普通的容器级后处理器
			for (BeanFactoryPostProcessor postProcessor : beanFactoryPostProcessors) {
				if (postProcessor instanceof BeanDefinitionRegistryPostProcessor registryProcessor) {
					// TODO 处理手动注册的BeanFactoryPostProcessor后处理器是BeanDefinitionRegistryPostProcessor类型的情况
					//  调用后处理器的postProcessBeanDefinitionRegistry()执行自定义bean注册动作
					registryProcessor.postProcessBeanDefinitionRegistry(registry);
					// TODO 放入BeanDefinitionRegistryPostProcessor缓存
					registryProcessors.add(registryProcessor);
				}
				else {
					// TODO 其他类型的后处理器都放入BeanFactoryPostProcessor缓存, 后面统一处理
					regularPostProcessors.add(postProcessor);
				}
			}

			// Do not initialize FactoryBeans here: We need to leave all regular beans
			// uninitialized to let the bean factory post-processors apply to them!
			// Separate between BeanDefinitionRegistryPostProcessors that implement
			// PriorityOrdered, Ordered, and the rest.
			List<BeanDefinitionRegistryPostProcessor> currentRegistryProcessors = new ArrayList<>();

			// First, invoke the BeanDefinitionRegistryPostProcessors that implement PriorityOrdered.
			// TODO 拿到所有通过配置文件注册到容器中, 并且实现了BeanDefinitionRegistryPostProcessor接口的, 支持优先级排序的后处理器.
			//  如果没有自定义的实现类时, 这里只包括AnnotationConfigApplicationContext初始化reader时,
			//  由AnnotationConfigUtils#registerAnnotationConfigProcessors()方法注册的后处理器ConfigurationClassPostProcessor,
			//  及其内部类ImportAwareBeanPostProcessor. 注意, 这里是包括非单例实例, 以及支持急加载的:
			//    1. ConfigurationClassPostProcessor: 解析@Configuraton配置类,并将解析结果(@Bean方法等)注册到容器
			//    2. ImportAwareBeanPostProcessor: ConfigurationClassPostProcessor的内部类, 处理ImportRegistry的情况
			String[] postProcessorNames =
					beanFactory.getBeanNamesForType(BeanDefinitionRegistryPostProcessor.class, true, false);
			for (String ppName : postProcessorNames) {
				// TODO 首先看一下这些后处理器有没有支持优先级排序的
				if (beanFactory.isTypeMatch(ppName, PriorityOrdered.class)) {
					// TODO 通过beanFactory#getBean()实例化支持优先级排序的BeanDefinitionRegistryPostProcessor后处理器
					//  并将其放到记录当前注册的后处理器缓存中. 这步执行完成后, 每个执行的后处理器就全部被实例化过了.
					//  后处理器不可能是一个工厂类??? Mark
					currentRegistryProcessors.add(beanFactory.getBean(ppName, BeanDefinitionRegistryPostProcessor.class));
					// TODO 放入'已处理的bean'集合的缓存中, 防止重复处理
					processedBeans.add(ppName);
				}
			}
			// TODO 对优先级进行排序如果, 得到一个有顺序的currentRegistryProcessors集合
			sortPostProcessors(currentRegistryProcessors, beanFactory);
			// TODO 放入BeanDefinitionRegistryPostProcessor缓存
			registryProcessors.addAll(currentRegistryProcessors);
			// TODO 挨个儿调用这些后处理器的postProcessBeanDefinitionRegistry()方法, 实现每个后处理器的自定义bean注册功能
			invokeBeanDefinitionRegistryPostProcessors(currentRegistryProcessors, registry, beanFactory.getApplicationStartup());
			// TODO 执行后清空缓存, 后面会放入其他的后处理器
			currentRegistryProcessors.clear();

			// Next, invoke the BeanDefinitionRegistryPostProcessors that implement Ordered.
			postProcessorNames = beanFactory.getBeanNamesForType(BeanDefinitionRegistryPostProcessor.class, true, false);
			for (String ppName : postProcessorNames) {
				if (!processedBeans.contains(ppName) && beanFactory.isTypeMatch(ppName, Ordered.class)) {
					// TODO 再用同样的方式处理支持排序的BeanDefinitionRegistryPostProcessor后处理器
					currentRegistryProcessors.add(beanFactory.getBean(ppName, BeanDefinitionRegistryPostProcessor.class));
					processedBeans.add(ppName);
				}
			}
			sortPostProcessors(currentRegistryProcessors, beanFactory);
			// TODO 放入BeanDefinitionRegistryPostProcessor缓存
			registryProcessors.addAll(currentRegistryProcessors);
			// TODO 挨个儿调用这些后处理器的postProcessBeanDefinitionRegistry()方法, 实现每个后处理器的自定义bean注册功能
			invokeBeanDefinitionRegistryPostProcessors(currentRegistryProcessors, registry, beanFactory.getApplicationStartup());
			currentRegistryProcessors.clear();

			// Finally, invoke all other BeanDefinitionRegistryPostProcessors until no further ones appear.
			boolean reiterate = true;
			while (reiterate) {
				reiterate = false;
				// TODO 找出所有实现BeanDefinitionRegistryPostProcessor接口的类
				postProcessorNames = beanFactory.getBeanNamesForType(BeanDefinitionRegistryPostProcessor.class, true, false);
				for (String ppName : postProcessorNames) {
					// TODO 跳过所有执行过的
					if (!processedBeans.contains(ppName)) {
						// TODO 用同样的方式处理支持普通的BeanDefinitionRegistryPostProcessor后处理器
						currentRegistryProcessors.add(beanFactory.getBean(ppName, BeanDefinitionRegistryPostProcessor.class));
						processedBeans.add(ppName);
						// TODO 如果有BeanDefinitionRegistryPostProcessor被执行, 则有可能会产生新的BeanDefinitionRegistryPostProcessor,
						//  因此这边将reiterate赋值为true, 代表需要再循环查找一次
						reiterate = true;
					}
				}
				sortPostProcessors(currentRegistryProcessors, beanFactory);
				// TODO 放入BeanDefinitionRegistryPostProcessor缓存
				registryProcessors.addAll(currentRegistryProcessors);
				// TODO 挨个儿调用这些后处理器的postProcessBeanDefinitionRegistry()方法, 实现每个后处理器的自定义bean注册功能
				invokeBeanDefinitionRegistryPostProcessors(currentRegistryProcessors, registry, beanFactory.getApplicationStartup());
				currentRegistryProcessors.clear();
			}

			// Now, invoke the postProcessBeanFactory callback of all processors handled so far.
			// TODO 调用缓存中所有BeanDefinitionRegistryPostProcessor后处理器的postProcessBeanFactory()方法
			invokeBeanFactoryPostProcessors(registryProcessors, beanFactory);
			// TODO 调用缓存中所有普通的后处理器的postProcessBeanFactory()方法
			invokeBeanFactoryPostProcessors(regularPostProcessors, beanFactory);
		}

		else {
			// Invoke factory processors registered with the context instance.
			// TODO 调用其他BeanFactory(非BeanDefinitionRegistry)手动注册的后处理器
			invokeBeanFactoryPostProcessors(beanFactoryPostProcessors, beanFactory);
		}

		// Do not initialize FactoryBeans here: We need to leave all regular beans
		// uninitialized to let the bean factory post-processors apply to them!
		// TODO 上面处理了所有的BeanDefinitionRegistryPostProcessor后处理器, 现在开始以同样的方式处理BeanFactoryPostProcessor后处理器
		String[] postProcessorNames =
				beanFactory.getBeanNamesForType(BeanFactoryPostProcessor.class, true, false);

		// Separate between BeanFactoryPostProcessors that implement PriorityOrdered,
		// Ordered, and the rest.
		// TODO 实现了PriorityOrdered接口的BeanFactoryPostProcessor缓存
		List<BeanFactoryPostProcessor> priorityOrderedPostProcessors = new ArrayList<>();
		// TODO 实现了Ordered接口的BeanFactoryPostProcessor的beanName缓存
		List<String> orderedPostProcessorNames = new ArrayList<>();
		// TODO 普通BeanFactoryPostProcessor的beanName的缓存
		List<String> nonOrderedPostProcessorNames = new ArrayList<>();
		for (String ppName : postProcessorNames) {
			// TODO 跳过已经处理过的后处理器
			if (processedBeans.contains(ppName)) {
				// skip - already processed in first phase above
			}
			else if (beanFactory.isTypeMatch(ppName, PriorityOrdered.class)) {
				// TODO 通过getBean()方法实例化实现了PriorityOrdered接口的BeanFactoryPostProcessor, 然后放入缓存
				priorityOrderedPostProcessors.add(beanFactory.getBean(ppName, BeanFactoryPostProcessor.class));
			}
			else if (beanFactory.isTypeMatch(ppName, Ordered.class)) {
				// TODO 把支持排序的BeanFactoryPostProcessor名字放入缓存
				orderedPostProcessorNames.add(ppName);
			}
			else {
				// TODO 把普通的BeanFactoryPostProcessor名字放入缓存
				nonOrderedPostProcessorNames.add(ppName);
			}
		}

		// First, invoke the BeanFactoryPostProcessors that implement PriorityOrdered.
		// TODO 排序支持PriorityOrdered接口的BeanFactoryPostProcessor
		sortPostProcessors(priorityOrderedPostProcessors, beanFactory);
		// TODO 调用支持PriorityOrdered接口的BeanFactoryPostProcessor的后处理器的postProcessBeanFactory()方法
		invokeBeanFactoryPostProcessors(priorityOrderedPostProcessors, beanFactory);

		// Next, invoke the BeanFactoryPostProcessors that implement Ordered.
		// TODO 实现了Ordered接口的BeanFactoryPostProcessor缓存
		List<BeanFactoryPostProcessor> orderedPostProcessors = new ArrayList<>(orderedPostProcessorNames.size());
		for (String postProcessorName : orderedPostProcessorNames) {
			// TODO 通过getBean()方法实例化实现了Ordered接口的BeanFactoryPostProcessor, 然后放入缓存
			orderedPostProcessors.add(beanFactory.getBean(postProcessorName, BeanFactoryPostProcessor.class));
		}
		// TODO 排序支持Ordered接口的BeanFactoryPostProcessor
		sortPostProcessors(orderedPostProcessors, beanFactory);
		// TODO 调用支持Ordered接口的BeanFactoryPostProcessor的后处理器的postProcessBeanFactory()方法
		invokeBeanFactoryPostProcessors(orderedPostProcessors, beanFactory);

		// Finally, invoke all other BeanFactoryPostProcessors.
		List<BeanFactoryPostProcessor> nonOrderedPostProcessors = new ArrayList<>(nonOrderedPostProcessorNames.size());
		for (String postProcessorName : nonOrderedPostProcessorNames) {
			// TODO 通过getBean()方法实例化剩下的BeanFactoryPostProcessor, 然后放入缓存
			nonOrderedPostProcessors.add(beanFactory.getBean(postProcessorName, BeanFactoryPostProcessor.class));
		}
		// TODO 调用剩下的BeanFactoryPostProcessor的后处理器的postProcessBeanFactory()方法
		invokeBeanFactoryPostProcessors(nonOrderedPostProcessors, beanFactory);

		// Clear cached merged bean definitions since the post-processors might have
		// modified the original metadata, for example, replacing placeholders in values...
		beanFactory.clearMetadataCache();
	}

	public static void registerBeanPostProcessors(
			ConfigurableListableBeanFactory beanFactory, AbstractApplicationContext applicationContext) {

		// WARNING: Although it may appear that the body of this method can be easily
		// refactored to avoid the use of multiple loops and multiple lists, the use
		// of multiple lists and multiple passes over the names of processors is
		// intentional. We must ensure that we honor the contracts for PriorityOrdered
		// and Ordered processors. Specifically, we must NOT cause processors to be
		// instantiated (via getBean() invocations) or registered in the ApplicationContext
		// in the wrong order.
		//
		// Before submitting a pull request (PR) to change this method, please review the
		// list of all declined PRs involving changes to PostProcessorRegistrationDelegate
		// to ensure that your proposal does not result in a breaking change:
		// https://github.com/spring-projects/spring-framework/issues?q=PostProcessorRegistrationDelegate+is%3Aclosed+label%3A%22status%3A+declined%22
		// TODO 取得所有的BeanPostProcessor后处理器名
		String[] postProcessorNames = beanFactory.getBeanNamesForType(BeanPostProcessor.class, true, false);

		// Register BeanPostProcessorChecker that logs a warn message when
		// a bean is created during BeanPostProcessor instantiation, i.e. when
		// a bean is not eligible for getting processed by all BeanPostProcessors.
		int beanProcessorTargetCount = beanFactory.getBeanPostProcessorCount() + 1 + postProcessorNames.length;
<<<<<<< HEAD
		// TODO BeanPostProcessorChecker主要是为了在后处理器实例化期间(所有的后处理器还没全部处理完), 在处理某个bean时起到一个通知作用,
		//  表示还有后处理器没处理完，所以当前处理的这个bean, 可能还不能被所有后处理器进行处理
		beanFactory.addBeanPostProcessor(new BeanPostProcessorChecker(beanFactory, beanProcessorTargetCount));
=======
		beanFactory.addBeanPostProcessor(
				new BeanPostProcessorChecker(beanFactory, postProcessorNames, beanProcessorTargetCount));
>>>>>>> 523552ac

		// Separate between BeanPostProcessors that implement PriorityOrdered,
		// Ordered, and the rest.
		List<BeanPostProcessor> priorityOrderedPostProcessors = new ArrayList<>();
		List<BeanPostProcessor> internalPostProcessors = new ArrayList<>();
		List<String> orderedPostProcessorNames = new ArrayList<>();
		List<String> nonOrderedPostProcessorNames = new ArrayList<>();
		for (String ppName : postProcessorNames) {
			// TODO 把所有后处理器根据PriorityOrdered, Ordered, rest进行分类, 放到各自处理的队列中
			if (beanFactory.isTypeMatch(ppName, PriorityOrdered.class)) {
				// TODO 对于实现了优先级排序的后处理器, 这边还会通过getBean()直接进行实例化
				BeanPostProcessor pp = beanFactory.getBean(ppName, BeanPostProcessor.class);
				priorityOrderedPostProcessors.add(pp);
				if (pp instanceof MergedBeanDefinitionPostProcessor) {
					internalPostProcessors.add(pp);
				}
			}
			else if (beanFactory.isTypeMatch(ppName, Ordered.class)) {
				orderedPostProcessorNames.add(ppName);
			}
			else {
				nonOrderedPostProcessorNames.add(ppName);
			}
		}

		// First, register the BeanPostProcessors that implement PriorityOrdered.
		// TODO 注册PriorityOrdered的后处理器, 先排个序, 然后注册一下
		sortPostProcessors(priorityOrderedPostProcessors, beanFactory);
		registerBeanPostProcessors(beanFactory, priorityOrderedPostProcessors);

		// Next, register the BeanPostProcessors that implement Ordered.
		// TODO 接着处理Order的后处理器，初始化后，排个序再注册一下
		List<BeanPostProcessor> orderedPostProcessors = new ArrayList<>(orderedPostProcessorNames.size());
		for (String ppName : orderedPostProcessorNames) {
			BeanPostProcessor pp = beanFactory.getBean(ppName, BeanPostProcessor.class);
			orderedPostProcessors.add(pp);
			if (pp instanceof MergedBeanDefinitionPostProcessor) {
				internalPostProcessors.add(pp);
			}
		}
		sortPostProcessors(orderedPostProcessors, beanFactory);
		registerBeanPostProcessors(beanFactory, orderedPostProcessors);

		// Now, register all regular BeanPostProcessors.
		// TODO 再处理非排序的普通后处理器，初始化后注册一下
		List<BeanPostProcessor> nonOrderedPostProcessors = new ArrayList<>(nonOrderedPostProcessorNames.size());
		for (String ppName : nonOrderedPostProcessorNames) {
			BeanPostProcessor pp = beanFactory.getBean(ppName, BeanPostProcessor.class);
			nonOrderedPostProcessors.add(pp);
			if (pp instanceof MergedBeanDefinitionPostProcessor) {
				internalPostProcessors.add(pp);
			}
		}
		registerBeanPostProcessors(beanFactory, nonOrderedPostProcessors);

		// Finally, re-register all internal BeanPostProcessors.
		// TODO 最后再把属性合并后处理器注册一下
		sortPostProcessors(internalPostProcessors, beanFactory);
		registerBeanPostProcessors(beanFactory, internalPostProcessors);

		// Re-register post-processor for detecting inner beans as ApplicationListeners,
		// moving it to the end of the processor chain (for picking up proxies etc).
		beanFactory.addBeanPostProcessor(new ApplicationListenerDetector(applicationContext));
	}

	/**
	 * Load and sort the post-processors of the specified type.
	 * @param beanFactory the bean factory to use
	 * @param beanPostProcessorType the post-processor type
	 * @param <T> the post-processor type
	 * @return a list of sorted post-processors for the specified type
	 */
	static <T extends BeanPostProcessor> List<T> loadBeanPostProcessors(
			ConfigurableListableBeanFactory beanFactory, Class<T> beanPostProcessorType) {

		String[] postProcessorNames = beanFactory.getBeanNamesForType(beanPostProcessorType, true, false);
		List<T> postProcessors = new ArrayList<>();
		for (String ppName : postProcessorNames) {
			postProcessors.add(beanFactory.getBean(ppName, beanPostProcessorType));
		}
		sortPostProcessors(postProcessors, beanFactory);
		return postProcessors;

	}

	/**
	 * Selectively invoke {@link MergedBeanDefinitionPostProcessor} instances
	 * registered in the specified bean factory, resolving bean definitions and
	 * any attributes if necessary as well as any inner bean definitions that
	 * they may contain.
	 * @param beanFactory the bean factory to use
	 */
	static void invokeMergedBeanDefinitionPostProcessors(DefaultListableBeanFactory beanFactory) {
		new MergedBeanDefinitionPostProcessorInvoker(beanFactory).invokeMergedBeanDefinitionPostProcessors();
	}

	private static void sortPostProcessors(List<?> postProcessors, ConfigurableListableBeanFactory beanFactory) {
		// Nothing to sort?
		if (postProcessors.size() <= 1) {
			return;
		}
		Comparator<Object> comparatorToUse = null;
		if (beanFactory instanceof DefaultListableBeanFactory dlbf) {
			comparatorToUse = dlbf.getDependencyComparator();
		}
		if (comparatorToUse == null) {
			comparatorToUse = OrderComparator.INSTANCE;
		}
		postProcessors.sort(comparatorToUse);
	}

	/**
	 * Invoke the given BeanDefinitionRegistryPostProcessor beans.
	 */
	private static void invokeBeanDefinitionRegistryPostProcessors(
			Collection<? extends BeanDefinitionRegistryPostProcessor> postProcessors, BeanDefinitionRegistry registry, ApplicationStartup applicationStartup) {

		for (BeanDefinitionRegistryPostProcessor postProcessor : postProcessors) {
			StartupStep postProcessBeanDefRegistry = applicationStartup.start("spring.context.beandef-registry.post-process")
					.tag("postProcessor", postProcessor::toString);
			// TODO 挨个执行BeanDefinitionRegistryPostProcessor的postProcessBeanDefinitionRegistry()方法
			postProcessor.postProcessBeanDefinitionRegistry(registry);
			postProcessBeanDefRegistry.end();
		}
	}

	/**
	 * Invoke the given BeanFactoryPostProcessor beans.
	 */
	private static void invokeBeanFactoryPostProcessors(
			Collection<? extends BeanFactoryPostProcessor> postProcessors, ConfigurableListableBeanFactory beanFactory) {

		for (BeanFactoryPostProcessor postProcessor : postProcessors) {
			StartupStep postProcessBeanFactory = beanFactory.getApplicationStartup().start("spring.context.bean-factory.post-process")
					.tag("postProcessor", postProcessor::toString);
			// TODO 挨个儿执行每个后处理器
			postProcessor.postProcessBeanFactory(beanFactory);
			postProcessBeanFactory.end();
		}
	}

	/**
	 * Register the given BeanPostProcessor beans.
	 */
	private static void registerBeanPostProcessors(
			ConfigurableListableBeanFactory beanFactory, List<? extends BeanPostProcessor> postProcessors) {

		if (beanFactory instanceof AbstractBeanFactory abstractBeanFactory) {
			// Bulk addition is more efficient against our CopyOnWriteArrayList there
			abstractBeanFactory.addBeanPostProcessors(postProcessors);
		}
		else {
			for (BeanPostProcessor postProcessor : postProcessors) {
				beanFactory.addBeanPostProcessor(postProcessor);
			}
		}
	}


	/**
	 * BeanPostProcessor that logs a warn message when a bean is created during
	 * BeanPostProcessor instantiation, i.e. when a bean is not eligible for
	 * getting processed by all BeanPostProcessors.
	 */
	private static final class BeanPostProcessorChecker implements BeanPostProcessor {

		private static final Log logger = LogFactory.getLog(BeanPostProcessorChecker.class);

		private final ConfigurableListableBeanFactory beanFactory;

		private final String[] postProcessorNames;

		private final int beanPostProcessorTargetCount;

		public BeanPostProcessorChecker(ConfigurableListableBeanFactory beanFactory,
				String[] postProcessorNames, int beanPostProcessorTargetCount) {

			this.beanFactory = beanFactory;
			this.postProcessorNames = postProcessorNames;
			this.beanPostProcessorTargetCount = beanPostProcessorTargetCount;
		}

		@Override
		public Object postProcessBeforeInitialization(Object bean, String beanName) {
			return bean;
		}

		@Override
		public Object postProcessAfterInitialization(Object bean, String beanName) {
			// TODO 在bean不是个后处理器，也不是Sprint自身要创建的，同时后处理器还没完全创建完时, 会报出一个表示当前bean不能被所有后处理器
			//  处理的一个info
			if (!(bean instanceof BeanPostProcessor) && !isInfrastructureBean(beanName) &&
					this.beanFactory.getBeanPostProcessorCount() < this.beanPostProcessorTargetCount) {
				if (logger.isWarnEnabled()) {
					Set<String> bppsInCreation = new LinkedHashSet<>(2);
					for (String bppName : this.postProcessorNames) {
						if (this.beanFactory.isCurrentlyInCreation(bppName)) {
							bppsInCreation.add(bppName);
						}
					}
					if (bppsInCreation.size() == 1) {
						String bppName = bppsInCreation.iterator().next();
						if (this.beanFactory.containsBeanDefinition(bppName) &&
								beanName.equals(this.beanFactory.getBeanDefinition(bppName).getFactoryBeanName())) {
							logger.warn("Bean '" + beanName + "' of type [" + bean.getClass().getName() +
									"] is not eligible for getting processed by all BeanPostProcessors " +
									"(for example: not eligible for auto-proxying). The currently created " +
									"BeanPostProcessor " + bppsInCreation + " is declared through a non-static " +
									"factory method on that class; consider declaring it as static instead.");
							return bean;
						}
					}
					logger.warn("Bean '" + beanName + "' of type [" + bean.getClass().getName() +
							"] is not eligible for getting processed by all BeanPostProcessors " +
							"(for example: not eligible for auto-proxying). Is this bean getting eagerly " +
							"injected/applied to a currently created BeanPostProcessor " + bppsInCreation + "? " +
							"Check the corresponding BeanPostProcessor declaration and its dependencies/advisors. " +
							"If this bean does not have to be post-processed, declare it with ROLE_INFRASTRUCTURE.");
				}
			}
			return bean;
		}

		// TODO 检查一下bean是否为Spring自身需要创建的Bean, 而非应用通过@Component, @Configuration等注解或XML配置文件创建的Bean
		private boolean isInfrastructureBean(@Nullable String beanName) {
			if (beanName != null && this.beanFactory.containsBeanDefinition(beanName)) {
				BeanDefinition bd = this.beanFactory.getBeanDefinition(beanName);
				return (bd.getRole() == BeanDefinition.ROLE_INFRASTRUCTURE);
			}
			return false;
		}
	}


	private static final class MergedBeanDefinitionPostProcessorInvoker {

		private final DefaultListableBeanFactory beanFactory;

		private MergedBeanDefinitionPostProcessorInvoker(DefaultListableBeanFactory beanFactory) {
			this.beanFactory = beanFactory;
		}

		private void invokeMergedBeanDefinitionPostProcessors() {
			List<MergedBeanDefinitionPostProcessor> postProcessors = PostProcessorRegistrationDelegate.loadBeanPostProcessors(
					this.beanFactory, MergedBeanDefinitionPostProcessor.class);
			for (String beanName : this.beanFactory.getBeanDefinitionNames()) {
				RootBeanDefinition bd = (RootBeanDefinition) this.beanFactory.getMergedBeanDefinition(beanName);
				Class<?> beanType = resolveBeanType(bd);
				postProcessRootBeanDefinition(postProcessors, beanName, beanType, bd);
				bd.markAsPostProcessed();
			}
			registerBeanPostProcessors(this.beanFactory, postProcessors);
		}

		private void postProcessRootBeanDefinition(List<MergedBeanDefinitionPostProcessor> postProcessors,
				String beanName, Class<?> beanType, RootBeanDefinition bd) {

			BeanDefinitionValueResolver valueResolver = new BeanDefinitionValueResolver(this.beanFactory, beanName, bd);
			postProcessors.forEach(postProcessor -> postProcessor.postProcessMergedBeanDefinition(bd, beanType, beanName));
			for (PropertyValue propertyValue : bd.getPropertyValues().getPropertyValueList()) {
				postProcessValue(postProcessors, valueResolver, propertyValue.getValue());
			}
			for (ValueHolder valueHolder : bd.getConstructorArgumentValues().getIndexedArgumentValues().values()) {
				postProcessValue(postProcessors, valueResolver, valueHolder.getValue());
			}
			for (ValueHolder valueHolder : bd.getConstructorArgumentValues().getGenericArgumentValues()) {
				postProcessValue(postProcessors, valueResolver, valueHolder.getValue());
			}
		}

		private void postProcessValue(List<MergedBeanDefinitionPostProcessor> postProcessors,
				BeanDefinitionValueResolver valueResolver, @Nullable Object value) {
			if (value instanceof BeanDefinitionHolder bdh &&
					bdh.getBeanDefinition() instanceof AbstractBeanDefinition innerBd) {

				Class<?> innerBeanType = resolveBeanType(innerBd);
				resolveInnerBeanDefinition(valueResolver, innerBd, (innerBeanName, innerBeanDefinition)
						-> postProcessRootBeanDefinition(postProcessors, innerBeanName, innerBeanType, innerBeanDefinition));
			}
			else if (value instanceof AbstractBeanDefinition innerBd) {
				Class<?> innerBeanType = resolveBeanType(innerBd);
				resolveInnerBeanDefinition(valueResolver, innerBd, (innerBeanName, innerBeanDefinition)
						-> postProcessRootBeanDefinition(postProcessors, innerBeanName, innerBeanType, innerBeanDefinition));
			}
			else if (value instanceof TypedStringValue typedStringValue) {
				resolveTypeStringValue(typedStringValue);
			}
		}

		private void resolveInnerBeanDefinition(BeanDefinitionValueResolver valueResolver, BeanDefinition innerBeanDefinition,
				BiConsumer<String, RootBeanDefinition> resolver) {

			valueResolver.resolveInnerBean(null, innerBeanDefinition, (name, rbd) -> {
				resolver.accept(name, rbd);
				return Void.class;
			});
		}

		private void resolveTypeStringValue(TypedStringValue typedStringValue) {
			try {
				typedStringValue.resolveTargetType(this.beanFactory.getBeanClassLoader());
			}
			catch (ClassNotFoundException ignored) {
			}
		}

		private Class<?> resolveBeanType(AbstractBeanDefinition bd) {
			if (!bd.hasBeanClass()) {
				try {
					bd.resolveBeanClass(this.beanFactory.getBeanClassLoader());
				}
				catch (ClassNotFoundException ex) {
					// ignore
				}
			}
			return bd.getResolvableType().toClass();
		}
	}

}<|MERGE_RESOLUTION|>--- conflicted
+++ resolved
@@ -287,14 +287,10 @@
 		// a bean is created during BeanPostProcessor instantiation, i.e. when
 		// a bean is not eligible for getting processed by all BeanPostProcessors.
 		int beanProcessorTargetCount = beanFactory.getBeanPostProcessorCount() + 1 + postProcessorNames.length;
-<<<<<<< HEAD
 		// TODO BeanPostProcessorChecker主要是为了在后处理器实例化期间(所有的后处理器还没全部处理完), 在处理某个bean时起到一个通知作用,
 		//  表示还有后处理器没处理完，所以当前处理的这个bean, 可能还不能被所有后处理器进行处理
-		beanFactory.addBeanPostProcessor(new BeanPostProcessorChecker(beanFactory, beanProcessorTargetCount));
-=======
 		beanFactory.addBeanPostProcessor(
 				new BeanPostProcessorChecker(beanFactory, postProcessorNames, beanProcessorTargetCount));
->>>>>>> 523552ac
 
 		// Separate between BeanPostProcessors that implement PriorityOrdered,
 		// Ordered, and the rest.
