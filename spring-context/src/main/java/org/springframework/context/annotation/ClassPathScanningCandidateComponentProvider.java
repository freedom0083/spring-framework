/*
 * Copyright 2002-2020 the original author or authors.
 *
 * Licensed under the Apache License, Version 2.0 (the "License");
 * you may not use this file except in compliance with the License.
 * You may obtain a copy of the License at
 *
 *      https://www.apache.org/licenses/LICENSE-2.0
 *
 * Unless required by applicable law or agreed to in writing, software
 * distributed under the License is distributed on an "AS IS" BASIS,
 * WITHOUT WARRANTIES OR CONDITIONS OF ANY KIND, either express or implied.
 * See the License for the specific language governing permissions and
 * limitations under the License.
 */

package org.springframework.context.annotation;

import java.io.IOException;
import java.lang.annotation.Annotation;
import java.util.HashSet;
import java.util.LinkedHashSet;
import java.util.LinkedList;
import java.util.List;
import java.util.Set;

import org.apache.commons.logging.Log;
import org.apache.commons.logging.LogFactory;

import org.springframework.beans.factory.BeanDefinitionStoreException;
import org.springframework.beans.factory.annotation.AnnotatedBeanDefinition;
import org.springframework.beans.factory.annotation.Lookup;
import org.springframework.beans.factory.config.BeanDefinition;
import org.springframework.beans.factory.support.BeanDefinitionRegistry;
import org.springframework.context.ResourceLoaderAware;
import org.springframework.context.index.CandidateComponentsIndex;
import org.springframework.context.index.CandidateComponentsIndexLoader;
import org.springframework.core.annotation.AnnotationUtils;
import org.springframework.core.env.Environment;
import org.springframework.core.env.EnvironmentCapable;
import org.springframework.core.env.StandardEnvironment;
import org.springframework.core.io.Resource;
import org.springframework.core.io.ResourceLoader;
import org.springframework.core.io.support.PathMatchingResourcePatternResolver;
import org.springframework.core.io.support.ResourcePatternResolver;
import org.springframework.core.io.support.ResourcePatternUtils;
import org.springframework.core.type.AnnotationMetadata;
import org.springframework.core.type.classreading.CachingMetadataReaderFactory;
import org.springframework.core.type.classreading.MetadataReader;
import org.springframework.core.type.classreading.MetadataReaderFactory;
import org.springframework.core.type.filter.AnnotationTypeFilter;
import org.springframework.core.type.filter.AssignableTypeFilter;
import org.springframework.core.type.filter.TypeFilter;
import org.springframework.lang.Nullable;
import org.springframework.stereotype.Component;
import org.springframework.stereotype.Controller;
import org.springframework.stereotype.Indexed;
import org.springframework.stereotype.Repository;
import org.springframework.stereotype.Service;
import org.springframework.util.Assert;
import org.springframework.util.ClassUtils;

/**
 * A component provider that provides candidate components from a base package. Can
 * use {@link CandidateComponentsIndex the index} if it is available of scans the
 * classpath otherwise. Candidate components are identified by applying exclude and
 * include filters. {@link AnnotationTypeFilter}, {@link AssignableTypeFilter} include
 * filters on an annotation/superclass that are annotated with {@link Indexed} are
 * supported: if any other include filter is specified, the index is ignored and
 * classpath scanning is used instead.
 *
 * <p>This implementation is based on Spring's
 * {@link org.springframework.core.type.classreading.MetadataReader MetadataReader}
 * facility, backed by an ASM {@link org.springframework.asm.ClassReader ClassReader}.
 *
 * @author Mark Fisher
 * @author Juergen Hoeller
 * @author Ramnivas Laddad
 * @author Chris Beams
 * @author Stephane Nicoll
 * @since 2.5
 * @see org.springframework.core.type.classreading.MetadataReaderFactory
 * @see org.springframework.core.type.AnnotationMetadata
 * @see ScannedGenericBeanDefinition
 * @see CandidateComponentsIndex
 */
public class ClassPathScanningCandidateComponentProvider implements EnvironmentCapable, ResourceLoaderAware {

	static final String DEFAULT_RESOURCE_PATTERN = "**/*.class";


	protected final Log logger = LogFactory.getLog(getClass());

	private String resourcePattern = DEFAULT_RESOURCE_PATTERN;

	private final List<TypeFilter> includeFilters = new LinkedList<>();

	private final List<TypeFilter> excludeFilters = new LinkedList<>();

	@Nullable
	private Environment environment;

	@Nullable
	private ConditionEvaluator conditionEvaluator;

	@Nullable
	private ResourcePatternResolver resourcePatternResolver;

	@Nullable
	private MetadataReaderFactory metadataReaderFactory;

	@Nullable
	private CandidateComponentsIndex componentsIndex;


	/**
	 * Protected constructor for flexible subclass initialization.
	 * @since 4.3.6
	 */
	protected ClassPathScanningCandidateComponentProvider() {
	}

	/**
	 * Create a ClassPathScanningCandidateComponentProvider with a {@link StandardEnvironment}.
	 * @param useDefaultFilters whether to register the default filters for the
	 * {@link Component @Component}, {@link Repository @Repository},
	 * {@link Service @Service}, and {@link Controller @Controller}
	 * stereotype annotations
	 * @see #registerDefaultFilters()
	 */
	public ClassPathScanningCandidateComponentProvider(boolean useDefaultFilters) {
		this(useDefaultFilters, new StandardEnvironment());
	}

	/**
	 * Create a ClassPathScanningCandidateComponentProvider with the given {@link Environment}.
	 * @param useDefaultFilters whether to register the default filters for the
	 * {@link Component @Component}, {@link Repository @Repository},
	 * {@link Service @Service}, and {@link Controller @Controller}
	 * stereotype annotations
	 * @param environment the Environment to use
	 * @see #registerDefaultFilters()
	 */
	public ClassPathScanningCandidateComponentProvider(boolean useDefaultFilters, Environment environment) {
		if (useDefaultFilters) {
			registerDefaultFilters();
		}
		setEnvironment(environment);
		setResourceLoader(null);
	}


	/**
	 * Set the resource pattern to use when scanning the classpath.
	 * This value will be appended to each base package name.
	 * @see #findCandidateComponents(String)
	 * @see #DEFAULT_RESOURCE_PATTERN
	 */
	public void setResourcePattern(String resourcePattern) {
		Assert.notNull(resourcePattern, "'resourcePattern' must not be null");
		this.resourcePattern = resourcePattern;
	}

	/**
	 * Add an include type filter to the <i>end</i> of the inclusion list.
	 */
	public void addIncludeFilter(TypeFilter includeFilter) {
		this.includeFilters.add(includeFilter);
	}

	/**
	 * Add an exclude type filter to the <i>front</i> of the exclusion list.
	 */
	public void addExcludeFilter(TypeFilter excludeFilter) {
		this.excludeFilters.add(0, excludeFilter);
	}

	/**
	 * Reset the configured type filters.
	 * @param useDefaultFilters whether to re-register the default filters for
	 * the {@link Component @Component}, {@link Repository @Repository},
	 * {@link Service @Service}, and {@link Controller @Controller}
	 * stereotype annotations
	 * @see #registerDefaultFilters()
	 */
	public void resetFilters(boolean useDefaultFilters) {
		this.includeFilters.clear();
		this.excludeFilters.clear();
		if (useDefaultFilters) {
			registerDefaultFilters();
		}
	}

	/**
	 * Register the default filter for {@link Component @Component}.
	 * <p>This will implicitly register all annotations that have the
	 * {@link Component @Component} meta-annotation including the
	 * {@link Repository @Repository}, {@link Service @Service}, and
	 * {@link Controller @Controller} stereotype annotations.
	 * <p>Also supports Java EE 6's {@link javax.annotation.ManagedBean} and
	 * JSR-330's {@link javax.inject.Named} annotations, if available.
	 *
	 */
	@SuppressWarnings("unchecked")
	protected void registerDefaultFilters() {
		// TODO 添加@Component支持
		this.includeFilters.add(new AnnotationTypeFilter(Component.class));
		ClassLoader cl = ClassPathScanningCandidateComponentProvider.class.getClassLoader();
		try {
			// TODO 添加JSR-250支持
			this.includeFilters.add(new AnnotationTypeFilter(
					((Class<? extends Annotation>) ClassUtils.forName("javax.annotation.ManagedBean", cl)), false));
			logger.trace("JSR-250 'javax.annotation.ManagedBean' found and supported for component scanning");
		}
		catch (ClassNotFoundException ex) {
			// JSR-250 1.1 API (as included in Java EE 6) not available - simply skip.
		}
		try {
			// TODO 添加JSR-330支持
			this.includeFilters.add(new AnnotationTypeFilter(
					((Class<? extends Annotation>) ClassUtils.forName("javax.inject.Named", cl)), false));
			logger.trace("JSR-330 'javax.inject.Named' annotation found and supported for component scanning");
		}
		catch (ClassNotFoundException ex) {
			// JSR-330 API not available - simply skip.
		}
	}

	/**
	 * Set the Environment to use when resolving placeholders and evaluating
	 * {@link Conditional @Conditional}-annotated component classes.
	 * <p>The default is a {@link StandardEnvironment}.
	 * @param environment the Environment to use
	 */
	public void setEnvironment(Environment environment) {
		Assert.notNull(environment, "Environment must not be null");
		this.environment = environment;
		this.conditionEvaluator = null;
	}

	@Override
	public final Environment getEnvironment() {
		if (this.environment == null) {
			this.environment = new StandardEnvironment();
		}
		return this.environment;
	}

	/**
	 * Return the {@link BeanDefinitionRegistry} used by this scanner, if any.
	 */
	@Nullable
	protected BeanDefinitionRegistry getRegistry() {
		return null;
	}

	/**
	 * Set the {@link ResourceLoader} to use for resource locations.
	 * This will typically be a {@link ResourcePatternResolver} implementation.
	 * <p>Default is a {@code PathMatchingResourcePatternResolver}, also capable of
	 * resource pattern resolving through the {@code ResourcePatternResolver} interface.
	 * @see org.springframework.core.io.support.ResourcePatternResolver
	 * @see org.springframework.core.io.support.PathMatchingResourcePatternResolver
	 */
	@Override
	public void setResourceLoader(@Nullable ResourceLoader resourceLoader) {
		this.resourcePatternResolver = ResourcePatternUtils.getResourcePatternResolver(resourceLoader);
		this.metadataReaderFactory = new CachingMetadataReaderFactory(resourceLoader);
		this.componentsIndex = CandidateComponentsIndexLoader.loadIndex(this.resourcePatternResolver.getClassLoader());
	}

	/**
	 * Return the ResourceLoader that this component provider uses.
	 */
	public final ResourceLoader getResourceLoader() {
		return getResourcePatternResolver();
	}

	private ResourcePatternResolver getResourcePatternResolver() {
		if (this.resourcePatternResolver == null) {
			this.resourcePatternResolver = new PathMatchingResourcePatternResolver();
		}
		return this.resourcePatternResolver;
	}

	/**
	 * Set the {@link MetadataReaderFactory} to use.
	 * <p>Default is a {@link CachingMetadataReaderFactory} for the specified
	 * {@linkplain #setResourceLoader resource loader}.
	 * <p>Call this setter method <i>after</i> {@link #setResourceLoader} in order
	 * for the given MetadataReaderFactory to override the default factory.
	 */
	public void setMetadataReaderFactory(MetadataReaderFactory metadataReaderFactory) {
		this.metadataReaderFactory = metadataReaderFactory;
	}

	/**
	 * Return the MetadataReaderFactory used by this component provider.
	 */
	public final MetadataReaderFactory getMetadataReaderFactory() {
		if (this.metadataReaderFactory == null) {
			this.metadataReaderFactory = new CachingMetadataReaderFactory();
		}
		return this.metadataReaderFactory;
	}


	/**
	 * Scan the class path for candidate components.
	 * @param basePackage the package to check for annotated classes
	 * @return a corresponding Set of autodetected bean definitions
	 */
	public Set<BeanDefinition> findCandidateComponents(String basePackage) {
		if (this.componentsIndex != null && indexSupportsIncludeFilters()) {
			return addCandidateComponentsFromIndex(this.componentsIndex, basePackage);
		}
		else {
			return scanCandidateComponents(basePackage);
		}
	}

	/**
	 * Determine if the index can be used by this instance.
	 * @return {@code true} if the index is available and the configuration of this
	 * instance is supported by it, {@code false} otherwise
	 * @since 5.0
	 */
	private boolean indexSupportsIncludeFilters() {
		for (TypeFilter includeFilter : this.includeFilters) {
			if (!indexSupportsIncludeFilter(includeFilter)) {
				return false;
			}
		}
		return true;
	}

	/**
	 * Determine if the specified include {@link TypeFilter} is supported by the index.
	 * @param filter the filter to check
	 * @return whether the index supports this include filter
	 * @since 5.0
	 * @see #extractStereotype(TypeFilter)
	 */
	private boolean indexSupportsIncludeFilter(TypeFilter filter) {
		if (filter instanceof AnnotationTypeFilter) {
			Class<? extends Annotation> annotation = ((AnnotationTypeFilter) filter).getAnnotationType();
			return (AnnotationUtils.isAnnotationDeclaredLocally(Indexed.class, annotation) ||
					annotation.getName().startsWith("javax."));
		}
		if (filter instanceof AssignableTypeFilter) {
			Class<?> target = ((AssignableTypeFilter) filter).getTargetType();
			return AnnotationUtils.isAnnotationDeclaredLocally(Indexed.class, target);
		}
		return false;
	}

	/**
	 * Extract the stereotype to use for the specified compatible filter.
	 * @param filter the filter to handle
	 * @return the stereotype in the index matching this filter
	 * @since 5.0
	 * @see #indexSupportsIncludeFilter(TypeFilter)
	 */
	@Nullable
	private String extractStereotype(TypeFilter filter) {
		if (filter instanceof AnnotationTypeFilter) {
			return ((AnnotationTypeFilter) filter).getAnnotationType().getName();
		}
		if (filter instanceof AssignableTypeFilter) {
			return ((AssignableTypeFilter) filter).getTargetType().getName();
		}
		return null;
	}

	private Set<BeanDefinition> addCandidateComponentsFromIndex(CandidateComponentsIndex index, String basePackage) {
		Set<BeanDefinition> candidates = new LinkedHashSet<>();
		try {
			// TODO types包含了TypeFilter指定的所有类型, 比如annotationTypeFilter时
			//  包含Component, Service等定义在stereotype包内的annotation类名
			Set<String> types = new HashSet<>();
			for (TypeFilter filter : this.includeFilters) {
				// TODO 提取TypeFilter的类型
				//  1. annotation: annotation名, 比如Component
				//  2. 直接指定的类型: 指定类的类名
				String stereotype = extractStereotype(filter);
				if (stereotype == null) {
					throw new IllegalArgumentException("Failed to extract stereotype from " + filter);
				}
				types.addAll(index.getCandidateTypes(basePackage, stereotype));
			}
			boolean traceEnabled = logger.isTraceEnabled();
			boolean debugEnabled = logger.isDebugEnabled();
			for (String type : types) {
				MetadataReader metadataReader = getMetadataReaderFactory().getMetadataReader(type);
				// TODO 看一下元数据的类型是否在可解析的类型中
				if (isCandidateComponent(metadataReader)) {
					// TODO 把符合条件的元数据加载到一个支持注解的bd中, ScannedGenericBeanDefinition是GenericBeanDefinition的子类,
					//  并且实现了AnnotatedBeanDefinition接口
					ScannedGenericBeanDefinition sbd = new ScannedGenericBeanDefinition(metadataReader);
<<<<<<< HEAD
					// TODO 判断beanDefinition是否为一个可以实例化的具体类
					//  对于abstract类的情况, 如果在@Lookup注解或<lookup-method />配置了实现, 也是可以的
=======
					sbd.setSource(metadataReader.getResource());
>>>>>>> f0564b74
					if (isCandidateComponent(sbd)) {
						if (debugEnabled) {
							logger.debug("Using candidate component class from index: " + type);
						}
						candidates.add(sbd);
					}
					else {
						if (debugEnabled) {
							logger.debug("Ignored because not a concrete top-level class: " + type);
						}
					}
				}
				else {
					if (traceEnabled) {
						logger.trace("Ignored because matching an exclude filter: " + type);
					}
				}
			}
		}
		catch (IOException ex) {
			throw new BeanDefinitionStoreException("I/O failure during classpath scanning", ex);
		}
		return candidates;
	}

	private Set<BeanDefinition> scanCandidateComponents(String basePackage) {
		Set<BeanDefinition> candidates = new LinkedHashSet<>();
		try {
			// TODO 取得待扫描包的路径
			String packageSearchPath = ResourcePatternResolver.CLASSPATH_ALL_URL_PREFIX +
					resolveBasePackage(basePackage) + '/' + this.resourcePattern;
			// TODO 拿出路径下所有文件
			Resource[] resources = getResourcePatternResolver().getResources(packageSearchPath);
			boolean traceEnabled = logger.isTraceEnabled();
			boolean debugEnabled = logger.isDebugEnabled();
			for (Resource resource : resources) {
				if (traceEnabled) {
					logger.trace("Scanning " + resource);
				}
				if (resource.isReadable()) {
					try {
						// TODO 默认的MetadataReaderFactory实现类为CachingMetadataReaderFactory
						//  默认返回的是SimpleMetadataReader对象
						MetadataReader metadataReader = getMetadataReaderFactory().getMetadataReader(resource);
						// TODO 根据includeFilters过滤器和元数据信息来来判断取类是否是可以成为一个侯选类(比如就否有@Component等)
						if (isCandidateComponent(metadataReader)) {
							// TODO 为通过扫描的可能成为侯选的类创建beanDefinition, 其beanClass属性为元数据中class属性的值, 这里创建的是
							//  ScannedGenericBeanDefinition类型的beanDefinition, 其使用ASM ClassReader来进行反射操作
							//  是GenericBeanDefinition的子类, 并且实现了AnnotatedBeanDefinition接口
							ScannedGenericBeanDefinition sbd = new ScannedGenericBeanDefinition(metadataReader);
							sbd.setSource(resource);
							// TODO 判断beanDefinition是否为一个可以实例化的具体类
							//  对于abstract类的情况, 如果在@Lookup注解或<lookup-method />配置了实现, 也是可以的
							if (isCandidateComponent(sbd)) {
								if (debugEnabled) {
									logger.debug("Identified candidate component class: " + resource);
								}
								// TODO 只有可以实例化的类才能加入侯选中
								candidates.add(sbd);
							}
							else {
								if (debugEnabled) {
									logger.debug("Ignored because not a concrete top-level class: " + resource);
								}
							}
						}
						else {
							if (traceEnabled) {
								logger.trace("Ignored because not matching any filter: " + resource);
							}
						}
					}
					catch (Throwable ex) {
						throw new BeanDefinitionStoreException(
								"Failed to read candidate component class: " + resource, ex);
					}
				}
				else {
					if (traceEnabled) {
						logger.trace("Ignored because not readable: " + resource);
					}
				}
			}
		}
		catch (IOException ex) {
			throw new BeanDefinitionStoreException("I/O failure during classpath scanning", ex);
		}
		return candidates;
	}


	/**
	 * Resolve the specified base package into a pattern specification for
	 * the package search path.
	 * <p>The default implementation resolves placeholders against system properties,
	 * and converts a "."-based package path to a "/"-based resource path.
	 * @param basePackage the base package as specified by the user
	 * @return the pattern specification to be used for package searching
	 */
	protected String resolveBasePackage(String basePackage) {
		return ClassUtils.convertClassNameToResourcePath(getEnvironment().resolveRequiredPlaceholders(basePackage));
	}

	/**
	 * Determine whether the given class does not match any exclude filter
	 * and does match at least one include filter.
	 * @param metadataReader the ASM ClassReader for the class
	 * @return whether the class qualifies as a candidate component
	 */
	protected boolean isCandidateComponent(MetadataReader metadataReader) throws IOException {
		for (TypeFilter tf : this.excludeFilters) {
			if (tf.match(metadataReader, getMetadataReaderFactory())) {
				return false;
			}
		}
		for (TypeFilter tf : this.includeFilters) {
			if (tf.match(metadataReader, getMetadataReaderFactory())) {
				return isConditionMatch(metadataReader);
			}
		}
		return false;
	}

	/**
	 * Determine whether the given class is a candidate component based on any
	 * {@code @Conditional} annotations.
	 * @param metadataReader the ASM ClassReader for the class
	 * @return whether the class qualifies as a candidate component
	 */
	private boolean isConditionMatch(MetadataReader metadataReader) {
		if (this.conditionEvaluator == null) {
			this.conditionEvaluator =
					new ConditionEvaluator(getRegistry(), this.environment, this.resourcePatternResolver);
		}
		return !this.conditionEvaluator.shouldSkip(metadataReader.getAnnotationMetadata());
	}

	/**
	 * Determine whether the given bean definition qualifies as candidate.
	 * <p>The default implementation checks whether the class is not an interface
	 * and not dependent on an enclosing class.
	 * <p>Can be overridden in subclasses.
	 * @param beanDefinition the bean definition to check
	 * @return whether the bean definition qualifies as a candidate component
	 */
	protected boolean isCandidateComponent(AnnotatedBeanDefinition beanDefinition) {
		AnnotationMetadata metadata = beanDefinition.getMetadata();
		return (metadata.isIndependent() && (metadata.isConcrete() ||
				(metadata.isAbstract() && metadata.hasAnnotatedMethods(Lookup.class.getName()))));
	}


	/**
	 * Clear the local metadata cache, if any, removing all cached class metadata.
	 */
	public void clearCache() {
		if (this.metadataReaderFactory instanceof CachingMetadataReaderFactory) {
			// Clear cache in externally provided MetadataReaderFactory; this is a no-op
			// for a shared cache since it'll be cleared by the ApplicationContext.
			((CachingMetadataReaderFactory) this.metadataReaderFactory).clearCache();
		}
	}

}<|MERGE_RESOLUTION|>--- conflicted
+++ resolved
@@ -397,12 +397,9 @@
 					// TODO 把符合条件的元数据加载到一个支持注解的bd中, ScannedGenericBeanDefinition是GenericBeanDefinition的子类,
 					//  并且实现了AnnotatedBeanDefinition接口
 					ScannedGenericBeanDefinition sbd = new ScannedGenericBeanDefinition(metadataReader);
-<<<<<<< HEAD
+					sbd.setSource(metadataReader.getResource());
 					// TODO 判断beanDefinition是否为一个可以实例化的具体类
 					//  对于abstract类的情况, 如果在@Lookup注解或<lookup-method />配置了实现, 也是可以的
-=======
-					sbd.setSource(metadataReader.getResource());
->>>>>>> f0564b74
 					if (isCandidateComponent(sbd)) {
 						if (debugEnabled) {
 							logger.debug("Using candidate component class from index: " + type);
