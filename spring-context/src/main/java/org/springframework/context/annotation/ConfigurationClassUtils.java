/*
 * Copyright 2002-present the original author or authors.
 *
 * Licensed under the Apache License, Version 2.0 (the "License");
 * you may not use this file except in compliance with the License.
 * You may obtain a copy of the License at
 *
 *      https://www.apache.org/licenses/LICENSE-2.0
 *
 * Unless required by applicable law or agreed to in writing, software
 * distributed under the License is distributed on an "AS IS" BASIS,
 * WITHOUT WARRANTIES OR CONDITIONS OF ANY KIND, either express or implied.
 * See the License for the specific language governing permissions and
 * limitations under the License.
 */

package org.springframework.context.annotation;

import java.io.IOException;
import java.util.Map;
import java.util.Set;

import org.apache.commons.logging.Log;
import org.apache.commons.logging.LogFactory;
import org.jspecify.annotations.Nullable;

import org.springframework.aop.framework.AopInfrastructureBean;
import org.springframework.beans.factory.annotation.AnnotatedBeanDefinition;
import org.springframework.beans.factory.config.BeanDefinition;
import org.springframework.beans.factory.config.BeanFactoryPostProcessor;
import org.springframework.beans.factory.config.BeanPostProcessor;
import org.springframework.beans.factory.support.AbstractBeanDefinition;
import org.springframework.cglib.proxy.Enhancer;
import org.springframework.context.event.EventListenerFactory;
import org.springframework.core.Conventions;
import org.springframework.core.Ordered;
import org.springframework.core.annotation.AnnotationUtils;
import org.springframework.core.annotation.Order;
import org.springframework.core.type.AnnotationMetadata;
import org.springframework.core.type.classreading.MetadataReader;
import org.springframework.core.type.classreading.MetadataReaderFactory;
import org.springframework.stereotype.Component;

/**
 * Utilities for identifying and configuring {@link Configuration} classes.
 *
 * @author Chris Beams
 * @author Juergen Hoeller
 * @author Sam Brannen
 * @author Stephane Nicoll
 * @since 6.0
 */
public abstract class ConfigurationClassUtils {

	static final String CONFIGURATION_CLASS_FULL = "full";

	static final String CONFIGURATION_CLASS_LITE = "lite";

	/**
	 * When set to {@link Boolean#TRUE}, this attribute signals that the bean class
	 * for the given {@link BeanDefinition} should be considered as a candidate
	 * configuration class in 'lite' mode by default.
	 * <p>For example, a class registered directly with an {@code ApplicationContext}
	 * should always be considered a configuration class candidate.
	 * @since 6.0.10
	 */
	static final String CANDIDATE_ATTRIBUTE =
			Conventions.getQualifiedAttributeName(ConfigurationClassPostProcessor.class, "candidate");

	static final String CONFIGURATION_CLASS_ATTRIBUTE =
			Conventions.getQualifiedAttributeName(ConfigurationClassPostProcessor.class, "configurationClass");

	static final String ORDER_ATTRIBUTE =
			Conventions.getQualifiedAttributeName(ConfigurationClassPostProcessor.class, "order");


	private static final Log logger = LogFactory.getLog(ConfigurationClassUtils.class);

	private static final Set<String> candidateIndicators = Set.of(
			Component.class.getName(),
			ComponentScan.class.getName(),
			Import.class.getName(),
			ImportResource.class.getName());


	/**
	 * Initialize a configuration class proxy for the specified class.
	 * @param userClass the configuration class to initialize
	 */
	@SuppressWarnings("unused") // Used by AOT-optimized generated code
	public static Class<?> initializeConfigurationClass(Class<?> userClass) {
		Class<?> configurationClass = new ConfigurationClassEnhancer().enhance(userClass, null);
		Enhancer.registerStaticCallbacks(configurationClass, ConfigurationClassEnhancer.CALLBACKS);
		return configurationClass;
	}


	/**
	 * Check whether the given bean definition is a candidate for a configuration class
	 * (or a nested component class declared within a configuration/component class,
	 * to be auto-registered as well), and mark it accordingly.
	 * @param beanDef the bean definition to check
	 * @param metadataReaderFactory the current factory in use by the caller
	 * @return whether the candidate qualifies as (any kind of) configuration class
	 */
	static boolean checkConfigurationClassCandidate(
			BeanDefinition beanDef, MetadataReaderFactory metadataReaderFactory) {

		String className = beanDef.getBeanClassName();
		if (className == null || beanDef.getFactoryMethodName() != null) {
			// TODO bean没有'class'属性, 或为一个工厂方法时不会是一个配置类, 不用加到配置类队列中
			return false;
		}

		AnnotationMetadata metadata;
		if (beanDef instanceof AnnotatedBeanDefinition annotatedBd &&
				className.equals(annotatedBd.getMetadata().getClassName())) {
			// Can reuse the pre-parsed metadata from the given BeanDefinition...
<<<<<<< HEAD
			// TODO 对于AnnotatedBeanDefinition类型的bd来说, 如果其元数据中的'class'与bd的'class'相同, 则直接使用bd的元数据
			metadata = ((AnnotatedBeanDefinition) beanDef).getMetadata();
=======
			metadata = annotatedBd.getMetadata();
>>>>>>> 523552ac
		}
		else if (beanDef instanceof AbstractBeanDefinition abstractBd && abstractBd.hasBeanClass()) {
			// Check already loaded Class if present...
			// since we possibly can't even load the class file for this Class.
<<<<<<< HEAD
			// TODO 否则bd是AbstractBeanDefinition, 同时其'class'为一个引用时, 取得'class'指向的引用
			Class<?> beanClass = ((AbstractBeanDefinition) beanDef).getBeanClass();
			// TODO 如果引用属于以下任何一个类型的后处理器时, 都不是一个配置类
=======
			Class<?> beanClass = abstractBd.getBeanClass();
>>>>>>> 523552ac
			if (BeanFactoryPostProcessor.class.isAssignableFrom(beanClass) ||
					BeanPostProcessor.class.isAssignableFrom(beanClass) ||
					AopInfrastructureBean.class.isAssignableFrom(beanClass) ||
					EventListenerFactory.class.isAssignableFrom(beanClass)) {
				return false;
			}
			// TODO 解析出元数据
			metadata = AnnotationMetadata.introspect(beanClass);
		}
		else {
			// TODO 以上情况都不是时, 用reader解析出元数据
			try {
				MetadataReader metadataReader = metadataReaderFactory.getMetadataReader(className);
				metadata = metadataReader.getAnnotationMetadata();
			}
			catch (IOException ex) {
				if (logger.isDebugEnabled()) {
					logger.debug("Could not find class file for introspecting configuration annotations: " +
							className, ex);
				}
				return false;
			}
		}
<<<<<<< HEAD
		// TODO 拿出@Configuration的内容
		Map<String, Object> config = metadata.getAnnotationAttributes(Configuration.class.getName());
=======

		Map<String, @Nullable Object> config = metadata.getAnnotationAttributes(Configuration.class.getName());
>>>>>>> 523552ac
		if (config != null && !Boolean.FALSE.equals(config.get("proxyBeanMethods"))) {
			// TODO 带有@Configuration注解, 并且不是代理方法时, 设置configurationClass为full类型
			beanDef.setAttribute(CONFIGURATION_CLASS_ATTRIBUTE, CONFIGURATION_CLASS_FULL);
		}
<<<<<<< HEAD
		else if (config != null || isConfigurationCandidate(metadata)) {
			// TODO 带有@Configuration注解, 或有其他注解以及@Bean时, 设置configurationClass为lite类型
=======
		else if (config != null || Boolean.TRUE.equals(beanDef.getAttribute(CANDIDATE_ATTRIBUTE)) ||
				isConfigurationCandidate(metadata)) {
>>>>>>> 523552ac
			beanDef.setAttribute(CONFIGURATION_CLASS_ATTRIBUTE, CONFIGURATION_CLASS_LITE);
		}
		else {
			return false;
		}

		// It's a full or lite configuration candidate... Let's determine the order value, if any.
		Integer order = getOrder(metadata);
		if (order != null) {
			// TODO 然后再看看有没有设置order
			beanDef.setAttribute(ORDER_ATTRIBUTE, order);
		}

		return true;
	}

	/**
	 * Check the given metadata for a configuration class candidate
	 * (or nested component class declared within a configuration/component class).
	 * @param metadata the metadata of the annotated class
	 * @return {@code true} if the given class is to be registered for
	 * configuration class processing; {@code false} otherwise
	 */
	static boolean isConfigurationCandidate(AnnotationMetadata metadata) {
		// Do not consider an interface or an annotation...
		if (metadata.isInterface()) {
			// TODO 元数据为接口或注解时排除
			return false;
		}

		// Any of the typical annotations found?
		for (String indicator : candidateIndicators) {
			if (metadata.isAnnotated(indicator)) {
				// TODO 在候选名单里, 就算配置类
				return true;
			}
		}

		// Finally, let's look for @Bean methods...
		return hasBeanMethods(metadata);
	}

	static boolean hasBeanMethods(AnnotationMetadata metadata) {
		try {
			// TODO 元数据里带@Bean的, 就算配置类
			return metadata.hasAnnotatedMethods(Bean.class.getName());
		}
		catch (Throwable ex) {
			if (logger.isDebugEnabled()) {
				logger.debug("Failed to introspect @Bean methods on class [" + metadata.getClassName() + "]: " + ex);
			}
			return false;
		}
	}

	/**
	 * Determine the order for the given configuration class metadata.
	 * @param metadata the metadata of the annotated class
	 * @return the {@code @Order} annotation value on the configuration class,
	 * or {@code Ordered.LOWEST_PRECEDENCE} if none declared
	 * @since 5.0
	 */
	public static @Nullable Integer getOrder(AnnotationMetadata metadata) {
		Map<String, @Nullable Object> orderAttributes = metadata.getAnnotationAttributes(Order.class.getName());
		return (orderAttributes != null ? ((Integer) orderAttributes.get(AnnotationUtils.VALUE)) : null);
	}

	/**
	 * Determine the order for the given configuration class bean definition,
	 * as set by {@link #checkConfigurationClassCandidate}.
	 * @param beanDef the bean definition to check
	 * @return the {@link Order @Order} annotation value on the configuration class,
	 * or {@link Ordered#LOWEST_PRECEDENCE} if none declared
	 * @since 4.2
	 */
	public static int getOrder(BeanDefinition beanDef) {
		Integer order = (Integer) beanDef.getAttribute(ORDER_ATTRIBUTE);
		return (order != null ? order : Ordered.LOWEST_PRECEDENCE);
	}

}<|MERGE_RESOLUTION|>--- conflicted
+++ resolved
@@ -116,23 +116,15 @@
 		if (beanDef instanceof AnnotatedBeanDefinition annotatedBd &&
 				className.equals(annotatedBd.getMetadata().getClassName())) {
 			// Can reuse the pre-parsed metadata from the given BeanDefinition...
-<<<<<<< HEAD
 			// TODO 对于AnnotatedBeanDefinition类型的bd来说, 如果其元数据中的'class'与bd的'class'相同, 则直接使用bd的元数据
-			metadata = ((AnnotatedBeanDefinition) beanDef).getMetadata();
-=======
 			metadata = annotatedBd.getMetadata();
->>>>>>> 523552ac
 		}
 		else if (beanDef instanceof AbstractBeanDefinition abstractBd && abstractBd.hasBeanClass()) {
 			// Check already loaded Class if present...
 			// since we possibly can't even load the class file for this Class.
-<<<<<<< HEAD
 			// TODO 否则bd是AbstractBeanDefinition, 同时其'class'为一个引用时, 取得'class'指向的引用
-			Class<?> beanClass = ((AbstractBeanDefinition) beanDef).getBeanClass();
+			Class<?> beanClass = abstractBd.getBeanClass();
 			// TODO 如果引用属于以下任何一个类型的后处理器时, 都不是一个配置类
-=======
-			Class<?> beanClass = abstractBd.getBeanClass();
->>>>>>> 523552ac
 			if (BeanFactoryPostProcessor.class.isAssignableFrom(beanClass) ||
 					BeanPostProcessor.class.isAssignableFrom(beanClass) ||
 					AopInfrastructureBean.class.isAssignableFrom(beanClass) ||
@@ -156,24 +148,16 @@
 				return false;
 			}
 		}
-<<<<<<< HEAD
+
 		// TODO 拿出@Configuration的内容
-		Map<String, Object> config = metadata.getAnnotationAttributes(Configuration.class.getName());
-=======
-
 		Map<String, @Nullable Object> config = metadata.getAnnotationAttributes(Configuration.class.getName());
->>>>>>> 523552ac
 		if (config != null && !Boolean.FALSE.equals(config.get("proxyBeanMethods"))) {
 			// TODO 带有@Configuration注解, 并且不是代理方法时, 设置configurationClass为full类型
 			beanDef.setAttribute(CONFIGURATION_CLASS_ATTRIBUTE, CONFIGURATION_CLASS_FULL);
 		}
-<<<<<<< HEAD
-		else if (config != null || isConfigurationCandidate(metadata)) {
-			// TODO 带有@Configuration注解, 或有其他注解以及@Bean时, 设置configurationClass为lite类型
-=======
 		else if (config != null || Boolean.TRUE.equals(beanDef.getAttribute(CANDIDATE_ATTRIBUTE)) ||
 				isConfigurationCandidate(metadata)) {
->>>>>>> 523552ac
+			// TODO 带有@Configuration注解, 或有其他注解以及@Bean时, 设置configurationClass为lite类型
 			beanDef.setAttribute(CONFIGURATION_CLASS_ATTRIBUTE, CONFIGURATION_CLASS_LITE);
 		}
 		else {
