/*
 * Copyright 2002-present the original author or authors.
 *
 * Licensed under the Apache License, Version 2.0 (the "License");
 * you may not use this file except in compliance with the License.
 * You may obtain a copy of the License at
 *
 *      https://www.apache.org/licenses/LICENSE-2.0
 *
 * Unless required by applicable law or agreed to in writing, software
 * distributed under the License is distributed on an "AS IS" BASIS,
 * WITHOUT WARRANTIES OR CONDITIONS OF ANY KIND, either express or implied.
 * See the License for the specific language governing permissions and
 * limitations under the License.
 */

package org.springframework.context.annotation;

import java.util.ArrayList;
import java.util.Collections;
import java.util.List;

import org.jspecify.annotations.Nullable;

import org.springframework.beans.BeanUtils;
import org.springframework.beans.factory.config.ConfigurableListableBeanFactory;
import org.springframework.beans.factory.support.BeanDefinitionRegistry;
import org.springframework.context.ConfigurableApplicationContext;
import org.springframework.context.annotation.ConfigurationCondition.ConfigurationPhase;
import org.springframework.core.annotation.AnnotationAwareOrderComparator;
import org.springframework.core.env.Environment;
import org.springframework.core.env.EnvironmentCapable;
import org.springframework.core.env.StandardEnvironment;
import org.springframework.core.io.DefaultResourceLoader;
import org.springframework.core.io.ResourceLoader;
import org.springframework.core.type.AnnotatedTypeMetadata;
import org.springframework.core.type.AnnotationMetadata;
import org.springframework.util.Assert;
import org.springframework.util.ClassUtils;
import org.springframework.util.MultiValueMap;

/**
 * Internal class used to evaluate {@link Conditional} annotations.
 *
 * @author Phillip Webb
 * @author Juergen Hoeller
 * @since 4.0
 */
class ConditionEvaluator {

	private final ConditionContextImpl context;


	/**
	 * Create a new {@link ConditionEvaluator} instance.
	 */
	public ConditionEvaluator(@Nullable BeanDefinitionRegistry registry,
			@Nullable Environment environment, @Nullable ResourceLoader resourceLoader) {

		this.context = new ConditionContextImpl(registry, environment, resourceLoader);
	}


	/**
	 * Determine if an item should be skipped based on {@code @Conditional} annotations.
	 * The {@link ConfigurationPhase} will be deduced from the type of item (i.e. a
	 * {@code @Configuration} class will be {@link ConfigurationPhase#PARSE_CONFIGURATION})
	 * @param metadata the meta data
	 * @return if the item should be skipped
	 */
	public boolean shouldSkip(AnnotatedTypeMetadata metadata) {
		return shouldSkip(metadata, null);
	}

	/**
	 * Determine if an item should be skipped based on {@code @Conditional} annotations.
	 * @param metadata the meta data
	 * @param phase the phase of the call
	 * @return if the item should be skipped
	 */
	public boolean shouldSkip(@Nullable AnnotatedTypeMetadata metadata, @Nullable ConfigurationPhase phase) {
		if (metadata == null || !metadata.isAnnotated(Conditional.class.getName())) {
			return false;
		}

		if (phase == null) {
<<<<<<< HEAD
			if (metadata instanceof AnnotationMetadata &&
					ConfigurationClassUtils.isConfigurationCandidate((AnnotationMetadata) metadata)) {
				// TODO 元数据中包含任何注解时, 表示为解析@Configuration阶段
=======
			if (metadata instanceof AnnotationMetadata annotationMetadata &&
					ConfigurationClassUtils.isConfigurationCandidate(annotationMetadata)) {
>>>>>>> 523552ac
				return shouldSkip(metadata, ConfigurationPhase.PARSE_CONFIGURATION);
			}
			// TODO 注册阶段
			return shouldSkip(metadata, ConfigurationPhase.REGISTER_BEAN);
		}

<<<<<<< HEAD
		List<Condition> conditions = new ArrayList<>();
		// TODO 在元数据中拿出@Condition的value值, 构建condition对象
		for (String[] conditionClasses : getConditionClasses(metadata)) {
			for (String conditionClass : conditionClasses) {
				Condition condition = getCondition(conditionClass, this.context.getClassLoader());
				conditions.add(condition);
			}
		}

		AnnotationAwareOrderComparator.sort(conditions);

=======
		List<Condition> conditions = collectConditions(metadata);
>>>>>>> 523552ac
		for (Condition condition : conditions) {
			ConfigurationPhase requiredPhase = null;
			if (condition instanceof ConfigurationCondition configurationCondition) {
				requiredPhase = configurationCondition.getConfigurationPhase();
			}
			if ((requiredPhase == null || requiredPhase == phase) && !condition.matches(this.context, metadata)) {
				// TODO 不匹配@Condition条件注入就不需要进行了
				return true;
			}
		}

		return false;
	}

	/**
	 * Return the {@linkplain Condition conditions} that should be applied when
	 * considering the given annotated type.
	 * @param metadata the metadata of the annotated type
	 * @return the ordered list of conditions for that type
	 */
	List<Condition> collectConditions(@Nullable AnnotatedTypeMetadata metadata) {
		if (metadata == null || !metadata.isAnnotated(Conditional.class.getName())) {
			return Collections.emptyList();
		}

		List<Condition> conditions = new ArrayList<>();
		for (String[] conditionClasses : getConditionClasses(metadata)) {
			for (String conditionClass : conditionClasses) {
				Condition condition = getCondition(conditionClass, this.context.getClassLoader());
				conditions.add(condition);
			}
		}
		AnnotationAwareOrderComparator.sort(conditions);
		return conditions;
	}

	@SuppressWarnings("unchecked")
	private List<String[]> getConditionClasses(AnnotatedTypeMetadata metadata) {
		MultiValueMap<String, @Nullable Object> attributes = metadata.getAllAnnotationAttributes(Conditional.class.getName(), true);
		Object values = (attributes != null ? attributes.get("value") : null);
		return (List<String[]>) (values != null ? values : Collections.emptyList());
	}

	private Condition getCondition(String conditionClassName, @Nullable ClassLoader classloader) {
		Class<?> conditionClass = ClassUtils.resolveClassName(conditionClassName, classloader);
		return (Condition) BeanUtils.instantiateClass(conditionClass);
	}


	/**
	 * Implementation of a {@link ConditionContext}.
	 */
	private static class ConditionContextImpl implements ConditionContext {

		private final @Nullable BeanDefinitionRegistry registry;

		private final @Nullable ConfigurableListableBeanFactory beanFactory;

		private final Environment environment;

		private final ResourceLoader resourceLoader;

		private final @Nullable ClassLoader classLoader;

		public ConditionContextImpl(@Nullable BeanDefinitionRegistry registry,
				@Nullable Environment environment, @Nullable ResourceLoader resourceLoader) {

			this.registry = registry;
			this.beanFactory = deduceBeanFactory(registry);
			this.environment = (environment != null ? environment : deduceEnvironment(registry));
			this.resourceLoader = (resourceLoader != null ? resourceLoader : deduceResourceLoader(registry));
			this.classLoader = deduceClassLoader(resourceLoader, this.beanFactory);
		}

		private static @Nullable ConfigurableListableBeanFactory deduceBeanFactory(@Nullable BeanDefinitionRegistry source) {
			if (source instanceof ConfigurableListableBeanFactory configurableListableBeanFactory) {
				return configurableListableBeanFactory;
			}
			if (source instanceof ConfigurableApplicationContext configurableApplicationContext) {
				return configurableApplicationContext.getBeanFactory();
			}
			return null;
		}

		private static Environment deduceEnvironment(@Nullable BeanDefinitionRegistry source) {
			if (source instanceof EnvironmentCapable environmentCapable) {
				return environmentCapable.getEnvironment();
			}
			return new StandardEnvironment();
		}

		private static ResourceLoader deduceResourceLoader(@Nullable BeanDefinitionRegistry source) {
			if (source instanceof ResourceLoader resourceLoader) {
				return resourceLoader;
			}
			return new DefaultResourceLoader();
		}

		private static @Nullable ClassLoader deduceClassLoader(@Nullable ResourceLoader resourceLoader,
				@Nullable ConfigurableListableBeanFactory beanFactory) {

			if (resourceLoader != null) {
				ClassLoader classLoader = resourceLoader.getClassLoader();
				if (classLoader != null) {
					return classLoader;
				}
			}
			if (beanFactory != null) {
				return beanFactory.getBeanClassLoader();
			}
			return ClassUtils.getDefaultClassLoader();
		}

		@Override
		public BeanDefinitionRegistry getRegistry() {
			Assert.state(this.registry != null, "No BeanDefinitionRegistry available");
			return this.registry;
		}

		@Override
		public @Nullable ConfigurableListableBeanFactory getBeanFactory() {
			return this.beanFactory;
		}

		@Override
		public Environment getEnvironment() {
			return this.environment;
		}

		@Override
		public ResourceLoader getResourceLoader() {
			return this.resourceLoader;
		}

		@Override
		public @Nullable ClassLoader getClassLoader() {
			return this.classLoader;
		}
	}

}<|MERGE_RESOLUTION|>--- conflicted
+++ resolved
@@ -84,21 +84,40 @@
 		}
 
 		if (phase == null) {
-<<<<<<< HEAD
-			if (metadata instanceof AnnotationMetadata &&
-					ConfigurationClassUtils.isConfigurationCandidate((AnnotationMetadata) metadata)) {
-				// TODO 元数据中包含任何注解时, 表示为解析@Configuration阶段
-=======
 			if (metadata instanceof AnnotationMetadata annotationMetadata &&
 					ConfigurationClassUtils.isConfigurationCandidate(annotationMetadata)) {
->>>>>>> 523552ac
+				// TODO 元数据中包含任何注解时, 表示为解析@Configuration阶段
 				return shouldSkip(metadata, ConfigurationPhase.PARSE_CONFIGURATION);
 			}
 			// TODO 注册阶段
 			return shouldSkip(metadata, ConfigurationPhase.REGISTER_BEAN);
 		}
 
-<<<<<<< HEAD
+		List<Condition> conditions = collectConditions(metadata);
+		for (Condition condition : conditions) {
+			ConfigurationPhase requiredPhase = null;
+			if (condition instanceof ConfigurationCondition configurationCondition) {
+				requiredPhase = configurationCondition.getConfigurationPhase();
+			}
+			if ((requiredPhase == null || requiredPhase == phase) && !condition.matches(this.context, metadata)) {
+				return true;
+			}
+		}
+
+		return false;
+	}
+
+	/**
+	 * Return the {@linkplain Condition conditions} that should be applied when
+	 * considering the given annotated type.
+	 * @param metadata the metadata of the annotated type
+	 * @return the ordered list of conditions for that type
+	 */
+	List<Condition> collectConditions(@Nullable AnnotatedTypeMetadata metadata) {
+		if (metadata == null || !metadata.isAnnotated(Conditional.class.getName())) {
+			return Collections.emptyList();
+		}
+
 		List<Condition> conditions = new ArrayList<>();
 		// TODO 在元数据中拿出@Condition的value值, 构建condition对象
 		for (String[] conditionClasses : getConditionClasses(metadata)) {
@@ -107,44 +126,6 @@
 				conditions.add(condition);
 			}
 		}
-
-		AnnotationAwareOrderComparator.sort(conditions);
-
-=======
-		List<Condition> conditions = collectConditions(metadata);
->>>>>>> 523552ac
-		for (Condition condition : conditions) {
-			ConfigurationPhase requiredPhase = null;
-			if (condition instanceof ConfigurationCondition configurationCondition) {
-				requiredPhase = configurationCondition.getConfigurationPhase();
-			}
-			if ((requiredPhase == null || requiredPhase == phase) && !condition.matches(this.context, metadata)) {
-				// TODO 不匹配@Condition条件注入就不需要进行了
-				return true;
-			}
-		}
-
-		return false;
-	}
-
-	/**
-	 * Return the {@linkplain Condition conditions} that should be applied when
-	 * considering the given annotated type.
-	 * @param metadata the metadata of the annotated type
-	 * @return the ordered list of conditions for that type
-	 */
-	List<Condition> collectConditions(@Nullable AnnotatedTypeMetadata metadata) {
-		if (metadata == null || !metadata.isAnnotated(Conditional.class.getName())) {
-			return Collections.emptyList();
-		}
-
-		List<Condition> conditions = new ArrayList<>();
-		for (String[] conditionClasses : getConditionClasses(metadata)) {
-			for (String conditionClass : conditionClasses) {
-				Condition condition = getCondition(conditionClass, this.context.getClassLoader());
-				conditions.add(condition);
-			}
-		}
 		AnnotationAwareOrderComparator.sort(conditions);
 		return conditions;
 	}
