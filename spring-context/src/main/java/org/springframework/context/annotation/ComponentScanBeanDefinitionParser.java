--- conflicted
+++ resolved
@@ -234,45 +234,25 @@
 		String filterType = element.getAttribute(FILTER_TYPE_ATTRIBUTE);
 		String expression = element.getAttribute(FILTER_EXPRESSION_ATTRIBUTE);
 		expression = parserContext.getReaderContext().getEnvironment().resolvePlaceholders(expression);
-<<<<<<< HEAD
-		if ("annotation".equals(filterType)) {
-			// TODO 注解类型过滤时, expression=类全名称
-			return new AnnotationTypeFilter((Class<Annotation>) ClassUtils.forName(expression, classLoader));
-		}
-		else if ("assignable".equals(filterType)) {
-			// TODO 直接指定类时(包括其子类及实现类)过滤时, expression=类全名称
-			return new AssignableTypeFilter(ClassUtils.forName(expression, classLoader));
-		}
-		else if ("aspectj".equals(filterType)) {
-			// TODO 通过aspectj过滤时, expression=aspectj表达式字符串
-			return new AspectJTypeFilter(expression, classLoader);
-		}
-		else if ("regex".equals(filterType)) {
-			// TODO 通过指定的正则表达式过滤时, expression=正则表达式字符串
-			return new RegexPatternTypeFilter(Pattern.compile(expression));
-		}
-		else if ("custom".equals(filterType)) {
-			// TODO 自定义过滤类型
-			Class<?> filterClass = ClassUtils.forName(expression, classLoader);
-			if (!TypeFilter.class.isAssignableFrom(filterClass)) {
-				throw new IllegalArgumentException(
-						"Class is not assignable to [" + TypeFilter.class.getName() + "]: " + expression);
-=======
 		switch (filterType) {
 			case "annotation" -> {
+				// TODO 注解类型过滤时, expression=类全名称
 				return new AnnotationTypeFilter((Class<Annotation>) ClassUtils.forName(expression, classLoader));
->>>>>>> 523552ac
 			}
 			case "assignable" -> {
+				// TODO 直接指定类时(包括其子类及实现类)过滤时, expression=类全名称
 				return new AssignableTypeFilter(ClassUtils.forName(expression, classLoader));
 			}
 			case "aspectj" -> {
+				// TODO 通过aspectj过滤时, expression=aspectj表达式字符串
 				return new AspectJTypeFilter(expression, classLoader);
 			}
 			case "regex" -> {
+				// TODO 通过指定的正则表达式过滤时, expression=正则表达式字符串
 				return new RegexPatternTypeFilter(Pattern.compile(expression));
 			}
 			case "custom" -> {
+				// TODO 自定义过滤类型
 				Class<?> filterClass = ClassUtils.forName(expression, classLoader);
 				if (!TypeFilter.class.isAssignableFrom(filterClass)) {
 					throw new IllegalArgumentException(
