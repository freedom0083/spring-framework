/*
 * Copyright 2002-2019 the original author or authors.
 *
 * Licensed under the Apache License, Version 2.0 (the "License");
 * you may not use this file except in compliance with the License.
 * You may obtain a copy of the License at
 *
 *      https://www.apache.org/licenses/LICENSE-2.0
 *
 * Unless required by applicable law or agreed to in writing, software
 * distributed under the License is distributed on an "AS IS" BASIS,
 * WITHOUT WARRANTIES OR CONDITIONS OF ANY KIND, either express or implied.
 * See the License for the specific language governing permissions and
 * limitations under the License.
 */

package org.springframework.context.annotation;

import java.util.function.Supplier;

import org.springframework.beans.factory.config.BeanDefinitionCustomizer;
import org.springframework.beans.factory.support.BeanNameGenerator;
import org.springframework.beans.factory.support.DefaultListableBeanFactory;
import org.springframework.context.support.GenericApplicationContext;
import org.springframework.core.env.ConfigurableEnvironment;
import org.springframework.lang.Nullable;
import org.springframework.util.Assert;

/**
 * Standalone application context, accepting <em>component classes</em> as input &mdash;
 * in particular {@link Configuration @Configuration}-annotated classes, but also plain
 * {@link org.springframework.stereotype.Component @Component} types and JSR-330 compliant
 * classes using {@code javax.inject} annotations.
 *
 * <p>Allows for registering classes one by one using {@link #register(Class...)}
 * as well as for classpath scanning using {@link #scan(String...)}.
 *
 * <p>In case of multiple {@code @Configuration} classes, {@link Bean @Bean} methods
 * defined in later classes will override those defined in earlier classes. This can
 * be leveraged to deliberately override certain bean definitions via an extra
 * {@code @Configuration} class.
 *
 * <p>See {@link Configuration @Configuration}'s javadoc for usage examples.
 *
 * @author Juergen Hoeller
 * @author Chris Beams
 * @since 3.0
 * @see #register
 * @see #scan
 * @see AnnotatedBeanDefinitionReader
 * @see ClassPathBeanDefinitionScanner
 * @see org.springframework.context.support.GenericXmlApplicationContext
 */
public class AnnotationConfigApplicationContext extends GenericApplicationContext implements AnnotationConfigRegistry {

	private final AnnotatedBeanDefinitionReader reader;

	private final ClassPathBeanDefinitionScanner scanner;


	/**
	 * Create a new AnnotationConfigApplicationContext that needs to be populated
	 * through {@link #register} calls and then manually {@linkplain #refresh refreshed}.
	 */
	public AnnotationConfigApplicationContext() {
		// TODO 初始化解析带注解的bean的reader, 初始化过程会调用AnnotationConfigUtils#registerAnnotationConfigProcessors()
		//  根据情况注册一些用RootBeanDefinition(AbstractBeanDefinition)类型于处理注解的后处理器:
		//  1. ConfigurationClassPostProcessor: 实现了BeanDefinitionRegistryPostProcessor接口
		//     通过实现postProcessBeanDefinitionRegistry()方法, 来实现自定义的bean注册动作
		//     @Configuration配置类就是从这里解析配置类, 将其中的bean注册到容器的
		//  2. AutowiredAnnotationBeanPostProcessor:
		//  3. CommonAnnotationBeanPostProcessor:
		//  4. PersistenceAnnotationBeanPostProcessor:
		//  5. EventListenerMethodProcessor:
		//  6. DefaultEventListenerFactory:
		this.reader = new AnnotatedBeanDefinitionReader(this);
		// TODO 初始化一个使用默认过滤器的bean扫描器, 此扫描器用于后面解析过程时对指定包进行扫描
		//  默认的过滤器可以处理@Component, @Repository, @Controller和J2EE 6的@ManagedBean, JSR-330的@Named
		this.scanner = new ClassPathBeanDefinitionScanner(this);
	}

	/**
	 * Create a new AnnotationConfigApplicationContext with the given DefaultListableBeanFactory.
	 * @param beanFactory the DefaultListableBeanFactory instance to use for this context
	 */
	public AnnotationConfigApplicationContext(DefaultListableBeanFactory beanFactory) {
		super(beanFactory);
		this.reader = new AnnotatedBeanDefinitionReader(this);
		this.scanner = new ClassPathBeanDefinitionScanner(this);
	}

	/**
	 * Create a new AnnotationConfigApplicationContext, deriving bean definitions
	 * from the given component classes and automatically refreshing the context.
	 * @param componentClasses one or more component classes &mdash; for example,
	 * {@link Configuration @Configuration} classes
	 */
	public AnnotationConfigApplicationContext(Class<?>... componentClasses) {
		this();
<<<<<<< HEAD
		// TODO 用初始化好的AnnotatedBeanDefinitionReader来解析配置类, 设置由@Lazy, @Primary, @DependsOn, @Role, @Description等
		//  指定的value值, 并将配置类注册到容器中.  register最终调用的是AnnotationBeanDefinitionReader#doRegisterBean()
		register(annotatedClasses);
		// TODO 开始注册bean, 同时完成单例bean的实例化
=======
		register(componentClasses);
>>>>>>> d1aee0e8
		refresh();
	}

	/**
	 * Create a new AnnotationConfigApplicationContext, scanning for components
	 * in the given packages, registering bean definitions for those components,
	 * and automatically refreshing the context.
	 * @param basePackages the packages to scan for component classes
	 */
	public AnnotationConfigApplicationContext(String... basePackages) {
		this();
		// TODO 如果传入的是一个包路径, 则扫描包下所有符合要求的bean, 并注册到容器中
		scan(basePackages);
		// TODO 开始注册bean, 同时完成单例bean的实例化
		refresh();
	}


	/**
	 * Propagate the given custom {@code Environment} to the underlying
	 * {@link AnnotatedBeanDefinitionReader} and {@link ClassPathBeanDefinitionScanner}.
	 */
	@Override
	public void setEnvironment(ConfigurableEnvironment environment) {
		super.setEnvironment(environment);
		this.reader.setEnvironment(environment);
		this.scanner.setEnvironment(environment);
	}

	/**
	 * Provide a custom {@link BeanNameGenerator} for use with {@link AnnotatedBeanDefinitionReader}
	 * and/or {@link ClassPathBeanDefinitionScanner}, if any.
	 * <p>Default is {@link org.springframework.context.annotation.AnnotationBeanNameGenerator}.
	 * <p>Any call to this method must occur prior to calls to {@link #register(Class...)}
	 * and/or {@link #scan(String...)}.
	 * @see AnnotatedBeanDefinitionReader#setBeanNameGenerator
	 * @see ClassPathBeanDefinitionScanner#setBeanNameGenerator
	 */
	public void setBeanNameGenerator(BeanNameGenerator beanNameGenerator) {
		this.reader.setBeanNameGenerator(beanNameGenerator);
		this.scanner.setBeanNameGenerator(beanNameGenerator);
		getBeanFactory().registerSingleton(
				AnnotationConfigUtils.CONFIGURATION_BEAN_NAME_GENERATOR, beanNameGenerator);
	}

	/**
	 * Set the {@link ScopeMetadataResolver} to use for registered component classes.
	 * <p>The default is an {@link AnnotationScopeMetadataResolver}.
	 * <p>Any call to this method must occur prior to calls to {@link #register(Class...)}
	 * and/or {@link #scan(String...)}.
	 */
	public void setScopeMetadataResolver(ScopeMetadataResolver scopeMetadataResolver) {
		this.reader.setScopeMetadataResolver(scopeMetadataResolver);
		this.scanner.setScopeMetadataResolver(scopeMetadataResolver);
	}


	//---------------------------------------------------------------------
	// Implementation of AnnotationConfigRegistry
	//---------------------------------------------------------------------

	/**
	 * Register one or more component classes to be processed.
	 * <p>Note that {@link #refresh()} must be called in order for the context
	 * to fully process the new classes.
	 * @param componentClasses one or more component classes &mdash; for example,
	 * {@link Configuration @Configuration} classes
	 * @see #scan(String...)
	 * @see #refresh()
	 */
	@Override
	public void register(Class<?>... componentClasses) {
		Assert.notEmpty(componentClasses, "At least one component class must be specified");
		this.reader.register(componentClasses);
	}

	/**
	 * Perform a scan within the specified base packages.
	 * <p>Note that {@link #refresh()} must be called in order for the context
	 * to fully process the new classes.
	 * @param basePackages the packages to scan for component classes
	 * @see #register(Class...)
	 * @see #refresh()
	 */
	@Override
	public void scan(String... basePackages) {
		Assert.notEmpty(basePackages, "At least one base package must be specified");
		// TODO 包扫描，同时将包下所有符合要求的类注册到容器, 然后返回本次注册的bean数量, 只是进行注册, 并没有实例化
		//  实现在ClassPathBeanDefinitionScanner#doScan()中
		this.scanner.scan(basePackages);
	}


	//---------------------------------------------------------------------
	// Adapt superclass registerBean calls to AnnotatedBeanDefinitionReader
	//---------------------------------------------------------------------

	@Override
	public <T> void registerBean(@Nullable String beanName, Class<T> beanClass,
			@Nullable Supplier<T> supplier, BeanDefinitionCustomizer... customizers) {

		this.reader.registerBean(beanClass, beanName, supplier, customizers);
	}

}<|MERGE_RESOLUTION|>--- conflicted
+++ resolved
@@ -97,14 +97,10 @@
 	 */
 	public AnnotationConfigApplicationContext(Class<?>... componentClasses) {
 		this();
-<<<<<<< HEAD
 		// TODO 用初始化好的AnnotatedBeanDefinitionReader来解析配置类, 设置由@Lazy, @Primary, @DependsOn, @Role, @Description等
 		//  指定的value值, 并将配置类注册到容器中.  register最终调用的是AnnotationBeanDefinitionReader#doRegisterBean()
-		register(annotatedClasses);
 		// TODO 开始注册bean, 同时完成单例bean的实例化
-=======
 		register(componentClasses);
->>>>>>> d1aee0e8
 		refresh();
 	}
 
