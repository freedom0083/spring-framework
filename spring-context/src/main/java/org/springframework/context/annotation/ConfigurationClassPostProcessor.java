--- conflicted
+++ resolved
@@ -418,12 +418,8 @@
 		if (registry instanceof SingletonBeanRegistry sbr) {
 			singletonRegistry = sbr;
 			if (!this.localBeanNameGeneratorSet) {
-<<<<<<< HEAD
 				// TODO 生成默认的bean name生成器(internalConfigurationBeanNameGenerator)
-				BeanNameGenerator generator = (BeanNameGenerator) sbr.getSingleton(
-=======
 				BeanNameGenerator generator = (BeanNameGenerator) singletonRegistry.getSingleton(
->>>>>>> 523552ac
 						AnnotationConfigUtils.CONFIGURATION_BEAN_NAME_GENERATOR);
 				if (generator != null) {
 					this.componentScanBeanNameGenerator = generator;
@@ -465,13 +461,10 @@
 			}
 			// TODO 把配置类的bean注册到容器中. 这里会正式解析@Bean所标注的方法
 			this.reader.loadBeanDefinitions(configClasses);
-<<<<<<< HEAD
-			// TODO 缓存所有解析过的配置类
-=======
 			for (ConfigurationClass configClass : configClasses) {
 				this.beanRegistrars.putAll(configClass.getBeanRegistrars());
 			}
->>>>>>> 523552ac
+			// TODO 缓存所有解析过的配置类
 			alreadyParsed.addAll(configClasses);
 			processConfig.tag("classCount", () -> String.valueOf(configClasses.size())).end();
 
@@ -481,12 +474,8 @@
 				String[] newCandidateNames = registry.getBeanDefinitionNames();
 				// TODO 这里包含的是开头提到的后处理器
 				Set<String> oldCandidateNames = Set.of(candidateNames);
-<<<<<<< HEAD
 				// TODO 这里包含的是开头提到的后处理器
-				Set<String> alreadyParsedClasses = new HashSet<>();
-=======
 				Set<String> alreadyParsedClasses = CollectionUtils.newHashSet(alreadyParsed.size());
->>>>>>> 523552ac
 				for (ConfigurationClass configurationClass : alreadyParsed) {
 					alreadyParsedClasses.add(configurationClass.getMetadata().getClassName());
 				}
@@ -508,14 +497,9 @@
 		while (!candidates.isEmpty());
 
 		// Register the ImportRegistry as a bean in order to support ImportAware @Configuration classes
-<<<<<<< HEAD
-		if (sbr != null && !sbr.containsSingleton(IMPORT_REGISTRY_BEAN_NAME)) {
+		if (singletonRegistry != null && !singletonRegistry.containsSingleton(IMPORT_REGISTRY_BEAN_NAME)) {
 			// TODO import其他配置类时, 会先解析其他配置类, 当前配置类会入栈来保存现场, 这边是把栈里的配置类也拿出来注册为一个单例???
-			sbr.registerSingleton(IMPORT_REGISTRY_BEAN_NAME, parser.getImportRegistry());
-=======
-		if (singletonRegistry != null && !singletonRegistry.containsSingleton(IMPORT_REGISTRY_BEAN_NAME)) {
 			singletonRegistry.registerSingleton(IMPORT_REGISTRY_BEAN_NAME, parser.getImportRegistry());
->>>>>>> 523552ac
 		}
 
 		// Store the PropertySourceDescriptors to contribute them Ahead-of-time if necessary
@@ -582,19 +566,9 @@
 					throw new BeanDefinitionStoreException("Cannot enhance @Configuration bean definition '" +
 							beanName + "' since it is not stored in an AbstractBeanDefinition subclass");
 				}
-<<<<<<< HEAD
-				else if (logger.isInfoEnabled() && beanFactory.containsSingleton(beanName)) {
-					// TODO 容器中已经创建了的单例bean会报个info的log, 说不能增强?? mark
-					logger.info("Cannot enhance @Configuration bean definition '" + beanName +
-							"' since its singleton instance has been created too early. The typical cause " +
-							"is a non-static @Bean method with a BeanDefinitionRegistryPostProcessor " +
-							"return type: Consider declaring such methods as 'static'.");
-				}
-				// TODO 放到增强处理的集合中, 所以这集合里放的全是'proxyBeanMethods'属性为false, 并且类型为AbstractBeanDefinition的bd
-				configBeanDefs.put(beanName, abd);
-=======
 				else if (beanFactory.containsSingleton(beanName)) {
 					if (logger.isWarnEnabled()) {
+						// TODO 容器中已经创建了的单例bean会报个info的log, 说不能增强?? mark
 						logger.warn("Cannot enhance @Configuration bean definition '" + beanName +
 								"' since its singleton instance has been created too early. The typical cause " +
 								"is a non-static @Bean method with a BeanDefinitionRegistryPostProcessor " +
@@ -603,9 +577,9 @@
 					}
 				}
 				else {
+					// TODO 放到增强处理的集合中, 所以这集合里放的全是'proxyBeanMethods'属性为false, 并且类型为AbstractBeanDefinition的bd
 					configBeanDefs.put(beanName, abd);
 				}
->>>>>>> 523552ac
 			}
 		}
 		if (configBeanDefs.isEmpty()) {
