--- conflicted
+++ resolved
@@ -425,32 +425,16 @@
 			AnnotationMetadata annotationMetadata = null;
 			MethodMetadata methodMetadata = null;
 			if (beanDef instanceof AnnotatedBeanDefinition) {
-<<<<<<< HEAD
-				// TODO 如果bd本身就是一个AnnotatedBeanDefinition, 直接拿元数据方法
-				methodMetadata = ((AnnotatedBeanDefinition) beanDef).getFactoryMethodMetadata();
-			}
-			if ((configClassAttr != null || methodMetadata != null) && beanDef instanceof AbstractBeanDefinition) {
-				// Configuration class (full or lite) or a configuration-derived @Bean method
-				// -> resolve bean class at this point...
-				// TODO Configuration是full或lite, 或有元数据, 并且bd是AbstractBeanDefinition时
-				AbstractBeanDefinition abd = (AbstractBeanDefinition) beanDef;
-				if (!abd.hasBeanClass()) {
-					try {
-						// TODO 'class'不是引用时, 重新加载一下
-						abd.resolveBeanClass(this.beanClassLoader);
-					}
-					catch (Throwable ex) {
-						throw new IllegalStateException(
-								"Cannot load configuration class: " + beanDef.getBeanClassName(), ex);
-=======
 				AnnotatedBeanDefinition annotatedBeanDefinition = (AnnotatedBeanDefinition) beanDef;
 				annotationMetadata = annotatedBeanDefinition.getMetadata();
+				// TODO 如果bd本身就是一个AnnotatedBeanDefinition, 直接拿元数据方法
 				methodMetadata = annotatedBeanDefinition.getFactoryMethodMetadata();
 			}
 			if ((configClassAttr != null || methodMetadata != null) && beanDef instanceof AbstractBeanDefinition) {
 				// Configuration class (full or lite) or a configuration-derived @Bean method
 				// -> eagerly resolve bean class at this point, unless it's a 'lite' configuration
 				// or component class without @Bean methods.
+				// TODO Configuration是full或lite, 或有元数据, 并且bd是AbstractBeanDefinition时
 				AbstractBeanDefinition abd = (AbstractBeanDefinition) beanDef;
 				if (!abd.hasBeanClass()) {
 					boolean liteConfigurationCandidateWithoutBeanMethods =
@@ -458,13 +442,13 @@
 								annotationMetadata != null && !ConfigurationClassUtils.hasBeanMethods(annotationMetadata));
 					if (!liteConfigurationCandidateWithoutBeanMethods) {
 						try {
+							// TODO 'class'不是引用时, 重新加载一下
 							abd.resolveBeanClass(this.beanClassLoader);
 						}
 						catch (Throwable ex) {
 							throw new IllegalStateException(
 									"Cannot load configuration class: " + beanDef.getBeanClassName(), ex);
 						}
->>>>>>> 4af7a686
 					}
 				}
 			}
