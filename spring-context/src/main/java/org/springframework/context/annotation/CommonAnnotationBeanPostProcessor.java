/*
 * Copyright 2002-2021 the original author or authors.
 *
 * Licensed under the Apache License, Version 2.0 (the "License");
 * you may not use this file except in compliance with the License.
 * You may obtain a copy of the License at
 *
 *      https://www.apache.org/licenses/LICENSE-2.0
 *
 * Unless required by applicable law or agreed to in writing, software
 * distributed under the License is distributed on an "AS IS" BASIS,
 * WITHOUT WARRANTIES OR CONDITIONS OF ANY KIND, either express or implied.
 * See the License for the specific language governing permissions and
 * limitations under the License.
 */

package org.springframework.context.annotation;

import java.beans.Introspector;
import java.beans.PropertyDescriptor;
import java.io.Serializable;
import java.lang.annotation.Annotation;
import java.lang.reflect.AnnotatedElement;
import java.lang.reflect.Field;
import java.lang.reflect.Member;
import java.lang.reflect.Method;
import java.lang.reflect.Modifier;
import java.util.ArrayList;
import java.util.Collections;
import java.util.HashSet;
import java.util.LinkedHashSet;
import java.util.List;
import java.util.Map;
import java.util.Set;
import java.util.concurrent.ConcurrentHashMap;

import jakarta.annotation.PostConstruct;
import jakarta.annotation.PreDestroy;
import jakarta.annotation.Resource;
import jakarta.ejb.EJB;

import org.springframework.aop.TargetSource;
import org.springframework.aop.framework.ProxyFactory;
import org.springframework.beans.BeanUtils;
import org.springframework.beans.PropertyValues;
import org.springframework.beans.factory.BeanCreationException;
import org.springframework.beans.factory.BeanFactory;
import org.springframework.beans.factory.BeanFactoryAware;
import org.springframework.beans.factory.NoSuchBeanDefinitionException;
import org.springframework.beans.factory.annotation.InitDestroyAnnotationBeanPostProcessor;
import org.springframework.beans.factory.annotation.InjectionMetadata;
import org.springframework.beans.factory.config.AutowireCapableBeanFactory;
import org.springframework.beans.factory.config.ConfigurableBeanFactory;
import org.springframework.beans.factory.config.DependencyDescriptor;
import org.springframework.beans.factory.config.EmbeddedValueResolver;
import org.springframework.beans.factory.config.InstantiationAwareBeanPostProcessor;
import org.springframework.beans.factory.support.RootBeanDefinition;
import org.springframework.core.BridgeMethodResolver;
import org.springframework.core.MethodParameter;
import org.springframework.core.Ordered;
import org.springframework.core.annotation.AnnotationUtils;
import org.springframework.jndi.support.SimpleJndiBeanFactory;
import org.springframework.lang.Nullable;
import org.springframework.util.Assert;
import org.springframework.util.ClassUtils;
import org.springframework.util.ReflectionUtils;
import org.springframework.util.StringUtils;
import org.springframework.util.StringValueResolver;

/**
 * {@link org.springframework.beans.factory.config.BeanPostProcessor} implementation
 * that supports common Java annotations out of the box, in particular the common
 * annotations in the {@code jakarta.annotation} package. These common Java
 * annotations are supported in many Jakarta EE technologies (e.g. JSF and JAX-RS).
 *
 * <p>This post-processor includes support for the {@link jakarta.annotation.PostConstruct}
 * and {@link jakarta.annotation.PreDestroy} annotations - as init annotation
 * and destroy annotation, respectively - through inheriting from
 * {@link InitDestroyAnnotationBeanPostProcessor} with pre-configured annotation types.
 *
 * <p>The central element is the {@link jakarta.annotation.Resource} annotation
 * for annotation-driven injection of named beans, by default from the containing
 * Spring BeanFactory, with only {@code mappedName} references resolved in JNDI.
 * The {@link #setAlwaysUseJndiLookup "alwaysUseJndiLookup" flag} enforces JNDI lookups
 * equivalent to standard Jakarta EE resource injection for {@code name} references
 * and default names as well. The target beans can be simple POJOs, with no special
 * requirements other than the type having to match.
 *
 * <p>This post-processor also supports the EJB 3 {@link jakarta.ejb.EJB} annotation,
 * analogous to {@link jakarta.annotation.Resource}, with the capability to
 * specify both a local bean name and a global JNDI name for fallback retrieval.
 * The target beans can be plain POJOs as well as EJB 3 Session Beans in this case.
 *
 * <p>For default usage, resolving resource names as Spring bean names,
 * simply define the following in your application context:
 *
 * <pre class="code">
 * &lt;bean class="org.springframework.context.annotation.CommonAnnotationBeanPostProcessor"/&gt;</pre>
 *
 * For direct JNDI access, resolving resource names as JNDI resource references
 * within the Jakarta EE application's "java:comp/env/" namespace, use the following:
 *
 * <pre class="code">
 * &lt;bean class="org.springframework.context.annotation.CommonAnnotationBeanPostProcessor"&gt;
 *   &lt;property name="alwaysUseJndiLookup" value="true"/&gt;
 * &lt;/bean&gt;</pre>
 *
 * {@code mappedName} references will always be resolved in JNDI,
 * allowing for global JNDI names (including "java:" prefix) as well. The
 * "alwaysUseJndiLookup" flag just affects {@code name} references and
 * default names (inferred from the field name / property name).
 *
 * <p><b>NOTE:</b> A default CommonAnnotationBeanPostProcessor will be registered
 * by the "context:annotation-config" and "context:component-scan" XML tags.
 * Remove or turn off the default annotation configuration there if you intend
 * to specify a custom CommonAnnotationBeanPostProcessor bean definition!
 * <p><b>NOTE:</b> Annotation injection will be performed <i>before</i> XML injection; thus
 * the latter configuration will override the former for properties wired through
 * both approaches.
 *
 * @author Juergen Hoeller
 * @author Sam Brannen
 * @since 2.5
 * @see #setAlwaysUseJndiLookup
 * @see #setResourceFactory
 * @see org.springframework.beans.factory.annotation.InitDestroyAnnotationBeanPostProcessor
 * @see org.springframework.beans.factory.annotation.AutowiredAnnotationBeanPostProcessor
 */
@SuppressWarnings("serial")
public class CommonAnnotationBeanPostProcessor extends InitDestroyAnnotationBeanPostProcessor
		implements InstantiationAwareBeanPostProcessor, BeanFactoryAware, Serializable {

	// Defensive reference to JNDI API for JDK 9+ (optional java.naming module)
	private static final boolean jndiPresent = ClassUtils.isPresent(
			"javax.naming.InitialContext", CommonAnnotationBeanPostProcessor.class.getClassLoader());

	private static final Set<Class<? extends Annotation>> resourceAnnotationTypes = new LinkedHashSet<>(4);

	@Nullable
	private static final Class<? extends Annotation> ejbClass;

	static {
		resourceAnnotationTypes.add(Resource.class);

		ejbClass = loadAnnotationType("jakarta.ejb.EJB");
		if (ejbClass != null) {
			resourceAnnotationTypes.add(ejbClass);
		}
	}


	private final Set<String> ignoredResourceTypes = new HashSet<>(1);

	private boolean fallbackToDefaultTypeMatch = true;

	private boolean alwaysUseJndiLookup = false;

	@Nullable
	private transient BeanFactory jndiFactory;

	@Nullable
	private transient BeanFactory resourceFactory;

	@Nullable
	private transient BeanFactory beanFactory;

	@Nullable
	private transient StringValueResolver embeddedValueResolver;

	private final transient Map<String, InjectionMetadata> injectionMetadataCache = new ConcurrentHashMap<>(256);


	/**
	 * Create a new CommonAnnotationBeanPostProcessor,
	 * with the init and destroy annotation types set to
	 * {@link jakarta.annotation.PostConstruct} and {@link jakarta.annotation.PreDestroy},
	 * respectively.
	 */
	public CommonAnnotationBeanPostProcessor() {
		setOrder(Ordered.LOWEST_PRECEDENCE - 3);
		setInitAnnotationType(PostConstruct.class);
		setDestroyAnnotationType(PreDestroy.class);

		// java.naming module present on JDK 9+?
		if (jndiPresent) {
			this.jndiFactory = new SimpleJndiBeanFactory();
		}
	}


	/**
	 * Ignore the given resource type when resolving {@code @Resource} annotations.
	 * @param resourceType the resource type to ignore
	 */
	public void ignoreResourceType(String resourceType) {
		Assert.notNull(resourceType, "Ignored resource type must not be null");
		this.ignoredResourceTypes.add(resourceType);
	}

	/**
	 * Set whether to allow a fallback to a type match if no explicit name has been
	 * specified. The default name (i.e. the field name or bean property name) will
	 * still be checked first; if a bean of that name exists, it will be taken.
	 * However, if no bean of that name exists, a by-type resolution of the
	 * dependency will be attempted if this flag is "true".
	 * <p>Default is "true". Switch this flag to "false" in order to enforce a
	 * by-name lookup in all cases, throwing an exception in case of no name match.
	 * @see org.springframework.beans.factory.config.AutowireCapableBeanFactory#resolveDependency
	 */
	public void setFallbackToDefaultTypeMatch(boolean fallbackToDefaultTypeMatch) {
		this.fallbackToDefaultTypeMatch = fallbackToDefaultTypeMatch;
	}

	/**
	 * Set whether to always use JNDI lookups equivalent to standard Jakarta EE resource
	 * injection, <b>even for {@code name} attributes and default names</b>.
	 * <p>Default is "false": Resource names are used for Spring bean lookups in the
	 * containing BeanFactory; only {@code mappedName} attributes point directly
	 * into JNDI. Switch this flag to "true" for enforcing Jakarta EE style JNDI lookups
	 * in any case, even for {@code name} attributes and default names.
	 * @see #setJndiFactory
	 * @see #setResourceFactory
	 */
	public void setAlwaysUseJndiLookup(boolean alwaysUseJndiLookup) {
		this.alwaysUseJndiLookup = alwaysUseJndiLookup;
	}

	/**
	 * Specify the factory for objects to be injected into {@code @Resource} /
	 * {@code @EJB} annotated fields and setter methods,
	 * <b>for {@code mappedName} attributes that point directly into JNDI</b>.
	 * This factory will also be used if "alwaysUseJndiLookup" is set to "true" in order
	 * to enforce JNDI lookups even for {@code name} attributes and default names.
	 * <p>The default is a {@link org.springframework.jndi.support.SimpleJndiBeanFactory}
	 * for JNDI lookup behavior equivalent to standard Jakarta EE resource injection.
	 * @see #setResourceFactory
	 * @see #setAlwaysUseJndiLookup
	 */
	public void setJndiFactory(BeanFactory jndiFactory) {
		Assert.notNull(jndiFactory, "BeanFactory must not be null");
		this.jndiFactory = jndiFactory;
	}

	/**
	 * Specify the factory for objects to be injected into {@code @Resource} /
	 * {@code @EJB} annotated fields and setter methods,
	 * <b>for {@code name} attributes and default names</b>.
	 * <p>The default is the BeanFactory that this post-processor is defined in,
	 * if any, looking up resource names as Spring bean names. Specify the resource
	 * factory explicitly for programmatic usage of this post-processor.
	 * <p>Specifying Spring's {@link org.springframework.jndi.support.SimpleJndiBeanFactory}
	 * leads to JNDI lookup behavior equivalent to standard Jakarta EE resource injection,
	 * even for {@code name} attributes and default names. This is the same behavior
	 * that the "alwaysUseJndiLookup" flag enables.
	 * @see #setAlwaysUseJndiLookup
	 */
	public void setResourceFactory(BeanFactory resourceFactory) {
		Assert.notNull(resourceFactory, "BeanFactory must not be null");
		this.resourceFactory = resourceFactory;
	}

	@Override
	public void setBeanFactory(BeanFactory beanFactory) {
		Assert.notNull(beanFactory, "BeanFactory must not be null");
		this.beanFactory = beanFactory;
		if (this.resourceFactory == null) {
			this.resourceFactory = beanFactory;
		}
<<<<<<< HEAD
		if (beanFactory instanceof ConfigurableBeanFactory) {
			// TODO 容器是ConfigurableBeanFactory(配置容器)时, 添加值解析器
			this.embeddedValueResolver = new EmbeddedValueResolver((ConfigurableBeanFactory) beanFactory);
=======
		if (beanFactory instanceof ConfigurableBeanFactory configurableBeanFactory) {
			this.embeddedValueResolver = new EmbeddedValueResolver(configurableBeanFactory);
>>>>>>> 3df3bc2a
		}
	}


	@Override
	public void postProcessMergedBeanDefinition(RootBeanDefinition beanDefinition, Class<?> beanType, String beanName) {
		// TODO 先对生命周期进行了处理, 设置了@PostConstruct, @PreDestroy
		super.postProcessMergedBeanDefinition(beanDefinition, beanType, beanName);
		// TODO 然后取得所有资源相对的元数据
		InjectionMetadata metadata = findResourceMetadata(beanName, beanType, null);
		// TODO 将非外部管理的元素加入缓存
		metadata.checkConfigMembers(beanDefinition);
	}

	@Override
	public void resetBeanDefinition(String beanName) {
		this.injectionMetadataCache.remove(beanName);
	}

	@Override
	public Object postProcessBeforeInstantiation(Class<?> beanClass, String beanName) {
		return null;
	}

	@Override
	public boolean postProcessAfterInstantiation(Object bean, String beanName) {
		return true;
	}

	// TODO 把bean里所有标有@WebServiceRef, @EJB, @Resource注解的字段以及方法全都找出来, 生成包含WebServiceRefElement,
	//  EjbRefElement, 和ResourceElement的注入点元数据后, 根据注入点元数据信息进行注入操作
	@Override
	public PropertyValues postProcessProperties(PropertyValues pvs, Object bean, String beanName) {
		// TODO 把bean里所有标有@WebServiceRef, @EJB, @Resource注解的字段以及方法全都找出来, 生成包含WebServiceRefElement,
		//  EjbRefElement, 和ResourceElement的注入点元数据, 下面就可以根据注入点元数据进行注入操作
		InjectionMetadata metadata = findResourceMetadata(beanName, bean.getClass(), pvs);
		try {
			metadata.inject(bean, beanName, pvs);
		}
		catch (Throwable ex) {
			throw new BeanCreationException(beanName, "Injection of resource dependencies failed", ex);
		}
		return pvs;
	}


<<<<<<< HEAD
	// TODO 把bean里所有标有@WebServiceRef, @EJB, @Resource注解的字段以及方法全都找出来, 生成包含WebServiceRefElement,
	//  EjbRefElement, 和ResourceElement的注入点元数据后, 加入缓存中, 用于后续注入操作
	private InjectionMetadata findResourceMetadata(String beanName, final Class<?> clazz, @Nullable PropertyValues pvs) {
=======
	private InjectionMetadata findResourceMetadata(String beanName, Class<?> clazz, @Nullable PropertyValues pvs) {
>>>>>>> 3df3bc2a
		// Fall back to class name as cache key, for backwards compatibility with custom callers.
		String cacheKey = (StringUtils.hasLength(beanName) ? beanName : clazz.getName());
		// Quick check on the concurrent map first, with minimal locking.
		InjectionMetadata metadata = this.injectionMetadataCache.get(cacheKey);
		if (InjectionMetadata.needsRefresh(metadata, clazz)) {
			synchronized (this.injectionMetadataCache) {
				metadata = this.injectionMetadataCache.get(cacheKey);
				if (InjectionMetadata.needsRefresh(metadata, clazz)) {
					if (metadata != null) {
						metadata.clear(pvs);
					}
					// TODO 重新获取自动注入相关的元数据, 并放到缓存中
					metadata = buildResourceMetadata(clazz);
					this.injectionMetadataCache.put(cacheKey, metadata);
				}
			}
		}
		return metadata;
	}

<<<<<<< HEAD
	private InjectionMetadata buildResourceMetadata(final Class<?> clazz) {
		// TODO 验证一下是否为注解的侯选类, 验证逻辑是:
		//  false: bean是"java."开头, 或者是Ordered类型
		//  true: 1. 注解类型是以"java."开头的
		//        2. 其他false情况
=======
	private InjectionMetadata buildResourceMetadata(Class<?> clazz) {
>>>>>>> 3df3bc2a
		if (!AnnotationUtils.isCandidateClass(clazz, resourceAnnotationTypes)) {
			// TODO bean是"java."开头, 或者是Ordered类型时, 不做注入处理, 返回empty
			return InjectionMetadata.EMPTY;
		}

		List<InjectionMetadata.InjectedElement> elements = new ArrayList<>();
		Class<?> targetClass = clazz;

		do {
			// TODO 开始遍历bean的类型, 这里记录所有的注入元素信息
			final List<InjectionMetadata.InjectedElement> currElements = new ArrayList<>();
			// TODO 开始处理目标类(bean)的字段
			ReflectionUtils.doWithLocalFields(targetClass, field -> {
<<<<<<< HEAD
				// TODO 取得字段上的注解(@WebServiceRef)
				if (webServiceRefClass != null && field.isAnnotationPresent(webServiceRefClass)) {
					if (Modifier.isStatic(field.getModifiers())) {
						throw new IllegalStateException("@WebServiceRef annotation is not supported on static fields");
					}
					// TODO 为需要自动注入的字段创建一个WebServiceRefElement对象, 并加入到集合中
					currElements.add(new WebServiceRefElement(field, field, null));
				}
				// TODO 取得字段上的注解(@EJB)
				else if (ejbClass != null && field.isAnnotationPresent(ejbClass)) {
=======
				if (ejbClass != null && field.isAnnotationPresent(ejbClass)) {
>>>>>>> 3df3bc2a
					if (Modifier.isStatic(field.getModifiers())) {
						throw new IllegalStateException("@EJB annotation is not supported on static fields");
					}
					// TODO 为需要自动注入的字段创建一个EjbRefElement对象, 并加入到集合中
					currElements.add(new EjbRefElement(field, field, null));
				}
				// TODO 取得字段上的注解(@Resource注解)
				else if (field.isAnnotationPresent(Resource.class)) {
					if (Modifier.isStatic(field.getModifiers())) {
						throw new IllegalStateException("@Resource annotation is not supported on static fields");
					}
					if (!this.ignoredResourceTypes.contains(field.getType().getName())) {
						// TODO 除去忽略的类型包, 为需要自动注入的字段创建一个ResourceElement对象, 并加入到集合中
						currElements.add(new ResourceElement(field, field, null));
					}
				}
			});
			// TODO 开始处理目标类(bean)的方法
			ReflectionUtils.doWithLocalMethods(targetClass, method -> {
				// TODO 取得桥接方法(用于支持一些过时的方法)
				Method bridgedMethod = BridgeMethodResolver.findBridgedMethod(method);
				if (!BridgeMethodResolver.isVisibilityBridgeMethodPair(method, bridgedMethod)) {
					return;
				}
				// TODO 看一下bean中是否有要处理的方法
				if (method.equals(ClassUtils.getMostSpecificMethod(method, clazz))) {
<<<<<<< HEAD
					if (webServiceRefClass != null && bridgedMethod.isAnnotationPresent(webServiceRefClass)) {
						// TODO 处理@WebServiceRef注解, 其标注的方法不能是静态的, 参数也必须是1个, 否则会抛异常
						if (Modifier.isStatic(method.getModifiers())) {
							throw new IllegalStateException("@WebServiceRef annotation is not supported on static methods");
						}
						if (method.getParameterCount() != 1) {
							throw new IllegalStateException("@WebServiceRef annotation requires a single-arg method: " + method);
						}
						// TODO 取得方法的属性
						PropertyDescriptor pd = BeanUtils.findPropertyForMethod(bridgedMethod, clazz);
						// TODO 为需要自动注入的字段创建一个WebServiceRefElement对象, 并加入到集合中
						currElements.add(new WebServiceRefElement(method, bridgedMethod, pd));
					}
					else if (ejbClass != null && bridgedMethod.isAnnotationPresent(ejbClass)) {
						// TODO 处理@EJB注解, 其标注的方法不能是静态的, 参数也必须是1个, 否则会抛异常
=======
					if (ejbClass != null && bridgedMethod.isAnnotationPresent(ejbClass)) {
>>>>>>> 3df3bc2a
						if (Modifier.isStatic(method.getModifiers())) {
							throw new IllegalStateException("@EJB annotation is not supported on static methods");
						}
						if (method.getParameterCount() != 1) {
							throw new IllegalStateException("@EJB annotation requires a single-arg method: " + method);
						}
						// TODO 取得方法的属性
						PropertyDescriptor pd = BeanUtils.findPropertyForMethod(bridgedMethod, clazz);
						// TODO 为需要自动注入的字段创建一个EjbRefElement对象, 并加入到集合中
						currElements.add(new EjbRefElement(method, bridgedMethod, pd));
					}
					else if (bridgedMethod.isAnnotationPresent(Resource.class)) {
						// TODO 处理@Resource注解, 其标注的方法不能是静态的, 参数也必须是1个, 否则会抛异常
						if (Modifier.isStatic(method.getModifiers())) {
							throw new IllegalStateException("@Resource annotation is not supported on static methods");
						}
						Class<?>[] paramTypes = method.getParameterTypes();
						if (paramTypes.length != 1) {
							throw new IllegalStateException("@Resource annotation requires a single-arg method: " + method);
						}
						if (!this.ignoredResourceTypes.contains(paramTypes[0].getName())) {
							// TODO 跳过忽略的类型, 取得方法的属性
							PropertyDescriptor pd = BeanUtils.findPropertyForMethod(bridgedMethod, clazz);
							// TODO 为需要自动注入的字段创建一个ResourceElement对象, 并加入到集合中
							currElements.add(new ResourceElement(method, bridgedMethod, pd));
						}
					}
				}
			});

			elements.addAll(0, currElements);
			// TODO 继续深入父类
			targetClass = targetClass.getSuperclass();
		}
		while (targetClass != null && targetClass != Object.class);
		// TODO 返回注入的元数据信息
		return InjectionMetadata.forElements(elements, clazz);
	}

	/**
	 * Obtain a lazily resolving resource proxy for the given name and type,
	 * delegating to {@link #getResource} on demand once a method call comes in.
	 * @param element the descriptor for the annotated field/method
	 * @param requestingBeanName the name of the requesting bean
	 * @return the resource object (never {@code null})
	 * @since 4.2
	 * @see #getResource
	 * @see Lazy
	 */
	protected Object buildLazyResourceProxy(final LookupElement element, final @Nullable String requestingBeanName) {
		TargetSource ts = new TargetSource() {
			@Override
			public Class<?> getTargetClass() {
				return element.lookupType;
			}
			@Override
			public boolean isStatic() {
				return false;
			}
			@Override
			public Object getTarget() {
				return getResource(element, requestingBeanName);
			}
			@Override
			public void releaseTarget(Object target) {
			}
		};

		ProxyFactory pf = new ProxyFactory();
		pf.setTargetSource(ts);
		if (element.lookupType.isInterface()) {
			pf.addInterface(element.lookupType);
		}
		ClassLoader classLoader = (this.beanFactory instanceof ConfigurableBeanFactory configurableBeanFactory ?
				configurableBeanFactory.getBeanClassLoader() : null);
		return pf.getProxy(classLoader);
	}

	/**
	 * Obtain the resource object for the given name and type.
	 * @param element the descriptor for the annotated field/method
	 * @param requestingBeanName the name of the requesting bean
	 * @return the resource object (never {@code null})
	 * @throws NoSuchBeanDefinitionException if no corresponding target resource found
	 */
	protected Object getResource(LookupElement element, @Nullable String requestingBeanName)
			throws NoSuchBeanDefinitionException {

		// JNDI lookup to perform?
		String jndiName = null;
		if (StringUtils.hasLength(element.mappedName)) {
			jndiName = element.mappedName;
		}
		else if (this.alwaysUseJndiLookup) {
			jndiName = element.name;
		}
		if (jndiName != null) {
			if (this.jndiFactory == null) {
				throw new NoSuchBeanDefinitionException(element.lookupType,
						"No JNDI factory configured - specify the 'jndiFactory' property");
			}
			return this.jndiFactory.getBean(jndiName, element.lookupType);
		}

		// Regular resource autowiring
		if (this.resourceFactory == null) {
			throw new NoSuchBeanDefinitionException(element.lookupType,
					"No resource factory configured - specify the 'resourceFactory' property");
		}
		return autowireResource(this.resourceFactory, element, requestingBeanName);
	}

	/**
	 * Obtain a resource object for the given name and type through autowiring
	 * based on the given factory.
	 * @param factory the factory to autowire against
	 * @param element the descriptor for the annotated field/method
	 * @param requestingBeanName the name of the requesting bean
	 * @return the resource object (never {@code null})
	 * @throws NoSuchBeanDefinitionException if no corresponding target resource found
	 */
	protected Object autowireResource(BeanFactory factory, LookupElement element, @Nullable String requestingBeanName)
			throws NoSuchBeanDefinitionException {

		Object resource;
		Set<String> autowiredBeanNames;
		String name = element.name;

		if (factory instanceof AutowireCapableBeanFactory autowireCapableBeanFactory) {
			DependencyDescriptor descriptor = element.getDependencyDescriptor();
			if (this.fallbackToDefaultTypeMatch && element.isDefaultName && !factory.containsBean(name)) {
				autowiredBeanNames = new LinkedHashSet<>();
				resource = autowireCapableBeanFactory.resolveDependency(descriptor, requestingBeanName, autowiredBeanNames, null);
				if (resource == null) {
					throw new NoSuchBeanDefinitionException(element.getLookupType(), "No resolvable resource object");
				}
			}
			else {
				resource = autowireCapableBeanFactory.resolveBeanByName(name, descriptor);
				autowiredBeanNames = Collections.singleton(name);
			}
		}
		else {
			resource = factory.getBean(name, element.lookupType);
			autowiredBeanNames = Collections.singleton(name);
		}

		if (factory instanceof ConfigurableBeanFactory configurableBeanFactory) {
			for (String autowiredBeanName : autowiredBeanNames) {
				if (requestingBeanName != null && configurableBeanFactory.containsBean(autowiredBeanName)) {
					configurableBeanFactory.registerDependentBean(autowiredBeanName, requestingBeanName);
				}
			}
		}

		return resource;
	}


	@SuppressWarnings("unchecked")
	@Nullable
	private static Class<? extends Annotation> loadAnnotationType(String name) {
		try {
			return (Class<? extends Annotation>)
					ClassUtils.forName(name, CommonAnnotationBeanPostProcessor.class.getClassLoader());
		}
		catch (ClassNotFoundException ex) {
			return null;
		}
	}


	/**
	 * Class representing generic injection information about an annotated field
	 * or setter method, supporting @Resource and related annotations.
	 */
	protected abstract static class LookupElement extends InjectionMetadata.InjectedElement {

		protected String name = "";

		protected boolean isDefaultName = false;

		protected Class<?> lookupType = Object.class;

		@Nullable
		protected String mappedName;

		public LookupElement(Member member, @Nullable PropertyDescriptor pd) {
			super(member, pd);
		}

		/**
		 * Return the resource name for the lookup.
		 */
		public final String getName() {
			return this.name;
		}

		/**
		 * Return the desired type for the lookup.
		 */
		public final Class<?> getLookupType() {
			return this.lookupType;
		}

		/**
		 * Build a DependencyDescriptor for the underlying field/method.
		 */
		public final DependencyDescriptor getDependencyDescriptor() {
			if (this.isField) {
				return new LookupDependencyDescriptor((Field) this.member, this.lookupType);
			}
			else {
				return new LookupDependencyDescriptor((Method) this.member, this.lookupType);
			}
		}
	}


	/**
	 * Class representing injection information about an annotated field
	 * or setter method, supporting the @Resource annotation.
	 */
	private class ResourceElement extends LookupElement {

		private final boolean lazyLookup;

		public ResourceElement(Member member, AnnotatedElement ae, @Nullable PropertyDescriptor pd) {
			super(member, pd);
			Resource resource = ae.getAnnotation(Resource.class);
			String resourceName = resource.name();
			Class<?> resourceType = resource.type();
			this.isDefaultName = !StringUtils.hasLength(resourceName);
			if (this.isDefaultName) {
				resourceName = this.member.getName();
				if (this.member instanceof Method && resourceName.startsWith("set") && resourceName.length() > 3) {
					resourceName = Introspector.decapitalize(resourceName.substring(3));
				}
			}
			else if (embeddedValueResolver != null) {
				resourceName = embeddedValueResolver.resolveStringValue(resourceName);
			}
			if (Object.class != resourceType) {
				checkResourceType(resourceType);
			}
			else {
				// No resource type specified... check field/method.
				resourceType = getResourceType();
			}
			this.name = (resourceName != null ? resourceName : "");
			this.lookupType = resourceType;
			String lookupValue = resource.lookup();
			this.mappedName = (StringUtils.hasLength(lookupValue) ? lookupValue : resource.mappedName());
			Lazy lazy = ae.getAnnotation(Lazy.class);
			this.lazyLookup = (lazy != null && lazy.value());
		}

		@Override
		protected Object getResourceToInject(Object target, @Nullable String requestingBeanName) {
			return (this.lazyLookup ? buildLazyResourceProxy(this, requestingBeanName) :
					getResource(this, requestingBeanName));
		}
	}


	/**
	 * Class representing injection information about an annotated field
	 * or setter method, supporting the @EJB annotation.
	 */
	private class EjbRefElement extends LookupElement {

		private final String beanName;

		public EjbRefElement(Member member, AnnotatedElement ae, @Nullable PropertyDescriptor pd) {
			super(member, pd);
			EJB resource = ae.getAnnotation(EJB.class);
			String resourceBeanName = resource.beanName();
			String resourceName = resource.name();
			this.isDefaultName = !StringUtils.hasLength(resourceName);
			if (this.isDefaultName) {
				resourceName = this.member.getName();
				if (this.member instanceof Method && resourceName.startsWith("set") && resourceName.length() > 3) {
					resourceName = Introspector.decapitalize(resourceName.substring(3));
				}
			}
			Class<?> resourceType = resource.beanInterface();
			if (Object.class != resourceType) {
				checkResourceType(resourceType);
			}
			else {
				// No resource type specified... check field/method.
				resourceType = getResourceType();
			}
			this.beanName = resourceBeanName;
			this.name = resourceName;
			this.lookupType = resourceType;
			this.mappedName = resource.mappedName();
		}

		@Override
		protected Object getResourceToInject(Object target, @Nullable String requestingBeanName) {
			if (StringUtils.hasLength(this.beanName)) {
				if (beanFactory != null && beanFactory.containsBean(this.beanName)) {
					// Local match found for explicitly specified local bean name.
					Object bean = beanFactory.getBean(this.beanName, this.lookupType);
					if (requestingBeanName != null && beanFactory instanceof ConfigurableBeanFactory configurableBeanFactory) {
						configurableBeanFactory.registerDependentBean(this.beanName, requestingBeanName);
					}
					return bean;
				}
				else if (this.isDefaultName && !StringUtils.hasLength(this.mappedName)) {
					throw new NoSuchBeanDefinitionException(this.beanName,
							"Cannot resolve 'beanName' in local BeanFactory. Consider specifying a general 'name' value instead.");
				}
			}
			// JNDI name lookup - may still go to a local BeanFactory.
			return getResource(this, requestingBeanName);
		}
	}


	/**
	 * Extension of the DependencyDescriptor class,
	 * overriding the dependency type with the specified resource type.
	 */
	private static class LookupDependencyDescriptor extends DependencyDescriptor {

		private final Class<?> lookupType;

		public LookupDependencyDescriptor(Field field, Class<?> lookupType) {
			super(field, true);
			this.lookupType = lookupType;
		}

		public LookupDependencyDescriptor(Method method, Class<?> lookupType) {
			super(new MethodParameter(method, 0), true);
			this.lookupType = lookupType;
		}

		@Override
		public Class<?> getDependencyType() {
			return this.lookupType;
		}
	}

}<|MERGE_RESOLUTION|>--- conflicted
+++ resolved
@@ -266,14 +266,9 @@
 		if (this.resourceFactory == null) {
 			this.resourceFactory = beanFactory;
 		}
-<<<<<<< HEAD
-		if (beanFactory instanceof ConfigurableBeanFactory) {
+		if (beanFactory instanceof ConfigurableBeanFactory configurableBeanFactory) {
 			// TODO 容器是ConfigurableBeanFactory(配置容器)时, 添加值解析器
-			this.embeddedValueResolver = new EmbeddedValueResolver((ConfigurableBeanFactory) beanFactory);
-=======
-		if (beanFactory instanceof ConfigurableBeanFactory configurableBeanFactory) {
 			this.embeddedValueResolver = new EmbeddedValueResolver(configurableBeanFactory);
->>>>>>> 3df3bc2a
 		}
 	}
 
@@ -320,13 +315,9 @@
 	}
 
 
-<<<<<<< HEAD
 	// TODO 把bean里所有标有@WebServiceRef, @EJB, @Resource注解的字段以及方法全都找出来, 生成包含WebServiceRefElement,
 	//  EjbRefElement, 和ResourceElement的注入点元数据后, 加入缓存中, 用于后续注入操作
-	private InjectionMetadata findResourceMetadata(String beanName, final Class<?> clazz, @Nullable PropertyValues pvs) {
-=======
 	private InjectionMetadata findResourceMetadata(String beanName, Class<?> clazz, @Nullable PropertyValues pvs) {
->>>>>>> 3df3bc2a
 		// Fall back to class name as cache key, for backwards compatibility with custom callers.
 		String cacheKey = (StringUtils.hasLength(beanName) ? beanName : clazz.getName());
 		// Quick check on the concurrent map first, with minimal locking.
@@ -347,15 +338,11 @@
 		return metadata;
 	}
 
-<<<<<<< HEAD
-	private InjectionMetadata buildResourceMetadata(final Class<?> clazz) {
+	private InjectionMetadata buildResourceMetadata(Class<?> clazz) {
 		// TODO 验证一下是否为注解的侯选类, 验证逻辑是:
 		//  false: bean是"java."开头, 或者是Ordered类型
 		//  true: 1. 注解类型是以"java."开头的
 		//        2. 其他false情况
-=======
-	private InjectionMetadata buildResourceMetadata(Class<?> clazz) {
->>>>>>> 3df3bc2a
 		if (!AnnotationUtils.isCandidateClass(clazz, resourceAnnotationTypes)) {
 			// TODO bean是"java."开头, 或者是Ordered类型时, 不做注入处理, 返回empty
 			return InjectionMetadata.EMPTY;
@@ -369,20 +356,7 @@
 			final List<InjectionMetadata.InjectedElement> currElements = new ArrayList<>();
 			// TODO 开始处理目标类(bean)的字段
 			ReflectionUtils.doWithLocalFields(targetClass, field -> {
-<<<<<<< HEAD
-				// TODO 取得字段上的注解(@WebServiceRef)
-				if (webServiceRefClass != null && field.isAnnotationPresent(webServiceRefClass)) {
-					if (Modifier.isStatic(field.getModifiers())) {
-						throw new IllegalStateException("@WebServiceRef annotation is not supported on static fields");
-					}
-					// TODO 为需要自动注入的字段创建一个WebServiceRefElement对象, 并加入到集合中
-					currElements.add(new WebServiceRefElement(field, field, null));
-				}
-				// TODO 取得字段上的注解(@EJB)
-				else if (ejbClass != null && field.isAnnotationPresent(ejbClass)) {
-=======
 				if (ejbClass != null && field.isAnnotationPresent(ejbClass)) {
->>>>>>> 3df3bc2a
 					if (Modifier.isStatic(field.getModifiers())) {
 						throw new IllegalStateException("@EJB annotation is not supported on static fields");
 					}
@@ -409,25 +383,8 @@
 				}
 				// TODO 看一下bean中是否有要处理的方法
 				if (method.equals(ClassUtils.getMostSpecificMethod(method, clazz))) {
-<<<<<<< HEAD
-					if (webServiceRefClass != null && bridgedMethod.isAnnotationPresent(webServiceRefClass)) {
-						// TODO 处理@WebServiceRef注解, 其标注的方法不能是静态的, 参数也必须是1个, 否则会抛异常
-						if (Modifier.isStatic(method.getModifiers())) {
-							throw new IllegalStateException("@WebServiceRef annotation is not supported on static methods");
-						}
-						if (method.getParameterCount() != 1) {
-							throw new IllegalStateException("@WebServiceRef annotation requires a single-arg method: " + method);
-						}
-						// TODO 取得方法的属性
-						PropertyDescriptor pd = BeanUtils.findPropertyForMethod(bridgedMethod, clazz);
-						// TODO 为需要自动注入的字段创建一个WebServiceRefElement对象, 并加入到集合中
-						currElements.add(new WebServiceRefElement(method, bridgedMethod, pd));
-					}
-					else if (ejbClass != null && bridgedMethod.isAnnotationPresent(ejbClass)) {
+					if (ejbClass != null && bridgedMethod.isAnnotationPresent(ejbClass)) {
 						// TODO 处理@EJB注解, 其标注的方法不能是静态的, 参数也必须是1个, 否则会抛异常
-=======
-					if (ejbClass != null && bridgedMethod.isAnnotationPresent(ejbClass)) {
->>>>>>> 3df3bc2a
 						if (Modifier.isStatic(method.getModifiers())) {
 							throw new IllegalStateException("@EJB annotation is not supported on static methods");
 						}
