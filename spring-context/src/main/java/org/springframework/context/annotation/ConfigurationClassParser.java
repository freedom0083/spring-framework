--- conflicted
+++ resolved
@@ -199,13 +199,9 @@
 		Assert.notNull(className, "No bean class name for configuration class bean definition");
 		// TODO 这里得到了一个SimpleMetadataReader, 用ASM方式进行反射. 元数据信息用SimpleAnnotationMetadataReadingVisitor得到
 		MetadataReader reader = this.metadataReaderFactory.getMetadataReader(className);
-<<<<<<< HEAD
 		// TODO 开始解析配置文件, 这里就用上面创建的reader的元数据信息和资源文件来创建configuration类, 这个类里包含了所有@Bean注解的方法集
 		//  import的其他配置类集合, import的资源类集合, 要跳过的方法, ImportBeanDefinitionRegistrar集合等
-		processConfigurationClass(new ConfigurationClass(reader, beanName));
-=======
 		processConfigurationClass(new ConfigurationClass(reader, beanName), DEFAULT_EXCLUSION_FILTER);
->>>>>>> d521d37f
 	}
 
 	protected final void parse(Class<?> clazz, String beanName) throws IOException {
@@ -257,12 +253,8 @@
 		// Recursively process the configuration class and its superclass hierarchy.
 		SourceClass sourceClass = asSourceClass(configClass, filter);
 		do {
-<<<<<<< HEAD
 			// TODO 正式开始解析配置类
-			sourceClass = doProcessConfigurationClass(configClass, sourceClass);
-=======
 			sourceClass = doProcessConfigurationClass(configClass, sourceClass, filter);
->>>>>>> d521d37f
 		}
 		while (sourceClass != null);
 		// TODO 解析过的类放到缓存中
@@ -284,12 +276,8 @@
 
 		if (configClass.getMetadata().isAnnotated(Component.class.getName())) {
 			// Recursively process any member (nested) classes first
-<<<<<<< HEAD
 			// TODO 处理@Component
-			processMemberClasses(configClass, sourceClass);
-=======
 			processMemberClasses(configClass, sourceClass, filter);
->>>>>>> d521d37f
 		}
 
 		// Process any @PropertySource annotations
@@ -334,13 +322,9 @@
 		}
 
 		// Process any @Import annotations
-<<<<<<< HEAD
 		// TODO 处理@Import指定的类, 具体有哪此类是存储在getImports()返回的一个set中, 这个set包含了当前配置类, 及其包含的其他注解
 		//  比如@EnableXXX中, 所有@Import指向的类
-		processImports(configClass, sourceClass, getImports(sourceClass), true);
-=======
 		processImports(configClass, sourceClass, getImports(sourceClass), filter, true);
->>>>>>> d521d37f
 
 		// Process any @ImportResource annotations
 		// TODO 处理@ImportResource注解
@@ -413,12 +397,8 @@
 					// TODO 挨个处理配置类, 把当前正在处理的类入栈保存
 					this.importStack.push(configClass);
 					try {
-<<<<<<< HEAD
 						// TODO 然后开始递归解析
-						processConfigurationClass(candidate.asConfigClass(configClass));
-=======
 						processConfigurationClass(candidate.asConfigClass(configClass), filter);
->>>>>>> d521d37f
 					}
 					finally {
 						// TODO 直到当前配置类全部处理完成后, 弹出
@@ -631,15 +611,12 @@
 						Class<?> candidateClass = candidate.loadClass();
 						ImportSelector selector = ParserStrategyUtils.instantiateClass(candidateClass, ImportSelector.class,
 								this.environment, this.resourceLoader, this.registry);
-<<<<<<< HEAD
-						// TODO DeferredImportSelector表示的是要在@Configuration之后进行处理的import配置类
-						//  会在配置类解析后再由DeferredImportSelectorHandler进行解析
-=======
 						Predicate<String> selectorFilter = selector.getExclusionFilter();
 						if (selectorFilter != null) {
 							exclusionFilter = exclusionFilter.or(selectorFilter);
 						}
->>>>>>> d521d37f
+						// TODO DeferredImportSelector表示的是要在@Configuration之后进行处理的import配置类
+						//  会在配置类解析后再由DeferredImportSelectorHandler进行解析
 						if (selector instanceof DeferredImportSelector) {
 							this.deferredImportSelectorHandler.handle(configClass, (DeferredImportSelector) selector);
 						}
@@ -647,14 +624,9 @@
 							// TODO 普通的ImportSelector这时就直接调用selectImports执行自定义的选择器来选择需要进行解析的配置类了
 							//  自己实现时, 只需要实现selectImports()即可
 							String[] importClassNames = selector.selectImports(currentSourceClass.getMetadata());
-<<<<<<< HEAD
-							Collection<SourceClass> importSourceClasses = asSourceClasses(importClassNames);
+							Collection<SourceClass> importSourceClasses = asSourceClasses(importClassNames, exclusionFilter);
 							// TODO 递归解析import
-							processImports(configClass, currentSourceClass, importSourceClasses, false);
-=======
-							Collection<SourceClass> importSourceClasses = asSourceClasses(importClassNames, exclusionFilter);
 							processImports(configClass, currentSourceClass, importSourceClasses, exclusionFilter, false);
->>>>>>> d521d37f
 						}
 					}
 					// TODO 指定的是ImportBeanDefinitionRegistrar时, 将其加入到配置文件的缓存里, 此接口只有默认方法, 因为可以使用默认实现
@@ -676,12 +648,8 @@
 						// TODO 走到这时, 就应该是递归的最后一层了, 开始处理配置类了, 元数据都会放到缓存, 准备后面的处理工作
 						this.importStack.registerImport(
 								currentSourceClass.getMetadata(), candidate.getMetadata().getClassName());
-<<<<<<< HEAD
 						// TODO 继续处理@Configuration注解的配置类
-						processConfigurationClass(candidate.asConfigClass(configClass));
-=======
 						processConfigurationClass(candidate.asConfigClass(configClass), exclusionFilter);
->>>>>>> d521d37f
 					}
 				}
 			}
