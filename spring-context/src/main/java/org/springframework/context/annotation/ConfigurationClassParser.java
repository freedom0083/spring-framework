--- conflicted
+++ resolved
@@ -169,27 +169,17 @@
 		for (BeanDefinitionHolder holder : configCandidates) {
 			BeanDefinition bd = holder.getBeanDefinition();
 			try {
-<<<<<<< HEAD
-				if (bd instanceof AnnotatedBeanDefinition) {
+				ConfigurationClass configClass;
+				if (bd instanceof AnnotatedBeanDefinition annotatedBeanDef) {
 					// TODO 解析AnnotatedBeanDefinition
-					parse(((AnnotatedBeanDefinition) bd).getMetadata(), holder.getBeanName());
-				}
-				else if (bd instanceof AbstractBeanDefinition && ((AbstractBeanDefinition) bd).hasBeanClass()) {
+					configClass = parse(annotatedBeanDef, holder.getBeanName());
+				}
+				else if (bd instanceof AbstractBeanDefinition abstractBeanDef && abstractBeanDef.hasBeanClass()) {
 					// TODO 解析AbstractBeanDefinition
-					parse(((AbstractBeanDefinition) bd).getBeanClass(), holder.getBeanName());
+					configClass = parse(abstractBeanDef.getBeanClass(), holder.getBeanName());
 				}
 				else {
 					// TODO 解析其他情况
-					parse(bd.getBeanClassName(), holder.getBeanName());
-=======
-				ConfigurationClass configClass;
-				if (bd instanceof AnnotatedBeanDefinition annotatedBeanDef) {
-					configClass = parse(annotatedBeanDef, holder.getBeanName());
-				}
-				else if (bd instanceof AbstractBeanDefinition abstractBeanDef && abstractBeanDef.hasBeanClass()) {
-					configClass = parse(abstractBeanDef.getBeanClass(), holder.getBeanName());
-				}
-				else {
 					configClass = parse(bd.getBeanClassName(), holder.getBeanName());
 				}
 
@@ -199,7 +189,6 @@
 								bd.getAttribute(ConfigurationClassUtils.CONFIGURATION_CLASS_ATTRIBUTE))) {
 					bd.setAttribute(ConfigurationClassUtils.CONFIGURATION_CLASS_ATTRIBUTE,
 							ConfigurationClassUtils.CONFIGURATION_CLASS_LITE);
->>>>>>> 523552ac
 				}
 			}
 			catch (BeanDefinitionStoreException ex) {
@@ -214,21 +203,11 @@
 		this.deferredImportSelectorHandler.process();
 	}
 
-<<<<<<< HEAD
-	protected final void parse(@Nullable String className, String beanName) throws IOException {
-		Assert.notNull(className, "No bean class name for configuration class bean definition");
-		// TODO 这里得到了一个SimpleMetadataReader, 用ASM方式进行反射. 元数据信息用SimpleAnnotationMetadataReadingVisitor得到
-		MetadataReader reader = this.metadataReaderFactory.getMetadataReader(className);
-		// TODO 开始解析配置文件, 这里就用上面创建的reader的元数据信息和资源文件来创建configuration类, 这个类里包含了所有@Bean注解的方法集
-		//  import的其他配置类集合, import的资源类集合, 要跳过的方法, ImportBeanDefinitionRegistrar集合等
-		processConfigurationClass(new ConfigurationClass(reader, beanName), DEFAULT_EXCLUSION_FILTER);
-=======
 	private ConfigurationClass parse(AnnotatedBeanDefinition beanDef, String beanName) {
 		ConfigurationClass configClass = new ConfigurationClass(
 				beanDef.getMetadata(), beanName, (beanDef instanceof ScannedGenericBeanDefinition));
 		processConfigurationClass(configClass, DEFAULT_EXCLUSION_FILTER);
 		return configClass;
->>>>>>> 523552ac
 	}
 
 	private ConfigurationClass parse(Class<?> clazz, String beanName) {
@@ -239,8 +218,12 @@
 
 	final ConfigurationClass parse(@Nullable String className, String beanName) throws IOException {
 		Assert.notNull(className, "No bean class name for configuration class bean definition");
+		// TODO 这里得到了一个SimpleMetadataReader, 用ASM方式进行反射. 元数据信息用SimpleAnnotationMetadataReadingVisitor得到
+		// TODO 这里得到了一个SimpleMetadataReader, 用ASM方式进行反射. 元数据信息用SimpleAnnotationMetadataReadingVisitor得到
 		MetadataReader reader = this.metadataReaderFactory.getMetadataReader(className);
 		ConfigurationClass configClass = new ConfigurationClass(reader, beanName);
+		// TODO 开始解析配置文件, 这里就用上面创建的reader的元数据信息和资源文件来创建configuration类, 这个类里包含了所有@Bean注解的方法集
+		//  import的其他配置类集合, import的资源类集合, 要跳过的方法, ImportBeanDefinitionRegistrar集合等
 		processConfigurationClass(configClass, DEFAULT_EXCLUSION_FILTER);
 		return configClass;
 	}
@@ -301,19 +284,11 @@
 		}
 
 		// Recursively process the configuration class and its superclass hierarchy.
-<<<<<<< HEAD
-		SourceClass sourceClass = asSourceClass(configClass, filter);
-		do {
-			// TODO 正式开始解析配置类
-			sourceClass = doProcessConfigurationClass(configClass, sourceClass, filter);
-		}
-		while (sourceClass != null);
-		// TODO 解析过的类放到缓存中
-=======
 		SourceClass sourceClass = null;
 		try {
 			sourceClass = asSourceClass(configClass, filter);
 			do {
+				// TODO 正式开始解析配置类
 				sourceClass = doProcessConfigurationClass(configClass, sourceClass, filter);
 			}
 			while (sourceClass != null);
@@ -323,7 +298,7 @@
 					"I/O failure while processing configuration class [" + sourceClass + "]", ex);
 		}
 
->>>>>>> 523552ac
+		// TODO 解析过的类放到缓存中
 		this.configurationClasses.put(configClass, configClass);
 	}
 
@@ -347,18 +322,11 @@
 
 		// Process any @PropertySource annotations
 		for (AnnotationAttributes propertySource : AnnotationConfigUtils.attributesForRepeatable(
-<<<<<<< HEAD
-				sourceClass.getMetadata(), PropertySources.class,
-				org.springframework.context.annotation.PropertySource.class)) {
-			// TODO 处理@PropertySources, 加载properties
-			if (this.environment instanceof ConfigurableEnvironment) {
-				processPropertySource(propertySource);
-=======
 				sourceClass.getMetadata(), org.springframework.context.annotation.PropertySource.class,
 				PropertySources.class, true)) {
+			// TODO 处理@PropertySources, 加载properties
 			if (this.propertySourceRegistry != null) {
 				this.propertySourceRegistry.processPropertySource(propertySource);
->>>>>>> 523552ac
 			}
 			else {
 				logger.info("Ignoring @PropertySource annotation on [" + sourceClass.getMetadata().getClassName() +
@@ -366,16 +334,8 @@
 			}
 		}
 
-<<<<<<< HEAD
-		// Process any @ComponentScan annotations
+		// Search for locally declared @ComponentScan annotations first.
 		// TODO 准备开始扫描
-		Set<AnnotationAttributes> componentScans = AnnotationConfigUtils.attributesForRepeatable(
-				sourceClass.getMetadata(), ComponentScans.class, ComponentScan.class);
-		if (!componentScans.isEmpty() &&
-				!this.conditionEvaluator.shouldSkip(sourceClass.getMetadata(), ConfigurationPhase.REGISTER_BEAN)) {
-			// TODO 遇到@ComponentScans时, 使用ClassPathBeanDefinitionScanner对@ComponentScans指定的包开始进行扫描
-=======
-		// Search for locally declared @ComponentScan annotations first.
 		Set<AnnotationAttributes> componentScans = AnnotationConfigUtils.attributesForRepeatable(
 				sourceClass.getMetadata(), ComponentScan.class, ComponentScans.class,
 				MergedAnnotation::isDirectlyPresent);
@@ -394,7 +354,7 @@
 						"Component scan for configuration class [%s] could not be used with conditions in REGISTER_BEAN phase: %s"
 								.formatted(configClass.getMetadata().getClassName(), registerBeanConditions));
 			}
->>>>>>> 523552ac
+			// TODO 遇到@ComponentScans时, 使用ClassPathBeanDefinitionScanner对@ComponentScans指定的包开始进行扫描
 			for (AnnotationAttributes componentScan : componentScans) {
 				// The config class is annotated with @ComponentScan -> perform the scan immediately
 				// TODO 这里开始解析@ComponentScan内指定位置的类, 然后注册到容器中, 这时bean的属性已经被填充好了
@@ -683,34 +643,23 @@
 						if (selectorFilter != null) {
 							filter = filter.or(selectorFilter);
 						}
-<<<<<<< HEAD
 						// TODO DeferredImportSelector表示的是要在@Configuration之后进行处理的import配置类
 						//  会在配置类解析后再由DeferredImportSelectorHandler进行解析
-						if (selector instanceof DeferredImportSelector) {
-							this.deferredImportSelectorHandler.handle(configClass, (DeferredImportSelector) selector);
-=======
 						if (selector instanceof DeferredImportSelector deferredImportSelector) {
 							this.deferredImportSelectorHandler.handle(configClass, deferredImportSelector);
->>>>>>> 523552ac
 						}
 						else {
 							// TODO 普通的ImportSelector这时就直接调用selectImports执行自定义的选择器来选择需要进行解析的配置类了
 							//  自己实现时, 只需要实现selectImports()即可
 							String[] importClassNames = selector.selectImports(currentSourceClass.getMetadata());
-<<<<<<< HEAD
-							Collection<SourceClass> importSourceClasses = asSourceClasses(importClassNames, exclusionFilter);
+							Collection<SourceClass> importSourceClasses = asSourceClasses(importClassNames, filter);
 							// TODO 递归解析import
-							processImports(configClass, currentSourceClass, importSourceClasses, exclusionFilter, false);
+							processImports(configClass, currentSourceClass, importSourceClasses, filter, false);
 						}
 					}
 					// TODO 指定的是ImportBeanDefinitionRegistrar时, 将其加入到配置文件的缓存里, 此接口只有默认方法, 因为可以使用默认实现
 					//  实现ImportBeanDefinitionRegistrar接口的类不会被注册到容器中, 他是用来注册其指定的beanDefinition
 					//  重写其中的registerBeanDefinitions()方法可以实现自定义的方式将beanDefinition注册到容器中
-=======
-							Collection<SourceClass> importSourceClasses = asSourceClasses(importClassNames, filter);
-							processImports(configClass, currentSourceClass, importSourceClasses, filter, false);
-						}
-					}
 					else if (candidate.isAssignable(BeanRegistrar.class)) {
 						Class<?> candidateClass = candidate.loadClass();
 						BeanRegistrar registrar = (BeanRegistrar) BeanUtils.instantiateClass(candidateClass);
@@ -718,9 +667,9 @@
 						if (registrar instanceof ImportAware importAware) {
 							importAware.setImportMetadata(metadata);
 						}
+						// TODO 将实现接口的类放入importBeanDefinitionRegistrars的Map中
 						configClass.addBeanRegistrar(metadata.getClassName(), registrar);
 					}
->>>>>>> 523552ac
 					else if (candidate.isAssignable(ImportBeanDefinitionRegistrar.class)) {
 						// Candidate class is an ImportBeanDefinitionRegistrar ->
 						// delegate to it to register additional bean definitions
@@ -737,12 +686,8 @@
 						// TODO 走到这时, 就应该是递归的最后一层了, 开始处理配置类了, 元数据都会放到缓存, 准备后面的处理工作
 						this.importStack.registerImport(
 								currentSourceClass.getMetadata(), candidate.getMetadata().getClassName());
-<<<<<<< HEAD
 						// TODO 继续处理@Configuration注解的配置类
-						processConfigurationClass(candidate.asConfigClass(configClass), exclusionFilter);
-=======
 						processConfigurationClass(candidate.asConfigClass(configClass), filter);
->>>>>>> 523552ac
 					}
 				}
 			}
