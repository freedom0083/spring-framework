/*
 * Copyright 2002-2019 the original author or authors.
 *
 * Licensed under the Apache License, Version 2.0 (the "License");
 * you may not use this file except in compliance with the License.
 * You may obtain a copy of the License at
 *
 *      https://www.apache.org/licenses/LICENSE-2.0
 *
 * Unless required by applicable law or agreed to in writing, software
 * distributed under the License is distributed on an "AS IS" BASIS,
 * WITHOUT WARRANTIES OR CONDITIONS OF ANY KIND, either express or implied.
 * See the License for the specific language governing permissions and
 * limitations under the License.
 */

package org.springframework.context.annotation;

import java.lang.annotation.Annotation;
import java.util.function.Supplier;

import org.springframework.beans.factory.annotation.AnnotatedGenericBeanDefinition;
import org.springframework.beans.factory.config.BeanDefinition;
import org.springframework.beans.factory.config.BeanDefinitionCustomizer;
import org.springframework.beans.factory.config.BeanDefinitionHolder;
import org.springframework.beans.factory.support.AutowireCandidateQualifier;
import org.springframework.beans.factory.support.BeanDefinitionReaderUtils;
import org.springframework.beans.factory.support.BeanDefinitionRegistry;
import org.springframework.beans.factory.support.BeanNameGenerator;
import org.springframework.core.env.Environment;
import org.springframework.core.env.EnvironmentCapable;
import org.springframework.core.env.StandardEnvironment;
import org.springframework.lang.Nullable;
import org.springframework.util.Assert;

/**
 * Convenient adapter for programmatic registration of bean classes.
 *
 * <p>This is an alternative to {@link ClassPathBeanDefinitionScanner}, applying
 * the same resolution of annotations but for explicitly registered classes only.
 *
 * @author Juergen Hoeller
 * @author Chris Beams
 * @author Sam Brannen
 * @author Phillip Webb
 * @since 3.0
 * @see AnnotationConfigApplicationContext#register
 */
public class AnnotatedBeanDefinitionReader {

	private final BeanDefinitionRegistry registry;

	private BeanNameGenerator beanNameGenerator = AnnotationBeanNameGenerator.INSTANCE;

	private ScopeMetadataResolver scopeMetadataResolver = new AnnotationScopeMetadataResolver();

	private ConditionEvaluator conditionEvaluator;


	/**
	 * Create a new {@code AnnotatedBeanDefinitionReader} for the given registry.
	 * <p>If the registry is {@link EnvironmentCapable}, e.g. is an {@code ApplicationContext},
	 * the {@link Environment} will be inherited, otherwise a new
	 * {@link StandardEnvironment} will be created and used.
	 * @param registry the {@code BeanFactory} to load bean definitions into,
	 * in the form of a {@code BeanDefinitionRegistry}
	 * @see #AnnotatedBeanDefinitionReader(BeanDefinitionRegistry, Environment)
	 * @see #setEnvironment(Environment)
	 */
	public AnnotatedBeanDefinitionReader(BeanDefinitionRegistry registry) {
		this(registry, getOrCreateEnvironment(registry));
	}

	/**
	 * Create a new {@code AnnotatedBeanDefinitionReader} for the given registry,
	 * using the given {@link Environment}.
	 * @param registry the {@code BeanFactory} to load bean definitions into,
	 * in the form of a {@code BeanDefinitionRegistry}
	 * @param environment the {@code Environment} to use when evaluating bean definition
	 * profiles.
	 * @since 3.1
	 */
	public AnnotatedBeanDefinitionReader(BeanDefinitionRegistry registry, Environment environment) {
		Assert.notNull(registry, "BeanDefinitionRegistry must not be null");
		Assert.notNull(environment, "Environment must not be null");
		this.registry = registry;
		this.conditionEvaluator = new ConditionEvaluator(registry, environment, null);
		// TODO 注册注解处理器, 执行后会将处理注解方法的后处理器注册到容器中(beanDefinitionMap)
		AnnotationConfigUtils.registerAnnotationConfigProcessors(this.registry);
	}


	/**
	 * Get the BeanDefinitionRegistry that this reader operates on.
	 */
	public final BeanDefinitionRegistry getRegistry() {
		return this.registry;
	}

	/**
	 * Set the {@code Environment} to use when evaluating whether
	 * {@link Conditional @Conditional}-annotated component classes should be registered.
	 * <p>The default is a {@link StandardEnvironment}.
	 * @see #registerBean(Class, String, Class...)
	 */
	public void setEnvironment(Environment environment) {
		this.conditionEvaluator = new ConditionEvaluator(this.registry, environment, null);
	}

	/**
	 * Set the {@code BeanNameGenerator} to use for detected bean classes.
	 * <p>The default is a {@link AnnotationBeanNameGenerator}.
	 */
	public void setBeanNameGenerator(@Nullable BeanNameGenerator beanNameGenerator) {
		this.beanNameGenerator =
				(beanNameGenerator != null ? beanNameGenerator : AnnotationBeanNameGenerator.INSTANCE);
	}

	/**
	 * Set the {@code ScopeMetadataResolver} to use for registered component classes.
	 * <p>The default is an {@link AnnotationScopeMetadataResolver}.
	 */
	public void setScopeMetadataResolver(@Nullable ScopeMetadataResolver scopeMetadataResolver) {
		this.scopeMetadataResolver =
				(scopeMetadataResolver != null ? scopeMetadataResolver : new AnnotationScopeMetadataResolver());
	}


	/**
	 * Register one or more component classes to be processed.
	 * <p>Calls to {@code register} are idempotent; adding the same
	 * component class more than once has no additional effect.
	 * @param componentClasses one or more component classes,
	 * e.g. {@link Configuration @Configuration} classes
	 */
	public void register(Class<?>... componentClasses) {
		for (Class<?> componentClass : componentClasses) {
			registerBean(componentClass);
		}
	}

	/**
	 * Register a bean from the given bean class, deriving its metadata from
	 * class-declared annotations.
	 * @param beanClass the class of the bean
	 */
	public void registerBean(Class<?> beanClass) {
		doRegisterBean(beanClass, null, null, null, null);
	}

	/**
	 * Register a bean from the given bean class, deriving its metadata from
	 * class-declared annotations.
	 * @param beanClass the class of the bean
	 * @param name an explicit name for the bean
	 * (or {@code null} for generating a default bean name)
	 * @since 5.2
	 */
	public void registerBean(Class<?> beanClass, @Nullable String name) {
		doRegisterBean(beanClass, name, null, null, null);
	}

	/**
	 * Register a bean from the given bean class, deriving its metadata from
	 * class-declared annotations.
	 * @param beanClass the class of the bean
	 * @param qualifiers specific qualifier annotations to consider,
	 * in addition to qualifiers at the bean class level
	 */
	@SuppressWarnings("unchecked")
	public void registerBean(Class<?> beanClass, Class<? extends Annotation>... qualifiers) {
		doRegisterBean(beanClass, null, qualifiers, null, null);
	}

	/**
	 * Register a bean from the given bean class, deriving its metadata from
	 * class-declared annotations.
	 * @param beanClass the class of the bean
	 * @param name an explicit name for the bean
	 * (or {@code null} for generating a default bean name)
	 * @param qualifiers specific qualifier annotations to consider,
	 * in addition to qualifiers at the bean class level
	 */
	@SuppressWarnings("unchecked")
	public void registerBean(Class<?> beanClass, @Nullable String name,
			Class<? extends Annotation>... qualifiers) {

		doRegisterBean(beanClass, name, qualifiers, null, null);
	}

	/**
	 * Register a bean from the given bean class, deriving its metadata from
	 * class-declared annotations, using the given supplier for obtaining a new
	 * instance (possibly declared as a lambda expression or method reference).
	 * @param beanClass the class of the bean
	 * @param supplier a callback for creating an instance of the bean
	 * (may be {@code null})
	 * @since 5.0
	 */
	public <T> void registerBean(Class<T> beanClass, @Nullable Supplier<T> supplier) {
		doRegisterBean(beanClass, null, null, supplier, null);
	}

	/**
	 * Register a bean from the given bean class, deriving its metadata from
	 * class-declared annotations, using the given supplier for obtaining a new
	 * instance (possibly declared as a lambda expression or method reference).
	 * @param beanClass the class of the bean
	 * @param name an explicit name for the bean
	 * (or {@code null} for generating a default bean name)
	 * @param supplier a callback for creating an instance of the bean
	 * (may be {@code null})
	 * @since 5.0
	 */
	public <T> void registerBean(Class<T> beanClass, @Nullable String name, @Nullable Supplier<T> supplier) {
		doRegisterBean(beanClass, name, null, supplier, null);
	}

	/**
	 * Register a bean from the given bean class, deriving its metadata from
	 * class-declared annotations.
	 * @param beanClass the class of the bean
	 * @param name an explicit name for the bean
	 * (or {@code null} for generating a default bean name)
	 * @param supplier a callback for creating an instance of the bean
	 * (may be {@code null})
	 * @param customizers one or more callbacks for customizing the factory's
	 * {@link BeanDefinition}, e.g. setting a lazy-init or primary flag
	 * @since 5.2
	 */
	public <T> void registerBean(Class<T> beanClass, @Nullable String name, @Nullable Supplier<T> supplier,
			BeanDefinitionCustomizer... customizers) {

		doRegisterBean(beanClass, name, null, supplier, customizers);
	}

	/**
	 * Register a bean from the given bean class, deriving its metadata from
	 * class-declared annotations.
	 * @param beanClass the class of the bean
	 * @param name an explicit name for the bean
	 * @param supplier a callback for creating an instance of the bean
	 * (may be {@code null})
	 * @param qualifiers specific qualifier annotations to consider, if any,
	 * in addition to qualifiers at the bean class level
	 * @param customizers one or more callbacks for customizing the factory's
	 * {@link BeanDefinition}, e.g. setting a lazy-init or primary flag
	 * @since 5.0
	 */
	private <T> void doRegisterBean(Class<T> beanClass, @Nullable String name,
			@Nullable Class<? extends Annotation>[] qualifiers, @Nullable Supplier<T> supplier,
			@Nullable BeanDefinitionCustomizer[] customizers) {
<<<<<<< HEAD
		// TODO 将传入的配置类转化为bean definition, 转化过程会提取配置类内注解的元数据
		AnnotatedGenericBeanDefinition abd = new AnnotatedGenericBeanDefinition(annotatedClass);
		// TODO 判断一下是否满足@Condition要求的条件, 不满足的就不需要进行注入了
=======

		AnnotatedGenericBeanDefinition abd = new AnnotatedGenericBeanDefinition(beanClass);
>>>>>>> d1aee0e8
		if (this.conditionEvaluator.shouldSkip(abd.getMetadata())) {
			return;
		}
		// TODO 设置callback
		abd.setInstanceSupplier(supplier);
		// TODO 解析@Scope, 默认为singleton
		ScopeMetadata scopeMetadata = this.scopeMetadataResolver.resolveScopeMetadata(abd);
		abd.setScope(scopeMetadata.getScopeName());
		String beanName = (name != null ? name : this.beanNameGenerator.generateBeanName(abd, this.registry));
		// TODO 根据@Lazy, @Primary, @DependsOn, @Role和@Description这五个注解中的value来设置bean中对应的方法
		AnnotationConfigUtils.processCommonDefinitionAnnotations(abd);
		// TODO 解析@Qualifier, 优先用@Qualifier指定的值重新对bean进行设置
		if (qualifiers != null) {
			for (Class<? extends Annotation> qualifier : qualifiers) {
				if (Primary.class == qualifier) {
					abd.setPrimary(true);
				}
				else if (Lazy.class == qualifier) {
					abd.setLazyInit(true);
				}
				else {
					abd.addQualifier(new AutowireCandidateQualifier(qualifier));
				}
			}
		}
		// TODO 自定义bean注册, 在手动进行注册时会用到
		//  applicationContext.registerBean(UserService.class, () -> new UserService());
		if (customizers != null) {
			for (BeanDefinitionCustomizer customizer : customizers) {
				customizer.customize(abd);
			}
		}

		BeanDefinitionHolder definitionHolder = new BeanDefinitionHolder(abd, beanName);
		// TODO 创建一个代理对象, 当代理模式设置为NO时, 直接返回definitionHolder本身
		definitionHolder = AnnotationConfigUtils.applyScopedProxyMode(scopeMetadata, definitionHolder, this.registry);
		// TODO 将解析后的bean注册到容器中
		BeanDefinitionReaderUtils.registerBeanDefinition(definitionHolder, this.registry);
	}


	/**
	 * Get the Environment from the given registry if possible, otherwise return a new
	 * StandardEnvironment.
	 */
	private static Environment getOrCreateEnvironment(BeanDefinitionRegistry registry) {
		Assert.notNull(registry, "BeanDefinitionRegistry must not be null");
		if (registry instanceof EnvironmentCapable) {
			return ((EnvironmentCapable) registry).getEnvironment();
		}
		return new StandardEnvironment();
	}

}<|MERGE_RESOLUTION|>--- conflicted
+++ resolved
@@ -85,7 +85,6 @@
 		Assert.notNull(environment, "Environment must not be null");
 		this.registry = registry;
 		this.conditionEvaluator = new ConditionEvaluator(registry, environment, null);
-		// TODO 注册注解处理器, 执行后会将处理注解方法的后处理器注册到容器中(beanDefinitionMap)
 		AnnotationConfigUtils.registerAnnotationConfigProcessors(this.registry);
 	}
 
@@ -250,14 +249,9 @@
 	private <T> void doRegisterBean(Class<T> beanClass, @Nullable String name,
 			@Nullable Class<? extends Annotation>[] qualifiers, @Nullable Supplier<T> supplier,
 			@Nullable BeanDefinitionCustomizer[] customizers) {
-<<<<<<< HEAD
-		// TODO 将传入的配置类转化为bean definition, 转化过程会提取配置类内注解的元数据
-		AnnotatedGenericBeanDefinition abd = new AnnotatedGenericBeanDefinition(annotatedClass);
+        // TODO 将传入的配置类转化为bean definition, 转化过程会提取配置类内注解的元数据
+		AnnotatedGenericBeanDefinition abd = new AnnotatedGenericBeanDefinition(beanClass);
 		// TODO 判断一下是否满足@Condition要求的条件, 不满足的就不需要进行注入了
-=======
-
-		AnnotatedGenericBeanDefinition abd = new AnnotatedGenericBeanDefinition(beanClass);
->>>>>>> d1aee0e8
 		if (this.conditionEvaluator.shouldSkip(abd.getMetadata())) {
 			return;
 		}
