--- conflicted
+++ resolved
@@ -241,13 +241,10 @@
 	 * @param beanClass the class of the bean
 	 * @param name an explicit name for the bean
 	 * @param qualifiers specific qualifier annotations to consider, if any,
-<<<<<<< HEAD
 	 * in addition to qualifiers at the bean class level 用于处理@Qualifier的情况, 这个参数好像没用过
-=======
 	 * in addition to qualifiers at the bean class level
 	 * @param supplier a callback for creating an instance of the bean
 	 * (may be {@code null})
->>>>>>> 8082b338
 	 * @param customizers one or more callbacks for customizing the factory's
 	 * {@link BeanDefinition}, e.g. setting a lazy-init or primary flag
 	 * @since 5.0
