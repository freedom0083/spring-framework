/*
 * Copyright 2002-present the original author or authors.
 *
 * Licensed under the Apache License, Version 2.0 (the "License");
 * you may not use this file except in compliance with the License.
 * You may obtain a copy of the License at
 *
 *      https://www.apache.org/licenses/LICENSE-2.0
 *
 * Unless required by applicable law or agreed to in writing, software
 * distributed under the License is distributed on an "AS IS" BASIS,
 * WITHOUT WARRANTIES OR CONDITIONS OF ANY KIND, either express or implied.
 * See the License for the specific language governing permissions and
 * limitations under the License.
 */

package org.springframework.context.annotation;

import java.util.LinkedHashSet;
import java.util.Set;

import org.jspecify.annotations.Nullable;

import org.springframework.beans.factory.annotation.AnnotatedBeanDefinition;
import org.springframework.beans.factory.config.BeanDefinition;
import org.springframework.beans.factory.config.BeanDefinitionHolder;
import org.springframework.beans.factory.support.AbstractBeanDefinition;
import org.springframework.beans.factory.support.BeanDefinitionDefaults;
import org.springframework.beans.factory.support.BeanDefinitionReaderUtils;
import org.springframework.beans.factory.support.BeanDefinitionRegistry;
import org.springframework.beans.factory.support.BeanNameGenerator;
import org.springframework.core.env.Environment;
import org.springframework.core.env.EnvironmentCapable;
import org.springframework.core.env.StandardEnvironment;
import org.springframework.core.io.ResourceLoader;
import org.springframework.util.Assert;
import org.springframework.util.ObjectUtils;
import org.springframework.util.PatternMatchUtils;

/**
 * A bean definition scanner that detects bean candidates on the classpath,
 * registering corresponding bean definitions with a given registry ({@code BeanFactory}
 * or {@code ApplicationContext}).
 *
 * <p>Candidate classes are detected through configurable type filters. The
 * default filters include classes that are annotated with Spring's
 * {@link org.springframework.stereotype.Component @Component},
 * {@link org.springframework.stereotype.Repository @Repository},
 * {@link org.springframework.stereotype.Service @Service}, or
 * {@link org.springframework.stereotype.Controller @Controller} stereotype.
 *
 * <p>Also supports JSR-330's {@link jakarta.inject.Named} annotations, if available.
 *
 * @author Mark Fisher
 * @author Juergen Hoeller
 * @author Chris Beams
 * @since 2.5
 * @see AnnotationConfigApplicationContext#scan
 * @see org.springframework.stereotype.Component
 * @see org.springframework.stereotype.Repository
 * @see org.springframework.stereotype.Service
 * @see org.springframework.stereotype.Controller
 */
// TODO 可以扫描到@Component, @Repository, @Service, @Controller的BeanDefinition注册到容器中
public class ClassPathBeanDefinitionScanner extends ClassPathScanningCandidateComponentProvider {

	private final BeanDefinitionRegistry registry;

	private BeanDefinitionDefaults beanDefinitionDefaults = new BeanDefinitionDefaults();

	private String @Nullable [] autowireCandidatePatterns;

	private BeanNameGenerator beanNameGenerator = AnnotationBeanNameGenerator.INSTANCE;

	private ScopeMetadataResolver scopeMetadataResolver = new AnnotationScopeMetadataResolver();

	private boolean includeAnnotationConfig = true;


	/**
	 * Create a new {@code ClassPathBeanDefinitionScanner} for the given bean factory.
	 * @param registry the {@code BeanFactory} to load bean definitions into, in the form
	 * of a {@code BeanDefinitionRegistry}
	 */
	public ClassPathBeanDefinitionScanner(BeanDefinitionRegistry registry) {
		this(registry, true);
	}

	/**
	 * Create a new {@code ClassPathBeanDefinitionScanner} for the given bean factory.
	 * <p>If the passed-in bean factory does not only implement the
	 * {@code BeanDefinitionRegistry} interface but also the {@code ResourceLoader}
	 * interface, it will be used as default {@code ResourceLoader} as well. This will
	 * usually be the case for {@link org.springframework.context.ApplicationContext}
	 * implementations.
	 * <p>If given a plain {@code BeanDefinitionRegistry}, the default {@code ResourceLoader}
	 * will be a {@link org.springframework.core.io.support.PathMatchingResourcePatternResolver}.
	 * <p>If the passed-in bean factory also implements {@link EnvironmentCapable} its
	 * environment will be used by this reader.  Otherwise, the reader will initialize and
	 * use a {@link org.springframework.core.env.StandardEnvironment}. All
	 * {@code ApplicationContext} implementations are {@code EnvironmentCapable}, while
	 * normal {@code BeanFactory} implementations are not.
	 * @param registry the {@code BeanFactory} to load bean definitions into, in the form
	 * of a {@code BeanDefinitionRegistry}
	 * @param useDefaultFilters whether to include the default filters for the
	 * {@link org.springframework.stereotype.Component @Component},
	 * {@link org.springframework.stereotype.Repository @Repository},
	 * {@link org.springframework.stereotype.Service @Service}, and
	 * {@link org.springframework.stereotype.Controller @Controller} stereotype annotations
	 * @see #setResourceLoader
	 * @see #setEnvironment
	 */
	public ClassPathBeanDefinitionScanner(BeanDefinitionRegistry registry, boolean useDefaultFilters) {
		this(registry, useDefaultFilters, getOrCreateEnvironment(registry));
	}

	/**
	 * Create a new {@code ClassPathBeanDefinitionScanner} for the given bean factory and
	 * using the given {@link Environment} when evaluating bean definition profile metadata.
	 * <p>If the passed-in bean factory does not only implement the {@code
	 * BeanDefinitionRegistry} interface but also the {@link ResourceLoader} interface, it
	 * will be used as default {@code ResourceLoader} as well. This will usually be the
	 * case for {@link org.springframework.context.ApplicationContext} implementations.
	 * <p>If given a plain {@code BeanDefinitionRegistry}, the default {@code ResourceLoader}
	 * will be a {@link org.springframework.core.io.support.PathMatchingResourcePatternResolver}.
	 * @param registry the {@code BeanFactory} to load bean definitions into, in the form
	 * of a {@code BeanDefinitionRegistry}
	 * @param useDefaultFilters whether to include the default filters for the
	 * {@link org.springframework.stereotype.Component @Component},
	 * {@link org.springframework.stereotype.Repository @Repository},
	 * {@link org.springframework.stereotype.Service @Service}, and
	 * {@link org.springframework.stereotype.Controller @Controller} stereotype annotations
	 * @param environment the Spring {@link Environment} to use when evaluating bean
	 * definition profile metadata
	 * @since 3.1
	 * @see #setResourceLoader
	 */
	public ClassPathBeanDefinitionScanner(BeanDefinitionRegistry registry, boolean useDefaultFilters,
			Environment environment) {

		this(registry, useDefaultFilters, environment,
				(registry instanceof ResourceLoader resourceLoader ? resourceLoader : null));
	}

	/**
	 * Create a new {@code ClassPathBeanDefinitionScanner} for the given bean factory and
	 * using the given {@link Environment} when evaluating bean definition profile metadata.
	 * @param registry the {@code BeanFactory} to load bean definitions into, in the form
	 * of a {@code BeanDefinitionRegistry}
	 * @param useDefaultFilters whether to include the default filters for the
	 * {@link org.springframework.stereotype.Component @Component},
	 * {@link org.springframework.stereotype.Repository @Repository},
	 * {@link org.springframework.stereotype.Service @Service}, and
	 * {@link org.springframework.stereotype.Controller @Controller} stereotype annotations
	 * @param environment the Spring {@link Environment} to use when evaluating bean
	 * definition profile metadata
	 * @param resourceLoader the {@link ResourceLoader} to use
	 * @since 4.3.6
	 */
	public ClassPathBeanDefinitionScanner(BeanDefinitionRegistry registry, boolean useDefaultFilters,
			Environment environment, @Nullable ResourceLoader resourceLoader) {

		Assert.notNull(registry, "BeanDefinitionRegistry must not be null");
		this.registry = registry;

		if (useDefaultFilters) {
			// TODO 注册默认过滤器, 用来处理@Componet, @Repository, @Service, @Controller, @ManagedBean, @Named
			registerDefaultFilters();
		}
		setEnvironment(environment);
		setResourceLoader(resourceLoader);
	}


	/**
	 * Return the BeanDefinitionRegistry that this scanner operates on.
	 */
	@Override
	public final BeanDefinitionRegistry getRegistry() {
		return this.registry;
	}

	/**
	 * Set the defaults to use for detected beans.
	 * @see BeanDefinitionDefaults
	 */
	public void setBeanDefinitionDefaults(@Nullable BeanDefinitionDefaults beanDefinitionDefaults) {
		this.beanDefinitionDefaults =
				(beanDefinitionDefaults != null ? beanDefinitionDefaults : new BeanDefinitionDefaults());
	}

	/**
	 * Return the defaults to use for detected beans (never {@code null}).
	 * @since 4.1
	 */
	public BeanDefinitionDefaults getBeanDefinitionDefaults() {
		return this.beanDefinitionDefaults;
	}

	/**
	 * Set the name-matching patterns for determining autowire candidates.
	 * @param autowireCandidatePatterns the patterns to match against
	 */
	public void setAutowireCandidatePatterns(String @Nullable ... autowireCandidatePatterns) {
		this.autowireCandidatePatterns = autowireCandidatePatterns;
	}

	/**
	 * Set the BeanNameGenerator to use for detected bean classes.
	 * <p>Default is a {@link AnnotationBeanNameGenerator}.
	 */
	public void setBeanNameGenerator(@Nullable BeanNameGenerator beanNameGenerator) {
		this.beanNameGenerator =
				(beanNameGenerator != null ? beanNameGenerator : AnnotationBeanNameGenerator.INSTANCE);
	}

	/**
	 * Set the ScopeMetadataResolver to use for detected bean classes.
	 * Note that this will override any custom "scopedProxyMode" setting.
	 * <p>The default is an {@link AnnotationScopeMetadataResolver}.
	 * @see #setScopedProxyMode
	 */
	public void setScopeMetadataResolver(@Nullable ScopeMetadataResolver scopeMetadataResolver) {
		this.scopeMetadataResolver =
				(scopeMetadataResolver != null ? scopeMetadataResolver : new AnnotationScopeMetadataResolver());
	}

	/**
	 * Specify the proxy behavior for non-singleton scoped beans.
	 * Note that this will override any custom "scopeMetadataResolver" setting.
	 * <p>The default is {@link ScopedProxyMode#NO}.
	 * @see #setScopeMetadataResolver
	 */
	public void setScopedProxyMode(ScopedProxyMode scopedProxyMode) {
		this.scopeMetadataResolver = new AnnotationScopeMetadataResolver(scopedProxyMode);
	}

	/**
	 * Specify whether to register annotation config post-processors.
	 * <p>The default is to register the post-processors. Turn this off
	 * to be able to ignore the annotations or to process them differently.
	 */
	public void setIncludeAnnotationConfig(boolean includeAnnotationConfig) {
		this.includeAnnotationConfig = includeAnnotationConfig;
	}


	/**
	 * Perform a scan within the specified base packages.
	 * @param basePackages the packages to check for annotated classes
	 * @return number of beans registered
	 */
	public int scan(String... basePackages) {
		int beanCountAtScanStart = this.registry.getBeanDefinitionCount();
		// TODO 扫描的实际执行
		doScan(basePackages);

		// Register annotation config processors, if necessary.
		if (this.includeAnnotationConfig) {
			AnnotationConfigUtils.registerAnnotationConfigProcessors(this.registry);
		}
        // TODO 本次注册进容器的bean数量
		return (this.registry.getBeanDefinitionCount() - beanCountAtScanStart);
	}

	/**
	 * Perform a scan within the specified base packages,
	 * returning the registered bean definitions.
	 * <p>This method does <i>not</i> register an annotation config processor
	 * but rather leaves this up to the caller.
	 * @param basePackages the packages to check for annotated classes
	 * @return set of beans registered if any for tooling registration purposes (never {@code null})
	 */
	protected Set<BeanDefinitionHolder> doScan(String... basePackages) {
		Assert.notEmpty(basePackages, "At least one base package must be specified");
		Set<BeanDefinitionHolder> beanDefinitions = new LinkedHashSet<>();
		for (String basePackage : basePackages) {
			// TODO 扫描指定包下的类, 判断类的TypeFilter, 只要包含在includeFilters中就为其创建beanDefinition
			//  返回的侯选beanDefinition都是GenericBeanDefinition的子类, 并且实现了AnnotatedBeanDefinition接口
			Set<BeanDefinition> candidates = findCandidateComponents(basePackage);
			for (BeanDefinition candidate : candidates) {
				// TODO 使用AnnotationScopeMetadataResolver获取一个ScopeMetadata对象
				//  resolveScopeMetadata()内部会处理@Scope注解
				//    1. 如果没有@Scope注解: 会返回一个代理模式为NO, scope为单例的ScopeMetadata对象
				//    2. 如果有@Scop注解: 还会将ScopeMetadata对象proxy模式设置为由@Scope的proxyMode指定的模式, 为后面AOP做准备
				ScopeMetadata scopeMetadata = this.scopeMetadataResolver.resolveScopeMetadata(candidate);
				// TODO 设置候选类的scope, 即, 单例或原型等
				candidate.setScope(scopeMetadata.getScopeName());
				String beanName = this.beanNameGenerator.generateBeanName(candidate, this.registry);
<<<<<<< HEAD
				if (candidate instanceof AbstractBeanDefinition) {
					// TODO 设置bean的普通属性, 比如autowire, lazy init, 以及是否支持自动注入等
					postProcessBeanDefinition((AbstractBeanDefinition) candidate, beanName);
				}
				if (candidate instanceof AnnotatedBeanDefinition) {
					// TODO 然后解析注解, 设置注解的通用属性, 如:@lazy, @primary, @dependsOn等
					AnnotationConfigUtils.processCommonDefinitionAnnotations((AnnotatedBeanDefinition) candidate);
=======
				if (candidate instanceof AbstractBeanDefinition abstractBeanDefinition) {
					postProcessBeanDefinition(abstractBeanDefinition, beanName);
				}
				if (candidate instanceof AnnotatedBeanDefinition annotatedBeanDefinition) {
					AnnotationConfigUtils.processCommonDefinitionAnnotations(annotatedBeanDefinition);
>>>>>>> 523552ac
				}
				// TODO 检查目标bean是否存在于beanDefinitionMap中
				if (checkCandidate(beanName, candidate)) {
					BeanDefinitionHolder definitionHolder = new BeanDefinitionHolder(candidate, beanName);
					// TODO 在设置了proxy-mode时, 创建一个beanDefinitionHolder的代理
					definitionHolder =
							AnnotationConfigUtils.applyScopedProxyMode(scopeMetadata, definitionHolder, this.registry);
					beanDefinitions.add(definitionHolder);
					// TODO 最后将创建好的beanDefinition注册到beanDefinitionMap中, 分别会注册名字及别名
					registerBeanDefinition(definitionHolder, this.registry);
				}
			}
		}
		return beanDefinitions;
	}

	/**
	 * Apply further settings to the given bean definition,
	 * beyond the contents retrieved from scanning the component class.
	 * @param beanDefinition the scanned bean definition
	 * @param beanName the generated bean name for the given bean
	 */
	protected void postProcessBeanDefinition(AbstractBeanDefinition beanDefinition, String beanName) {
		// TODO 设置bean的基本属性
		beanDefinition.applyDefaults(this.beanDefinitionDefaults);
		if (this.autowireCandidatePatterns != null) {
			beanDefinition.setAutowireCandidate(PatternMatchUtils.simpleMatch(this.autowireCandidatePatterns, beanName));
		}
	}

	/**
	 * Register the specified bean with the given registry.
	 * <p>Can be overridden in subclasses, for example, to adapt the registration
	 * process or to register further bean definitions for each scanned bean.
	 * @param definitionHolder the bean definition plus bean name for the bean
	 * @param registry the BeanDefinitionRegistry to register the bean with
	 */
	protected void registerBeanDefinition(BeanDefinitionHolder definitionHolder, BeanDefinitionRegistry registry) {
		BeanDefinitionReaderUtils.registerBeanDefinition(definitionHolder, registry);
	}


	/**
	 * Check the given candidate's bean name, determining whether the corresponding
	 * bean definition needs to be registered or conflicts with an existing definition.
	 * @param beanName the suggested name for the bean
	 * @param beanDefinition the corresponding bean definition
	 * @return {@code true} if the bean can be registered as-is;
	 * {@code false} if it should be skipped because there is an
	 * existing, compatible bean definition for the specified name
	 * @throws IllegalStateException if an existing, incompatible bean definition
	 * has been found for the specified name
	 */
	protected boolean checkCandidate(String beanName, BeanDefinition beanDefinition) throws IllegalStateException {
		if (!this.registry.containsBeanDefinition(beanName)) {
			return true;
		}

		BeanDefinition existingDef = this.registry.getBeanDefinition(beanName);
		BeanDefinition originatingDef = existingDef.getOriginatingBeanDefinition();
		if (originatingDef != null) {
			existingDef = originatingDef;
		}

		// Explicitly registered overriding bean?
		if (!(existingDef instanceof ScannedGenericBeanDefinition) &&
				(this.registry.isBeanDefinitionOverridable(beanName) || ObjectUtils.nullSafeEquals(
						beanDefinition.getBeanClassName(), existingDef.getBeanClassName()))) {
			return false;
		}

		// Scanned same file or equivalent class twice?
		if (isCompatible(beanDefinition, existingDef)) {
			return false;
		}

		throw new ConflictingBeanDefinitionException("Annotation-specified bean name '" + beanName +
				"' for bean class [" + beanDefinition.getBeanClassName() + "] conflicts with existing, " +
				"non-compatible bean definition of same name and class [" + existingDef.getBeanClassName() + "]");
	}

	/**
	 * Determine whether the given new bean definition is compatible with
	 * the given existing bean definition.
	 * <p>The default implementation considers them as compatible when the existing
	 * bean definition comes from the same source or from a non-scanning source.
	 * @param newDef the new bean definition, originated from scanning
	 * @param existingDef the existing bean definition, potentially an
	 * explicitly defined one or a previously generated one from scanning
	 * @return whether the definitions are considered as compatible, with the
	 * new definition to be skipped in favor of the existing definition
	 */
	protected boolean isCompatible(BeanDefinition newDef, BeanDefinition existingDef) {
		return ((newDef.getSource() != null && newDef.getSource().equals(existingDef.getSource())) ||
				newDef.equals(existingDef));
	}


	/**
	 * Get the Environment from the given registry if possible, otherwise return a new
	 * StandardEnvironment.
	 */
	private static Environment getOrCreateEnvironment(BeanDefinitionRegistry registry) {
		Assert.notNull(registry, "BeanDefinitionRegistry must not be null");
		if (registry instanceof EnvironmentCapable environmentCapable) {
			return environmentCapable.getEnvironment();
		}
		return new StandardEnvironment();
	}

}<|MERGE_RESOLUTION|>--- conflicted
+++ resolved
@@ -287,21 +287,13 @@
 				// TODO 设置候选类的scope, 即, 单例或原型等
 				candidate.setScope(scopeMetadata.getScopeName());
 				String beanName = this.beanNameGenerator.generateBeanName(candidate, this.registry);
-<<<<<<< HEAD
-				if (candidate instanceof AbstractBeanDefinition) {
+				if (candidate instanceof AbstractBeanDefinition abstractBeanDefinition) {
 					// TODO 设置bean的普通属性, 比如autowire, lazy init, 以及是否支持自动注入等
-					postProcessBeanDefinition((AbstractBeanDefinition) candidate, beanName);
-				}
-				if (candidate instanceof AnnotatedBeanDefinition) {
-					// TODO 然后解析注解, 设置注解的通用属性, 如:@lazy, @primary, @dependsOn等
-					AnnotationConfigUtils.processCommonDefinitionAnnotations((AnnotatedBeanDefinition) candidate);
-=======
-				if (candidate instanceof AbstractBeanDefinition abstractBeanDefinition) {
 					postProcessBeanDefinition(abstractBeanDefinition, beanName);
 				}
 				if (candidate instanceof AnnotatedBeanDefinition annotatedBeanDefinition) {
+					// TODO 然后解析注解, 设置注解的通用属性, 如:@lazy, @primary, @dependsOn等
 					AnnotationConfigUtils.processCommonDefinitionAnnotations(annotatedBeanDefinition);
->>>>>>> 523552ac
 				}
 				// TODO 检查目标bean是否存在于beanDefinitionMap中
 				if (checkCandidate(beanName, candidate)) {
