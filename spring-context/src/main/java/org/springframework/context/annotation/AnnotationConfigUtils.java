/*
 * Copyright 2002-2021 the original author or authors.
 *
 * Licensed under the Apache License, Version 2.0 (the "License");
 * you may not use this file except in compliance with the License.
 * You may obtain a copy of the License at
 *
 *      https://www.apache.org/licenses/LICENSE-2.0
 *
 * Unless required by applicable law or agreed to in writing, software
 * distributed under the License is distributed on an "AS IS" BASIS,
 * WITHOUT WARRANTIES OR CONDITIONS OF ANY KIND, either express or implied.
 * See the License for the specific language governing permissions and
 * limitations under the License.
 */

package org.springframework.context.annotation;

import java.util.Collections;
import java.util.LinkedHashSet;
import java.util.Map;
import java.util.Set;

import org.springframework.beans.factory.annotation.AnnotatedBeanDefinition;
import org.springframework.beans.factory.annotation.AutowiredAnnotationBeanPostProcessor;
import org.springframework.beans.factory.annotation.InitDestroyAnnotationBeanPostProcessor;
import org.springframework.beans.factory.config.BeanDefinition;
import org.springframework.beans.factory.config.BeanDefinitionHolder;
import org.springframework.beans.factory.support.BeanDefinitionRegistry;
import org.springframework.beans.factory.support.DefaultListableBeanFactory;
import org.springframework.beans.factory.support.RootBeanDefinition;
import org.springframework.context.event.DefaultEventListenerFactory;
import org.springframework.context.event.EventListenerMethodProcessor;
import org.springframework.context.support.GenericApplicationContext;
import org.springframework.core.annotation.AnnotationAttributes;
import org.springframework.core.annotation.AnnotationAwareOrderComparator;
import org.springframework.core.type.AnnotatedTypeMetadata;
import org.springframework.core.type.AnnotationMetadata;
import org.springframework.lang.Nullable;
import org.springframework.util.ClassUtils;

/**
 * Utility class that allows for convenient registration of common
 * {@link org.springframework.beans.factory.config.BeanPostProcessor} and
 * {@link org.springframework.beans.factory.config.BeanFactoryPostProcessor}
 * definitions for annotation-based configuration. Also registers a common
 * {@link org.springframework.beans.factory.support.AutowireCandidateResolver}.
 *
 * @author Mark Fisher
 * @author Juergen Hoeller
 * @author Chris Beams
 * @author Phillip Webb
 * @author Stephane Nicoll
 * @since 2.5
 * @see ContextAnnotationAutowireCandidateResolver
 * @see ConfigurationClassPostProcessor
 * @see CommonAnnotationBeanPostProcessor
 * @see org.springframework.beans.factory.annotation.AutowiredAnnotationBeanPostProcessor
 * @see org.springframework.orm.jpa.support.PersistenceAnnotationBeanPostProcessor
 */
public abstract class AnnotationConfigUtils {

	/**
	 * The bean name of the internally managed Configuration annotation processor.
	 */
	public static final String CONFIGURATION_ANNOTATION_PROCESSOR_BEAN_NAME =
			"org.springframework.context.annotation.internalConfigurationAnnotationProcessor";

	/**
	 * The bean name of the internally managed BeanNameGenerator for use when processing
	 * {@link Configuration} classes. Set by {@link AnnotationConfigApplicationContext}
	 * and {@code AnnotationConfigWebApplicationContext} during bootstrap in order to make
	 * any custom name generation strategy available to the underlying
	 * {@link ConfigurationClassPostProcessor}.
	 * @since 3.1.1
	 */
	public static final String CONFIGURATION_BEAN_NAME_GENERATOR =
			"org.springframework.context.annotation.internalConfigurationBeanNameGenerator";

	/**
	 * The bean name of the internally managed Autowired annotation processor.
	 */
	public static final String AUTOWIRED_ANNOTATION_PROCESSOR_BEAN_NAME =
			"org.springframework.context.annotation.internalAutowiredAnnotationProcessor";

	/**
	 * The bean name of the internally managed common annotation processor.
	 */
	public static final String COMMON_ANNOTATION_PROCESSOR_BEAN_NAME =
			"org.springframework.context.annotation.internalCommonAnnotationProcessor";

	/**
	 * The bean name of the internally managed JSR-250 annotation processor.
	 */
	private static final String JSR250_ANNOTATION_PROCESSOR_BEAN_NAME =
			"org.springframework.context.annotation.internalJsr250AnnotationProcessor";

	/**
	 * The bean name of the internally managed JPA annotation processor.
	 */
	public static final String PERSISTENCE_ANNOTATION_PROCESSOR_BEAN_NAME =
			"org.springframework.context.annotation.internalPersistenceAnnotationProcessor";

	private static final String PERSISTENCE_ANNOTATION_PROCESSOR_CLASS_NAME =
			"org.springframework.orm.jpa.support.PersistenceAnnotationBeanPostProcessor";

	/**
	 * The bean name of the internally managed @EventListener annotation processor.
	 */
	public static final String EVENT_LISTENER_PROCESSOR_BEAN_NAME =
			"org.springframework.context.event.internalEventListenerProcessor";

	/**
	 * The bean name of the internally managed EventListenerFactory.
	 */
	public static final String EVENT_LISTENER_FACTORY_BEAN_NAME =
			"org.springframework.context.event.internalEventListenerFactory";


	private static final ClassLoader classLoader = AnnotationConfigUtils.class.getClassLoader();

	private static final boolean jakartaAnnotationsPresent =
			ClassUtils.isPresent("jakarta.annotation.PostConstruct", classLoader);

	private static final boolean jsr250Present =
			ClassUtils.isPresent("javax.annotation.PostConstruct", classLoader);

	private static final boolean jpaPresent =
			ClassUtils.isPresent("jakarta.persistence.EntityManagerFactory", classLoader) &&
					ClassUtils.isPresent(PERSISTENCE_ANNOTATION_PROCESSOR_CLASS_NAME, classLoader);


	/**
	 * Register all relevant annotation post processors in the given registry.
	 * @param registry the registry to operate on
	 */
	// TODO 此方法并没有用到registerAnnotationConfigProcessors的返回值
	public static void registerAnnotationConfigProcessors(BeanDefinitionRegistry registry) {
		registerAnnotationConfigProcessors(registry, null);
	}

	/**
	 * Register all relevant annotation post processors in the given registry.
	 * @param registry the registry to operate on
	 * @param source the configuration source element (already extracted)
	 * that this registration was triggered from. May be {@code null}.
	 * @return a Set of BeanDefinitionHolders, containing all bean definitions
	 * that have actually been registered by this call
	 */
	public static Set<BeanDefinitionHolder> registerAnnotationConfigProcessors(
			BeanDefinitionRegistry registry, @Nullable Object source) {

		DefaultListableBeanFactory beanFactory = unwrapDefaultListableBeanFactory(registry);
		if (beanFactory != null) {
			if (!(beanFactory.getDependencyComparator() instanceof AnnotationAwareOrderComparator)) {
				// TODO 注册支持注解的比较器, 支持@Order
				beanFactory.setDependencyComparator(AnnotationAwareOrderComparator.INSTANCE);
			}
			if (!(beanFactory.getAutowireCandidateResolver() instanceof ContextAnnotationAutowireCandidateResolver)) {
				// TODO 注册支持注解的依赖策略, 默认支持@Lazy, @Qualifier, @Value
				beanFactory.setAutowireCandidateResolver(new ContextAnnotationAutowireCandidateResolver());
			}
		}

		Set<BeanDefinitionHolder> beanDefs = new LinkedHashSet<>(8);

		if (!registry.containsBeanDefinition(CONFIGURATION_ANNOTATION_PROCESSOR_BEAN_NAME)) {
			// TODO 用ConfigurationClassPostProcessor构造一个用来解析@Configuration配置类的RootBeanDefinition
			//  其实现了BeanDefinitionRegistryPostProcessor接口, 通过postProcessBeanDefinitionRegistry()方法实现自定义bean的注册动作
			RootBeanDefinition def = new RootBeanDefinition(ConfigurationClassPostProcessor.class);
			def.setSource(source);
			// TODO 将其注册到容器(beanDefinitionMap), 并将返回的holder放到待返回的set中
			beanDefs.add(registerPostProcessor(registry, def, CONFIGURATION_ANNOTATION_PROCESSOR_BEAN_NAME));
		}

		if (!registry.containsBeanDefinition(AUTOWIRED_ANNOTATION_PROCESSOR_BEAN_NAME)) {
			// TODO 用一个用来处理@Autowired, @Value以及JSR-330(@Inject)的后处理器构造一个RootBeanDefinition
			RootBeanDefinition def = new RootBeanDefinition(AutowiredAnnotationBeanPostProcessor.class);
			def.setSource(source);
			// TODO 将其注册到容器(beanDefinitionMap), 并将返回的holder放到待返回的set中
			beanDefs.add(registerPostProcessor(registry, def, AUTOWIRED_ANNOTATION_PROCESSOR_BEAN_NAME));
		}

<<<<<<< HEAD
		// Check for JSR-250 support, and if present add the CommonAnnotationBeanPostProcessor.
		if (jsr250Present && !registry.containsBeanDefinition(COMMON_ANNOTATION_PROCESSOR_BEAN_NAME)) {
			// TODO 用一个可以处理JSR-250支持的注解的后处理器构造一个RootBeanDefinition
=======
		// Check for Jakarta Annotations support, and if present add the CommonAnnotationBeanPostProcessor.
		if (jakartaAnnotationsPresent && !registry.containsBeanDefinition(COMMON_ANNOTATION_PROCESSOR_BEAN_NAME)) {
>>>>>>> 3df3bc2a
			RootBeanDefinition def = new RootBeanDefinition(CommonAnnotationBeanPostProcessor.class);
			def.setSource(source);
			// TODO 将其注册到容器(beanDefinitionMap), 并将返回的holder放到待返回的set中
			beanDefs.add(registerPostProcessor(registry, def, COMMON_ANNOTATION_PROCESSOR_BEAN_NAME));
		}

		// Check for JSR-250 support, and if present add an InitDestroyAnnotationBeanPostProcessor
		// for the javax variant of PostConstruct/PreDestroy.
		if (jsr250Present && !registry.containsBeanDefinition(JSR250_ANNOTATION_PROCESSOR_BEAN_NAME)) {
			try {
				RootBeanDefinition def = new RootBeanDefinition(InitDestroyAnnotationBeanPostProcessor.class);
				def.getPropertyValues().add("initAnnotationType", classLoader.loadClass("javax.annotation.PostConstruct"));
				def.getPropertyValues().add("destroyAnnotationType", classLoader.loadClass("javax.annotation.PreDestroy"));
				def.setSource(source);
				beanDefs.add(registerPostProcessor(registry, def, JSR250_ANNOTATION_PROCESSOR_BEAN_NAME));
			}
			catch (ClassNotFoundException ex) {
				// Failed to load javax variants of the annotation types -> ignore.
			}
		}

		// Check for JPA support, and if present add the PersistenceAnnotationBeanPostProcessor.
		if (jpaPresent && !registry.containsBeanDefinition(PERSISTENCE_ANNOTATION_PROCESSOR_BEAN_NAME)) {
			// TODO 使用PersistenceAnnotationBeanPostProcessor增加对JPA的支持
			RootBeanDefinition def = new RootBeanDefinition();
			try {
				def.setBeanClass(ClassUtils.forName(PERSISTENCE_ANNOTATION_PROCESSOR_CLASS_NAME,
						AnnotationConfigUtils.class.getClassLoader()));
			}
			catch (ClassNotFoundException ex) {
				throw new IllegalStateException(
						"Cannot load optional framework class: " + PERSISTENCE_ANNOTATION_PROCESSOR_CLASS_NAME, ex);
			}
			def.setSource(source);
			// TODO 将其注册到容器(beanDefinitionMap), 并将返回的holder放到待返回的set中
			beanDefs.add(registerPostProcessor(registry, def, PERSISTENCE_ANNOTATION_PROCESSOR_BEAN_NAME));
		}

		if (!registry.containsBeanDefinition(EVENT_LISTENER_PROCESSOR_BEAN_NAME)) {
			// TODO 增加用于处理事件注解(@EventListener)的处理器
			RootBeanDefinition def = new RootBeanDefinition(EventListenerMethodProcessor.class);
			def.setSource(source);
			// TODO 将其注册到容器(beanDefinitionMap), 并将返回的holder放到待返回的set中
			beanDefs.add(registerPostProcessor(registry, def, EVENT_LISTENER_PROCESSOR_BEAN_NAME));
		}

		if (!registry.containsBeanDefinition(EVENT_LISTENER_FACTORY_BEAN_NAME)) {
			// TODO 增加用于处理事件的工厂方法
			RootBeanDefinition def = new RootBeanDefinition(DefaultEventListenerFactory.class);
			def.setSource(source);
			// TODO 将其注册到容器(beanDefinitionMap), 并将返回的holder放到待返回的set中
			beanDefs.add(registerPostProcessor(registry, def, EVENT_LISTENER_FACTORY_BEAN_NAME));
		}

		return beanDefs;
	}

	private static BeanDefinitionHolder registerPostProcessor(
			BeanDefinitionRegistry registry, RootBeanDefinition definition, String beanName) {

		definition.setRole(BeanDefinition.ROLE_INFRASTRUCTURE);
		// TODO 调用DefaultListableBeanFactory#registerBeanDefinition注册bean, 然后返回一个holder
		registry.registerBeanDefinition(beanName, definition);
		return new BeanDefinitionHolder(definition, beanName);
	}

	@Nullable
	private static DefaultListableBeanFactory unwrapDefaultListableBeanFactory(BeanDefinitionRegistry registry) {
		if (registry instanceof DefaultListableBeanFactory) {
			return (DefaultListableBeanFactory) registry;
		}
		else if (registry instanceof GenericApplicationContext) {
			return ((GenericApplicationContext) registry).getDefaultListableBeanFactory();
		}
		else {
			return null;
		}
	}

	public static void processCommonDefinitionAnnotations(AnnotatedBeanDefinition abd) {
		processCommonDefinitionAnnotations(abd, abd.getMetadata());
	}

	static void processCommonDefinitionAnnotations(AnnotatedBeanDefinition abd, AnnotatedTypeMetadata metadata) {
		AnnotationAttributes lazy = attributesFor(metadata, Lazy.class);
		if (lazy != null) {
			abd.setLazyInit(lazy.getBoolean("value"));
		}
		else if (abd.getMetadata() != metadata) {
			lazy = attributesFor(abd.getMetadata(), Lazy.class);
			if (lazy != null) {
				abd.setLazyInit(lazy.getBoolean("value"));
			}
		}

		if (metadata.isAnnotated(Primary.class.getName())) {
			abd.setPrimary(true);
		}
		AnnotationAttributes dependsOn = attributesFor(metadata, DependsOn.class);
		if (dependsOn != null) {
			abd.setDependsOn(dependsOn.getStringArray("value"));
		}

		AnnotationAttributes role = attributesFor(metadata, Role.class);
		if (role != null) {
			abd.setRole(role.getNumber("value").intValue());
		}
		AnnotationAttributes description = attributesFor(metadata, Description.class);
		if (description != null) {
			abd.setDescription(description.getString("value"));
		}
	}

	static BeanDefinitionHolder applyScopedProxyMode(
			ScopeMetadata metadata, BeanDefinitionHolder definition, BeanDefinitionRegistry registry) {

		ScopedProxyMode scopedProxyMode = metadata.getScopedProxyMode();
		if (scopedProxyMode.equals(ScopedProxyMode.NO)) {
			// TODO 没指定代理模式时, 直接返回候选类
			return definition;
		}
		// TODO 区分一下代理模式是Java动态代理, 还是cglib
		boolean proxyTargetClass = scopedProxyMode.equals(ScopedProxyMode.TARGET_CLASS);
		// TODO 创建bean的代理, 将其包装到代理的holder中返回. 如果用的是cglib机制, 还会设置proxyTargetClass属性, 用于后面AOP操作
		return ScopedProxyCreator.createScopedProxy(definition, registry, proxyTargetClass);
	}

	@Nullable
	static AnnotationAttributes attributesFor(AnnotatedTypeMetadata metadata, Class<?> annotationClass) {
		return attributesFor(metadata, annotationClass.getName());
	}

	@Nullable
	static AnnotationAttributes attributesFor(AnnotatedTypeMetadata metadata, String annotationClassName) {
		return AnnotationAttributes.fromMap(metadata.getAnnotationAttributes(annotationClassName));
	}

	static Set<AnnotationAttributes> attributesForRepeatable(AnnotationMetadata metadata,
			Class<?> containerClass, Class<?> annotationClass) {

		return attributesForRepeatable(metadata, containerClass.getName(), annotationClass.getName());
	}

	@SuppressWarnings("unchecked")
	static Set<AnnotationAttributes> attributesForRepeatable(
			AnnotationMetadata metadata, String containerClassName, String annotationClassName) {

		Set<AnnotationAttributes> result = new LinkedHashSet<>();

		// Direct annotation present?
		addAttributesIfNotNull(result, metadata.getAnnotationAttributes(annotationClassName));

		// Container annotation present?
		Map<String, Object> container = metadata.getAnnotationAttributes(containerClassName);
		if (container != null && container.containsKey("value")) {
			for (Map<String, Object> containedAttributes : (Map<String, Object>[]) container.get("value")) {
				addAttributesIfNotNull(result, containedAttributes);
			}
		}

		// Return merged result
		return Collections.unmodifiableSet(result);
	}

	private static void addAttributesIfNotNull(
			Set<AnnotationAttributes> result, @Nullable Map<String, Object> attributes) {

		if (attributes != null) {
			result.add(AnnotationAttributes.fromMap(attributes));
		}
	}

}<|MERGE_RESOLUTION|>--- conflicted
+++ resolved
@@ -181,14 +181,9 @@
 			beanDefs.add(registerPostProcessor(registry, def, AUTOWIRED_ANNOTATION_PROCESSOR_BEAN_NAME));
 		}
 
-<<<<<<< HEAD
-		// Check for JSR-250 support, and if present add the CommonAnnotationBeanPostProcessor.
-		if (jsr250Present && !registry.containsBeanDefinition(COMMON_ANNOTATION_PROCESSOR_BEAN_NAME)) {
-			// TODO 用一个可以处理JSR-250支持的注解的后处理器构造一个RootBeanDefinition
-=======
 		// Check for Jakarta Annotations support, and if present add the CommonAnnotationBeanPostProcessor.
 		if (jakartaAnnotationsPresent && !registry.containsBeanDefinition(COMMON_ANNOTATION_PROCESSOR_BEAN_NAME)) {
->>>>>>> 3df3bc2a
+			// TODO 用一个可以处理Jakarta支持的注解的后处理器构造一个RootBeanDefinition
 			RootBeanDefinition def = new RootBeanDefinition(CommonAnnotationBeanPostProcessor.class);
 			def.setSource(source);
 			// TODO 将其注册到容器(beanDefinitionMap), 并将返回的holder放到待返回的set中
