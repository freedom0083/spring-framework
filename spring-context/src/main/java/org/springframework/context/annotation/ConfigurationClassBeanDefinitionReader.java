--- conflicted
+++ resolved
@@ -208,19 +208,9 @@
 		AnnotationAttributes bean = AnnotationConfigUtils.attributesFor(metadata, Bean.class);
 		Assert.state(bean != null, "No @Bean annotation attributes");
 
-<<<<<<< HEAD
-		// Consider name and any aliases
-		List<String> names = new ArrayList<>(Arrays.asList(bean.getStringArray("name")));
-		// TODO 把name属性(配置的别名)中第一个元素弹出, 当做bean的名字, 如果没配置name属性, 直接使用bean方法的名字
-		String beanName = (!names.isEmpty() ? names.remove(0) : methodName);
-
-		// Register aliases even when overridden
-		for (String alias : names) {
-			// TODO 把别名都注册到容器中保存别名的地方(SimpleAliasRegistry.aliasMap)
-			this.registry.registerAlias(beanName, alias);
-=======
 		// Consider name and any aliases.
 		String[] explicitNames = bean.getStringArray("name");
+		// TODO 把name属性(配置的别名)中第一个元素弹出, 当做bean的名字, 如果没配置name属性, 直接使用bean方法的名字
 		String beanName;
 		String localBeanName;
 		if (explicitNames.length > 0 && StringUtils.hasText(explicitNames[0])) {
@@ -228,6 +218,7 @@
 			localBeanName = beanName;
 			// Register aliases even when overridden below.
 			for (int i = 1; i < explicitNames.length; i++) {
+				// TODO 把别名都注册到容器中保存别名的地方(SimpleAliasRegistry.aliasMap)
 				this.registry.registerAlias(beanName, explicitNames[i]);
 			}
 		}
@@ -236,15 +227,16 @@
 			beanName = (this.importBeanNameGenerator instanceof ConfigurationBeanNameGenerator cbng ?
 					cbng.deriveBeanName(metadata) : methodName);
 			localBeanName = methodName;
->>>>>>> 096670f3
 		}
 
 		ConfigurationClassBeanDefinition beanDef =
 				new ConfigurationClassBeanDefinition(configClass, metadata, localBeanName);
+		// TODO 使用配置类创建一个严格匹配构造器参数类型的beanDefinition(setLenientConstructorResolution(false)):
+		//  1. 宽松模式: 使用Spring构造的参数数组的类型和获取到的构造方法的参数类型进行对比
+		//  2. 严格模式: 还需要检查能否将构造方法的参数复制到对应的属性中
 		beanDef.setSource(this.sourceExtractor.extractSource(metadata, configClass.getResource()));
 
 		// Has this effectively been overridden before (for example, via XML)?
-<<<<<<< HEAD
 		// TODO 判断一下当前@Bean方法是否可以覆盖其他的同名@Bean方法, 如果不可以, 会使用第一个注册的@Bean方法
 		//  否则使用当前@Bean方法重新注册, 会检查以下几点:
 		//  1. @Bean方法是否在容器中: 如果不存在, 则返回false表示可以被覆盖
@@ -255,11 +247,8 @@
 		//  4. @Bean方法的角色: 如果当前@Bean方法的角色不是应用级的(BeanDefinition.ROLE_APPLICATION), 即ROLE_SUPPORT
 		//   或ROLE_INFRASTRUCTURE时, 返回false, 表示可以对之前的@Bean方法进行覆盖
 		//  5. 其他情况: 返回true, 表示当前@Bean方法不可以覆盖之前的@Bean方法;
-		if (isOverriddenByExistingDefinition(beanMethod, beanName)) {
+		if (isOverriddenByExistingDefinition(beanMethod, beanName, beanDef)) {
 			// TODO @Bean定义的name属性不能和配置类的名字相同, 否则需要抛出冲突异常
-=======
-		if (isOverriddenByExistingDefinition(beanMethod, beanName, beanDef)) {
->>>>>>> 096670f3
 			if (beanName.equals(beanMethod.getConfigurationClass().getBeanName())) {
 				throw new BeanDefinitionStoreException(beanMethod.getConfigurationClass().getResource().getDescription(),
 						beanName, "Bean name derived from @Bean method '" + beanMethod.getMetadata().getMethodName() +
@@ -268,15 +257,6 @@
 			return;
 		}
 
-<<<<<<< HEAD
-		// TODO 使用配置类创建一个严格匹配构造器参数类型的beanDefinition(setLenientConstructorResolution(false)):
-		//  1. 宽松模式: 使用Spring构造的参数数组的类型和获取到的构造方法的参数类型进行对比
-		//  2. 严格模式: 还需要检查能否将构造方法的参数复制到对应的属性中
-		ConfigurationClassBeanDefinition beanDef = new ConfigurationClassBeanDefinition(configClass, metadata, beanName);
-		beanDef.setSource(this.sourceExtractor.extractSource(metadata, configClass.getResource()));
-
-=======
->>>>>>> 096670f3
 		if (metadata.isStatic()) {
 			// static @Bean method
 			// TODO 如果@Bean所标注的方法是Static修饰的静态方法, 表示其为一个静态bean方法(静态工厂方法)
