--- conflicted
+++ resolved
@@ -190,11 +190,7 @@
 	 * Read the given {@link BeanMethod}, registering bean definitions
 	 * with the BeanDefinitionRegistry based on its contents.
 	 */
-<<<<<<< HEAD
-	@SuppressWarnings("deprecation")  // for RequiredAnnotationBeanPostProcessor.SKIP_REQUIRED_CHECK_ATTRIBUTE
 	// TODO 注册@Bean标注的方法
-=======
->>>>>>> 3df3bc2a
 	private void loadBeanDefinitionsForBeanMethod(BeanMethod beanMethod) {
 		ConfigurationClass configClass = beanMethod.getConfigurationClass();
 		// TODO 取得@Bean的所有元数据
@@ -256,15 +252,10 @@
 
 		if (metadata.isStatic()) {
 			// static @Bean method
-<<<<<<< HEAD
 			// TODO 如果@Bean所标注的方法是Static修饰的静态方法, 表示其为一个静态bean方法(静态工厂方法)
-			if (configClass.getMetadata() instanceof StandardAnnotationMetadata) {
+			if (configClass.getMetadata() instanceof StandardAnnotationMetadata sam) {
 				// TODO @Bean注解的静态方法元数据类型是java标准反射时(StandardAnnotationMetadata), 用其内省类做为bean的全限定名
-				beanDef.setBeanClass(((StandardAnnotationMetadata) configClass.getMetadata()).getIntrospectedClass());
-=======
-			if (configClass.getMetadata() instanceof StandardAnnotationMetadata sam) {
 				beanDef.setBeanClass(sam.getIntrospectedClass());
->>>>>>> 3df3bc2a
 			}
 			else {
 				// TODO 其他情况, 把@Bean所在的配置文件的名字做bean的全限定名
@@ -281,35 +272,17 @@
 			beanDef.setUniqueFactoryMethodName(methodName);
 		}
 
-<<<<<<< HEAD
-		if (metadata instanceof StandardMethodMetadata) {
+		if (metadata instanceof StandardMethodMetadata sam) {
 			// TODO @Bean标注的方法的元数据是StandardMethodMetadata时, 将其内省对象做为bean的解析过的工厂方法
-			beanDef.setResolvedFactoryMethod(((StandardMethodMetadata) metadata).getIntrospectedMethod());
-=======
-		if (metadata instanceof StandardMethodMetadata sam) {
 			beanDef.setResolvedFactoryMethod(sam.getIntrospectedMethod());
->>>>>>> 3df3bc2a
 		}
 		// TODO 设置自动装配模式, 默认为构造器模式
 		beanDef.setAutowireMode(AbstractBeanDefinition.AUTOWIRE_CONSTRUCTOR);
-<<<<<<< HEAD
-		// TODO 设置skipRequiredCheck
-		beanDef.setAttribute(org.springframework.beans.factory.annotation.RequiredAnnotationBeanPostProcessor.
-				SKIP_REQUIRED_CHECK_ATTRIBUTE, Boolean.TRUE);
 		// TODO 处理通用注解, @Lazy, @Primary, @DependsOn, @Role, @Description
 		AnnotationConfigUtils.processCommonDefinitionAnnotations(beanDef, metadata);
 
-		Autowire autowire = bean.getEnum("autowire");
-		// TODO 根据@Bean注解的autowire属性来决定是否重新设置自动装配模式
-		if (autowire.isAutowire()) {
-			beanDef.setAutowireMode(autowire.value());
-		}
 		// TODO autowireCandidate是5.1时加入到@Bean的新属性, 用来设置当前类是否为装配到其他类的候选类, 只适用于按类型装配
 		//  在AbstractBeanDefinition.autowireCandidate中的默认为true
-=======
-		AnnotationConfigUtils.processCommonDefinitionAnnotations(beanDef, metadata);
-
->>>>>>> 3df3bc2a
 		boolean autowireCandidate = bean.getBoolean("autowireCandidate");
 		if (!autowireCandidate) {
 			beanDef.setAutowireCandidate(false);
@@ -366,16 +339,10 @@
 		// -> allow the current bean method to override, since both are at second-pass level.
 		// However, if the bean method is an overloaded case on the same configuration class,
 		// preserve the existing bean definition.
-<<<<<<< HEAD
-		if (existingBeanDef instanceof ConfigurationClassBeanDefinition) {
-			// TODO 配置类中@Bean注解的不同方法可以使用相同的名字
-			ConfigurationClassBeanDefinition ccbd = (ConfigurationClassBeanDefinition) existingBeanDef;
-=======
 		if (existingBeanDef instanceof ConfigurationClassBeanDefinition ccbd) {
->>>>>>> 3df3bc2a
 			if (ccbd.getMetadata().getClassName().equals(
 					beanMethod.getConfigurationClass().getMetadata().getClassName())) {
-				// TODO 对于同一个配置类来说, 如果出现@Bean注解的方法拥有相同的名字的情况, 则本次注册不会覆盖第一个注册的@Bean方法
+				// TODO 配置类中@Bean注解的不同方法可以使用相同的名字, 对于同一个配置类来说, 如果出现@Bean注解的方法拥有相同的名字的情况, 则本次注册不会覆盖第一个注册的@Bean方法
 				//  即, 返回true来表示之前有@Bean方法已经注册了相同的方法名, 当前@Bean方法已经被覆盖过, 不需要再注册, 直接跳过
 				if (ccbd.getFactoryMethodMetadata().getMethodName().equals(ccbd.getFactoryMethodName())) {
 					// TODO 然后再设置一下第一个注册的@Bean方法, 通知其并非唯一, 还有其他同名@Bean方法被覆盖过
@@ -406,14 +373,9 @@
 
 		// At this point, it's a top-level override (probably XML), just having been parsed
 		// before configuration class processing kicks in...
-<<<<<<< HEAD
-		if (this.registry instanceof DefaultListableBeanFactory &&
-				!((DefaultListableBeanFactory) this.registry).isAllowBeanDefinitionOverriding()) {
-			// TODO 如果设置了不允许覆盖方法, 则会抛出异常
-=======
 		if (this.registry instanceof DefaultListableBeanFactory dlbf &&
 				!dlbf.isAllowBeanDefinitionOverriding()) {
->>>>>>> 3df3bc2a
+			// TODO 如果设置了不允许覆盖方法, 则会抛出异常
 			throw new BeanDefinitionStoreException(beanMethod.getConfigurationClass().getResource().getDescription(),
 					beanName, "@Bean definition illegally overridden by existing bean definition: " + existingBeanDef);
 		}
