--- conflicted
+++ resolved
@@ -138,12 +138,8 @@
 
 	@Override
 	@Nullable
-<<<<<<< HEAD
 	// TODO 解析复杂类型的value, BeanExpressionContext持有当前容器和bean的scope
-	public Object evaluate(@Nullable String value, BeanExpressionContext evalContext) throws BeansException {
-=======
 	public Object evaluate(@Nullable String value, BeanExpressionContext beanExpressionContext) throws BeansException {
->>>>>>> 3df3bc2a
 		if (!StringUtils.hasLength(value)) {
 			return value;
 		}
@@ -164,12 +160,11 @@
 				// TODO 解析后放入缓存, 以便下次直接使用
 				this.expressionCache.put(value, expr);
 			}
-<<<<<<< HEAD
 			// TODO 从缓存中取得BeanExpressionContext表达式上下文对应的StandardEvaluationContext取值上下文
-			StandardEvaluationContext sec = this.evaluationCache.get(evalContext);
+			StandardEvaluationContext sec = this.evaluationCache.get(beanExpressionContext);
 			if (sec == null) {
 				// TODO 缓存中没有StandardEvaluationContext取值上下文时, 新建一个rootObject为evalContext的上下文
-				sec = new StandardEvaluationContext(evalContext);
+				sec = new StandardEvaluationContext(beanExpressionContext);
 				// TODO 然后按顺序设置5个属性属性解析器PropertyAccessor, 这些PropertyAccessor的实现类通过实现接口中的canRead(),
 				//  read(), canWrite(), write()来实现对属性的读写操作:
 				//  1. ReflectivePropertyAccessor/DataBindingPropertyAccessor: 通过addPropertyAccessor()添加的默认解析器,
@@ -178,35 +173,21 @@
 				//  3. BeanFactoryAccessor：支持从bean工厂获取属性
 				//  4. MapAccessor：支持从map获取属性
 				//  5. EnvironmentAccessor：支持从环境获取属性
-=======
-			StandardEvaluationContext sec = this.evaluationCache.get(beanExpressionContext);
-			if (sec == null) {
-				sec = new StandardEvaluationContext(beanExpressionContext);
->>>>>>> 3df3bc2a
 				sec.addPropertyAccessor(new BeanExpressionContextAccessor());
 				sec.addPropertyAccessor(new BeanFactoryAccessor());
 				sec.addPropertyAccessor(new MapAccessor());
 				sec.addPropertyAccessor(new EnvironmentAccessor());
-<<<<<<< HEAD
 				// TODO BeanFactoryResolver是针对Spring的EL bean解析器, resolve()方法调用的是beanFactory的getBean()方法
-				sec.setBeanResolver(new BeanFactoryResolver(evalContext.getBeanFactory()));
+				sec.setBeanResolver(new BeanFactoryResolver(beanExpressionContext.getBeanFactory()));
 				// TODO 设置标准的类型定位器(classLoad与evalContext相同), 支持java.lang下所有类型. 在类型使用时可以只使用类名或不必使用全限定名.
-				sec.setTypeLocator(new StandardTypeLocator(evalContext.getBeanFactory().getBeanClassLoader()));
-				// TODO 提取BeanExpressionContext中bean factory的conversionService
-				ConversionService conversionService = evalContext.getBeanFactory().getConversionService();
-				if (conversionService != null) {
-					// TODO 如果存在, 将其包装成TypeConverter
-					sec.setTypeConverter(new StandardTypeConverter(conversionService));
-				}
-				// TODO 勾子方法, 留给子类去实现
-=======
-				sec.setBeanResolver(new BeanFactoryResolver(beanExpressionContext.getBeanFactory()));
 				sec.setTypeLocator(new StandardTypeLocator(beanExpressionContext.getBeanFactory().getBeanClassLoader()));
 				sec.setTypeConverter(new StandardTypeConverter(() -> {
+					// TODO 提取BeanExpressionContext中bean factory的conversionService
 					ConversionService cs = beanExpressionContext.getBeanFactory().getConversionService();
+					// TODO 如果存在, 将其包装成TypeConverter
 					return (cs != null ? cs : DefaultConversionService.getSharedInstance());
 				}));
->>>>>>> 3df3bc2a
+				// TODO 勾子方法, 留给子类去实现
 				customizeEvaluationContext(sec);
 				this.evaluationCache.put(beanExpressionContext, sec);
 			}
