--- conflicted
+++ resolved
@@ -156,88 +156,56 @@
 
 
 	@Override
-<<<<<<< HEAD
-	@Nullable
 	// TODO 解析复杂类型的value, BeanExpressionContext持有当前容器和bean的scope
-	public Object evaluate(@Nullable String value, BeanExpressionContext beanExpressionContext) throws BeansException {
-=======
 	public @Nullable Object evaluate(@Nullable String value, BeanExpressionContext beanExpressionContext) throws BeansException {
->>>>>>> 523552ac
 		if (!StringUtils.hasLength(value)) {
 			return value;
 		}
 		try {
-<<<<<<< HEAD
 			// TODO 从表达式缓存中取出要分析的值value的Expression表达式, Expression是经过解析后的字符串表达式的形式表示.
 			//  通过expressionInstance.getValue方法可以获取表示式的值, 也可以通过调用getValue(EvaluationContext)从评估(evaluation)
 			//  上下文中获取表达式对于当前上下文的值
-			Expression expr = this.expressionCache.get(value);
-			if (expr == null) {
-				// TODO expressionCache缓存中没有对应的Expression时, 表示之前并没有解析过这个表达式(首次解析),
-				//  就需要用ExpressionParser将字符串value解析为一个Expression. 目前Spring提供了一个实现InternalSpelExpressionParser
-				//  解析过程是通过parseExpression()方法来实现的, 具体实现在抽象类TemplateAwareExpressionParser中,
-				//  提供了直接解析和从模版解析两种方式. 此方法有两个重载:
-				//  1. parseExpression(String): 用于不需要解析占位符的情况, 直接解析字符串, 返回一个Expression
-				//  2. parseExpression(String, ParserContext): 在指定的上下文环境中解析字符串, 如果上下文环境支持模板, 用模版方式解析
-				//                                             否则和上面一样, 直接解析字符串, 返回一个Expression
-				expr = this.expressionParser.parseExpression(value, this.beanExpressionParserContext);
-				// TODO 解析后放入缓存, 以便下次直接使用
-				this.expressionCache.put(value, expr);
-			}
-			// TODO 从缓存中取得BeanExpressionContext表达式上下文对应的StandardEvaluationContext取值上下文
-			StandardEvaluationContext sec = this.evaluationCache.get(beanExpressionContext);
-			if (sec == null) {
-				// TODO 缓存中没有StandardEvaluationContext取值上下文时, 新建一个rootObject为evalContext的上下文
-				sec = new StandardEvaluationContext(beanExpressionContext);
-				// TODO 然后按顺序设置5个属性属性解析器PropertyAccessor, 这些PropertyAccessor的实现类通过实现接口中的canRead(),
-				//  read(), canWrite(), write()来实现对属性的读写操作:
-				//  1. ReflectivePropertyAccessor/DataBindingPropertyAccessor: 通过addPropertyAccessor()添加的默认解析器,
-				//     通过反射读/写对象的属性
-				//  2. BeanExpressionContextAccessor：支持从BeanExpressionContext获取属性
-				//  3. BeanFactoryAccessor：支持从bean工厂获取属性
-				//  4. MapAccessor：支持从map获取属性
-				//  5. EnvironmentAccessor：支持从环境获取属性
-				sec.addPropertyAccessor(new BeanExpressionContextAccessor());
-				sec.addPropertyAccessor(new BeanFactoryAccessor());
-				sec.addPropertyAccessor(new MapAccessor());
-				sec.addPropertyAccessor(new EnvironmentAccessor());
-				// TODO BeanFactoryResolver是针对Spring的EL bean解析器, resolve()方法调用的是beanFactory的getBean()方法
-				sec.setBeanResolver(new BeanFactoryResolver(beanExpressionContext.getBeanFactory()));
-				// TODO 设置标准的类型定位器(classLoad与evalContext相同), 支持java.lang下所有类型. 在类型使用时可以只使用类名或不必使用全限定名.
-				sec.setTypeLocator(new StandardTypeLocator(beanExpressionContext.getBeanFactory().getBeanClassLoader()));
-				sec.setTypeConverter(new StandardTypeConverter(() -> {
-					// TODO 提取BeanExpressionContext中bean factory的conversionService
-					ConversionService cs = beanExpressionContext.getBeanFactory().getConversionService();
-					// TODO 如果存在, 将其包装成TypeConverter
-					return (cs != null ? cs : DefaultConversionService.getSharedInstance());
-				}));
-				// TODO 勾子方法, 留给子类去实现
-				customizeEvaluationContext(sec);
-				this.evaluationCache.put(beanExpressionContext, sec);
-			}
-			// TODO 从上下文环境sec中拿出表达式expr表示的对象
-			return expr.getValue(sec);
-=======
 			Expression expr = this.expressionCache.computeIfAbsent(value, expression ->
+					// TODO expressionCache缓存中没有对应的Expression时, 表示之前并没有解析过这个表达式(首次解析),
+					//  就需要用ExpressionParser将字符串value解析为一个Expression. 目前Spring提供了一个实现InternalSpelExpressionParser
+					//  解析过程是通过parseExpression()方法来实现的, 具体实现在抽象类TemplateAwareExpressionParser中,
+					//  提供了直接解析和从模版解析两种方式. 此方法有两个重载:
+					//  1. parseExpression(String): 用于不需要解析占位符的情况, 直接解析字符串, 返回一个Expression
+					//  2. parseExpression(String, ParserContext): 在指定的上下文环境中解析字符串, 如果上下文环境支持模板, 用模版方式解析
+					//                                             否则和上面一样, 直接解析字符串, 返回一个Expression
 					this.expressionParser.parseExpression(expression, this.beanExpressionParserContext));
 			EvaluationContext evalContext = this.evaluationCache.computeIfAbsent(beanExpressionContext, bec -> {
 					ConfigurableBeanFactory beanFactory = bec.getBeanFactory();
-					StandardEvaluationContext sec = new StandardEvaluationContext(bec);
-					sec.addPropertyAccessor(new BeanExpressionContextAccessor());
+				    // TODO 从缓存中取得BeanExpressionContext表达式上下文对应的StandardEvaluationContext取值上下文
+				    StandardEvaluationContext sec = new StandardEvaluationContext(bec);
+				    // TODO 然后按顺序设置5个属性属性解析器PropertyAccessor, 这些PropertyAccessor的实现类通过实现接口中的canRead(),
+				    //  read(), canWrite(), write()来实现对属性的读写操作:
+				    //  1. ReflectivePropertyAccessor/DataBindingPropertyAccessor: 通过addPropertyAccessor()添加的默认解析器,
+				    //     通过反射读/写对象的属性
+				    //  2. BeanExpressionContextAccessor：支持从BeanExpressionContext获取属性
+				    //  3. BeanFactoryAccessor：支持从bean工厂获取属性
+				    //  4. MapAccessor：支持从map获取属性
+				    //  5. EnvironmentAccessor：支持从环境获取属性
+				    sec.addPropertyAccessor(new BeanExpressionContextAccessor());
 					sec.addPropertyAccessor(new BeanFactoryAccessor());
 					sec.addPropertyAccessor(new MapAccessor());
 					sec.addPropertyAccessor(new EnvironmentAccessor());
-					sec.setBeanResolver(new BeanFactoryResolver(beanFactory));
-					sec.setTypeLocator(new StandardTypeLocator(beanFactory.getBeanClassLoader()));
+				    // TODO BeanFactoryResolver是针对Spring的EL bean解析器, resolve()方法调用的是beanFactory的getBean()方法
+				    sec.setBeanResolver(new BeanFactoryResolver(beanFactory));
+				    // TODO 设置标准的类型定位器(classLoad与evalContext相同), 支持java.lang下所有类型. 在类型使用时可以只使用类名或不必使用全限定名.
+				    sec.setTypeLocator(new StandardTypeLocator(beanFactory.getBeanClassLoader()));
 					sec.setTypeConverter(new StandardTypeConverter(() -> {
+						// TODO 提取BeanExpressionContext中bean factory的conversionService
 						ConversionService cs = beanFactory.getConversionService();
+						// TODO 如果存在, 将其包装成TypeConverter
 						return (cs != null ? cs : DefaultConversionService.getSharedInstance());
 					}));
-					customizeEvaluationContext(sec);
+				    // TODO 勾子方法, 留给子类去实现
+				    customizeEvaluationContext(sec);
 					return sec;
 				});
+			// TODO 从上下文环境sec中拿出表达式expr表示的对象
 			return expr.getValue(evalContext);
->>>>>>> 523552ac
 		}
 		catch (Throwable ex) {
 			throw new BeanExpressionException("Expression parsing failed", ex);
