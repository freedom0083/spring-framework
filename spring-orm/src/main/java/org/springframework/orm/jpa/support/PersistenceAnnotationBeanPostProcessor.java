/*
 * Copyright 2002-2022 the original author or authors.
 *
 * Licensed under the Apache License, Version 2.0 (the "License");
 * you may not use this file except in compliance with the License.
 * You may obtain a copy of the License at
 *
 *      https://www.apache.org/licenses/LICENSE-2.0
 *
 * Unless required by applicable law or agreed to in writing, software
 * distributed under the License is distributed on an "AS IS" BASIS,
 * WITHOUT WARRANTIES OR CONDITIONS OF ANY KIND, either express or implied.
 * See the License for the specific language governing permissions and
 * limitations under the License.
 */

package org.springframework.orm.jpa.support;

import java.beans.PropertyDescriptor;
import java.io.Serializable;
import java.lang.reflect.AnnotatedElement;
import java.lang.reflect.Member;
import java.lang.reflect.Method;
import java.lang.reflect.Modifier;
import java.util.ArrayList;
import java.util.Arrays;
import java.util.Collection;
import java.util.List;
import java.util.Map;
import java.util.Properties;
import java.util.TreeSet;
import java.util.concurrent.ConcurrentHashMap;

import jakarta.persistence.EntityManager;
import jakarta.persistence.EntityManagerFactory;
import jakarta.persistence.PersistenceContext;
import jakarta.persistence.PersistenceContextType;
import jakarta.persistence.PersistenceProperty;
import jakarta.persistence.PersistenceUnit;
import jakarta.persistence.SynchronizationType;

import org.springframework.aot.generate.GeneratedMethod;
import org.springframework.aot.generate.GeneratedMethods;
import org.springframework.aot.generate.GenerationContext;
import org.springframework.aot.generate.MethodGenerator;
import org.springframework.aot.generate.MethodNameGenerator;
import org.springframework.aot.generate.MethodReference;
import org.springframework.aot.hint.RuntimeHints;
import org.springframework.beans.BeanUtils;
import org.springframework.beans.PropertyValues;
import org.springframework.beans.factory.BeanCreationException;
import org.springframework.beans.factory.BeanFactory;
import org.springframework.beans.factory.BeanFactoryAware;
import org.springframework.beans.factory.ListableBeanFactory;
import org.springframework.beans.factory.NoSuchBeanDefinitionException;
import org.springframework.beans.factory.annotation.InjectionMetadata;
import org.springframework.beans.factory.annotation.InjectionMetadata.InjectedElement;
import org.springframework.beans.factory.aot.BeanRegistrationAotContribution;
import org.springframework.beans.factory.aot.BeanRegistrationAotProcessor;
import org.springframework.beans.factory.aot.BeanRegistrationCode;
import org.springframework.beans.factory.config.ConfigurableBeanFactory;
import org.springframework.beans.factory.config.ConfigurableListableBeanFactory;
import org.springframework.beans.factory.config.DestructionAwareBeanPostProcessor;
import org.springframework.beans.factory.config.InstantiationAwareBeanPostProcessor;
import org.springframework.beans.factory.config.NamedBeanHolder;
import org.springframework.beans.factory.support.MergedBeanDefinitionPostProcessor;
import org.springframework.beans.factory.support.RegisteredBean;
import org.springframework.beans.factory.support.RootBeanDefinition;
import org.springframework.core.BridgeMethodResolver;
import org.springframework.core.Ordered;
import org.springframework.core.PriorityOrdered;
import org.springframework.core.annotation.AnnotationUtils;
import org.springframework.javapoet.ClassName;
import org.springframework.javapoet.CodeBlock;
import org.springframework.javapoet.JavaFile;
import org.springframework.javapoet.MethodSpec;
import org.springframework.javapoet.TypeSpec;
import org.springframework.jndi.JndiLocatorDelegate;
import org.springframework.jndi.JndiTemplate;
import org.springframework.lang.Nullable;
import org.springframework.orm.jpa.EntityManagerFactoryInfo;
import org.springframework.orm.jpa.EntityManagerFactoryUtils;
import org.springframework.orm.jpa.EntityManagerProxy;
import org.springframework.orm.jpa.ExtendedEntityManagerCreator;
import org.springframework.orm.jpa.SharedEntityManagerCreator;
import org.springframework.util.Assert;
import org.springframework.util.ClassUtils;
import org.springframework.util.CollectionUtils;
import org.springframework.util.ObjectUtils;
import org.springframework.util.ReflectionUtils;
import org.springframework.util.StringUtils;

/**
 * BeanPostProcessor that processes {@link jakarta.persistence.PersistenceUnit}
 * and {@link jakarta.persistence.PersistenceContext} annotations, for injection of
 * the corresponding JPA resources {@link jakarta.persistence.EntityManagerFactory}
 * and {@link jakarta.persistence.EntityManager}. Any such annotated fields or methods
 * in any Spring-managed object will automatically be injected.
 *
 * <p>This post-processor will inject sub-interfaces of {@code EntityManagerFactory}
 * and {@code EntityManager} if the annotated fields or methods are declared as such.
 * The actual type will be verified early, with the exception of a shared ("transactional")
 * {@code EntityManager} reference, where type mismatches might be detected as late
 * as on the first actual invocation.
 *
 * <p>Note: In the present implementation, PersistenceAnnotationBeanPostProcessor
 * only supports {@code @PersistenceUnit} and {@code @PersistenceContext}
 * with the "unitName" attribute, or no attribute at all (for the default unit).
 * If those annotations are present with the "name" attribute at the class level,
 * they will simply be ignored, since those only serve as deployment hint
 * (as per the Jakarta EE specification).
 *
 * <p>This post-processor can either obtain EntityManagerFactory beans defined
 * in the Spring application context (the default), or obtain EntityManagerFactory
 * references from JNDI ("persistence unit references"). In the bean case,
 * the persistence unit name will be matched against the actual deployed unit,
 * with the bean name used as fallback unit name if no deployed name found.
 * Typically, Spring's {@link org.springframework.orm.jpa.LocalContainerEntityManagerFactoryBean}
 * will be used for setting up such EntityManagerFactory beans. Alternatively,
 * such beans may also be obtained from JNDI, e.g. using the {@code jee:jndi-lookup}
 * XML configuration element (with the bean name matching the requested unit name).
 * In both cases, the post-processor definition will look as simple as this:
 *
 * <pre class="code">
 * &lt;bean class="org.springframework.orm.jpa.support.PersistenceAnnotationBeanPostProcessor"/&gt;</pre>
 *
 * In the JNDI case, specify the corresponding JNDI names in this post-processor's
 * {@link #setPersistenceUnits "persistenceUnits" map}, typically with matching
 * {@code persistence-unit-ref} entries in the Jakarta EE deployment descriptor.
 * By default, those names are considered as resource references (according to the
 * Jakarta EE resource-ref convention), located underneath the "java:comp/env/" namespace.
 * For example:
 *
 * <pre class="code">
 * &lt;bean class="org.springframework.orm.jpa.support.PersistenceAnnotationBeanPostProcessor"&gt;
 *   &lt;property name="persistenceUnits"&gt;
 *     &lt;map/gt;
 *       &lt;entry key="unit1" value="persistence/unit1"/&gt;
 *       &lt;entry key="unit2" value="persistence/unit2"/&gt;
 *     &lt;/map/gt;
 *   &lt;/property&gt;
 * &lt;/bean&gt;</pre>
 *
 * In this case, the specified persistence units will always be resolved in JNDI
 * rather than as Spring-defined beans. The entire persistence unit deployment,
 * including the weaving of persistent classes, is then up to the Jakarta EE server.
 * Persistence contexts (i.e. EntityManager references) will be built based on
 * those server-provided EntityManagerFactory references, using Spring's own
 * transaction synchronization facilities for transactional EntityManager handling
 * (typically with Spring's {@code @Transactional} annotation for demarcation
 * and {@link org.springframework.transaction.jta.JtaTransactionManager} as backend).
 *
 * <p>If you prefer the Jakarta EE server's own EntityManager handling, specify entries
 * in this post-processor's {@link #setPersistenceContexts "persistenceContexts" map}
 * (or {@link #setExtendedPersistenceContexts "extendedPersistenceContexts" map},
 * typically with matching {@code persistence-context-ref} entries in the
 * Jakarta EE deployment descriptor. For example:
 *
 * <pre class="code">
 * &lt;bean class="org.springframework.orm.jpa.support.PersistenceAnnotationBeanPostProcessor"&gt;
 *   &lt;property name="persistenceContexts"&gt;
 *     &lt;map/gt;
 *       &lt;entry key="unit1" value="persistence/context1"/&gt;
 *       &lt;entry key="unit2" value="persistence/context2"/&gt;
 *     &lt;/map/gt;
 *   &lt;/property&gt;
 * &lt;/bean&gt;</pre>
 *
 * If the application only obtains EntityManager references in the first place,
 * this is all you need to specify. If you need EntityManagerFactory references
 * as well, specify entries for both "persistenceUnits" and "persistenceContexts",
 * pointing to matching JNDI locations.
 *
 * <p><b>NOTE: In general, do not inject EXTENDED EntityManagers into STATELESS beans,
 * i.e. do not use {@code @PersistenceContext} with type {@code EXTENDED} in
 * Spring beans defined with scope 'singleton' (Spring's default scope).</b>
 * Extended EntityManagers are <i>not</i> thread-safe, hence they must not be used
 * in concurrently accessed beans (which Spring-managed singletons usually are).
 *
 * <p>Note: A default PersistenceAnnotationBeanPostProcessor will be registered
 * by the "context:annotation-config" and "context:component-scan" XML tags.
 * Remove or turn off the default annotation configuration there if you intend
 * to specify a custom PersistenceAnnotationBeanPostProcessor bean definition.
 *
 * @author Rod Johnson
 * @author Juergen Hoeller
 * @author Stephane Nicoll
 * @author Phillip Webb
 * @since 2.0
 * @see jakarta.persistence.PersistenceUnit
 * @see jakarta.persistence.PersistenceContext
 */
@SuppressWarnings("serial")
public class PersistenceAnnotationBeanPostProcessor implements InstantiationAwareBeanPostProcessor,
		DestructionAwareBeanPostProcessor, MergedBeanDefinitionPostProcessor, BeanRegistrationAotProcessor,
		PriorityOrdered, BeanFactoryAware, Serializable {

	@Nullable
	private Object jndiEnvironment;

	private boolean resourceRef = true;

	@Nullable
	private transient Map<String, String> persistenceUnits;

	@Nullable
	private transient Map<String, String> persistenceContexts;

	@Nullable
	private transient Map<String, String> extendedPersistenceContexts;

	private transient String defaultPersistenceUnitName = "";

	private int order = Ordered.LOWEST_PRECEDENCE - 4;

	@Nullable
	private transient ListableBeanFactory beanFactory;

	private final transient Map<String, InjectionMetadata> injectionMetadataCache = new ConcurrentHashMap<>(256);

	private final Map<Object, EntityManager> extendedEntityManagersToClose = new ConcurrentHashMap<>(16);


	/**
	 * Set the JNDI template to use for JNDI lookups.
	 * @see org.springframework.jndi.JndiAccessor#setJndiTemplate
	 */
	public void setJndiTemplate(Object jndiTemplate) {
		this.jndiEnvironment = jndiTemplate;
	}

	/**
	 * Set the JNDI environment to use for JNDI lookups.
	 * @see org.springframework.jndi.JndiAccessor#setJndiEnvironment
	 */
	public void setJndiEnvironment(Properties jndiEnvironment) {
		this.jndiEnvironment = jndiEnvironment;
	}

	/**
	 * Set whether the lookup occurs in a Jakarta EE container, i.e. if the prefix
	 * "java:comp/env/" needs to be added if the JNDI name doesn't already
	 * contain it. PersistenceAnnotationBeanPostProcessor's default is "true".
	 * @see org.springframework.jndi.JndiLocatorSupport#setResourceRef
	 */
	public void setResourceRef(boolean resourceRef) {
		this.resourceRef = resourceRef;
	}

	/**
	 * Specify the persistence units for EntityManagerFactory lookups,
	 * as a Map from persistence unit name to persistence unit JNDI name
	 * (which needs to resolve to an EntityManagerFactory instance).
	 * <p>JNDI names specified here should refer to {@code persistence-unit-ref}
	 * entries in the Jakarta EE deployment descriptor, matching the target persistence unit.
	 * <p>In case of no unit name specified in the annotation, the specified value
	 * for the {@link #setDefaultPersistenceUnitName default persistence unit}
	 * will be taken (by default, the value mapped to the empty String),
	 * or simply the single persistence unit if there is only one.
	 * <p>This is mainly intended for use in a Jakarta EE environment, with all lookup
	 * driven by the standard JPA annotations, and all EntityManagerFactory
	 * references obtained from JNDI. No separate EntityManagerFactory bean
	 * definitions are necessary in such a scenario.
	 * <p>If no corresponding "persistenceContexts"/"extendedPersistenceContexts"
	 * are specified, {@code @PersistenceContext} will be resolved to
	 * EntityManagers built on top of the EntityManagerFactory defined here.
	 * Note that those will be Spring-managed EntityManagers, which implement
	 * transaction synchronization based on Spring's facilities.
	 * If you prefer the Jakarta EE server's own EntityManager handling,
	 * specify corresponding "persistenceContexts"/"extendedPersistenceContexts".
	 */
	public void setPersistenceUnits(Map<String, String> persistenceUnits) {
		this.persistenceUnits = persistenceUnits;
	}

	/**
	 * Specify the <i>transactional</i> persistence contexts for EntityManager lookups,
	 * as a Map from persistence unit name to persistence context JNDI name
	 * (which needs to resolve to an EntityManager instance).
	 * <p>JNDI names specified here should refer to {@code persistence-context-ref}
	 * entries in the Jakarta EE deployment descriptors, matching the target persistence unit
	 * and being set up with persistence context type {@code Transaction}.
	 * <p>In case of no unit name specified in the annotation, the specified value
	 * for the {@link #setDefaultPersistenceUnitName default persistence unit}
	 * will be taken (by default, the value mapped to the empty String),
	 * or simply the single persistence unit if there is only one.
	 * <p>This is mainly intended for use in a Jakarta EE environment, with all
	 * lookup driven by the standard JPA annotations, and all EntityManager
	 * references obtained from JNDI. No separate EntityManagerFactory bean
	 * definitions are necessary in such a scenario, and all EntityManager
	 * handling is done by the Jakarta EE server itself.
	 */
	public void setPersistenceContexts(Map<String, String> persistenceContexts) {
		this.persistenceContexts = persistenceContexts;
	}

	/**
	 * Specify the <i>extended</i> persistence contexts for EntityManager lookups,
	 * as a Map from persistence unit name to persistence context JNDI name
	 * (which needs to resolve to an EntityManager instance).
	 * <p>JNDI names specified here should refer to {@code persistence-context-ref}
	 * entries in the Jakarta EE deployment descriptors, matching the target persistence unit
	 * and being set up with persistence context type {@code Extended}.
	 * <p>In case of no unit name specified in the annotation, the specified value
	 * for the {@link #setDefaultPersistenceUnitName default persistence unit}
	 * will be taken (by default, the value mapped to the empty String),
	 * or simply the single persistence unit if there is only one.
	 * <p>This is mainly intended for use in a Jakarta EE environment, with all
	 * lookup driven by the standard JPA annotations, and all EntityManager
	 * references obtained from JNDI. No separate EntityManagerFactory bean
	 * definitions are necessary in such a scenario, and all EntityManager
	 * handling is done by the Jakarta EE server itself.
	 */
	public void setExtendedPersistenceContexts(Map<String, String> extendedPersistenceContexts) {
		this.extendedPersistenceContexts = extendedPersistenceContexts;
	}

	/**
	 * Specify the default persistence unit name, to be used in case
	 * of no unit name specified in an {@code @PersistenceUnit} /
	 * {@code @PersistenceContext} annotation.
	 * <p>This is mainly intended for lookups in the application context,
	 * indicating the target persistence unit name (typically matching
	 * the bean name), but also applies to lookups in the
	 * {@link #setPersistenceUnits "persistenceUnits"} /
	 * {@link #setPersistenceContexts "persistenceContexts"} /
	 * {@link #setExtendedPersistenceContexts "extendedPersistenceContexts"} map,
	 * avoiding the need for duplicated mappings for the empty String there.
	 * <p>Default is to check for a single EntityManagerFactory bean
	 * in the Spring application context, if any. If there are multiple
	 * such factories, either specify this default persistence unit name
	 * or explicitly refer to named persistence units in your annotations.
	 */
	public void setDefaultPersistenceUnitName(@Nullable String unitName) {
		this.defaultPersistenceUnitName = (unitName != null ? unitName : "");
	}

	public void setOrder(int order) {
		this.order = order;
	}

	@Override
	public int getOrder() {
		return this.order;
	}

	@Override
	public void setBeanFactory(BeanFactory beanFactory) {
		if (beanFactory instanceof ListableBeanFactory lbf) {
			this.beanFactory = lbf;
		}
	}


	@Override
	public void postProcessMergedBeanDefinition(RootBeanDefinition beanDefinition, Class<?> beanType, String beanName) {
<<<<<<< HEAD
		// TODO 取得所有持久化相关的元数据信息
=======
		findInjectionMetadata(beanDefinition, beanType, beanName);
	}

	@Override
	public BeanRegistrationAotContribution processAheadOfTime(RegisteredBean registeredBean) {
		Class<?> beanClass = registeredBean.getBeanClass();
		String beanName = registeredBean.getBeanName();
		RootBeanDefinition beanDefinition = registeredBean.getMergedBeanDefinition();
		InjectionMetadata metadata = findInjectionMetadata(beanDefinition, beanClass, beanName);
		Collection<InjectedElement> injectedElements = metadata.getInjectedElements();
		if (!CollectionUtils.isEmpty(injectedElements)) {
			return new AotContribution(beanClass, injectedElements);
		}
		return null;
	}

	private InjectionMetadata findInjectionMetadata(RootBeanDefinition beanDefinition, Class<?> beanType, String beanName) {
>>>>>>> 3df3bc2a
		InjectionMetadata metadata = findPersistenceMetadata(beanName, beanType, null);
		// TODO 将非外部管理的元素加入缓存
		metadata.checkConfigMembers(beanDefinition);
		return metadata;
	}

	@Override
	public void resetBeanDefinition(String beanName) {
		this.injectionMetadataCache.remove(beanName);
	}

	// TODO 把bean里所有标有@PersistenceContext和@PersistenceUnit注解的字段以及方法全都找出来, 生成包含PersistenceElement的注入
	//  点元数据后, 根据注入点元数据信息进行注入操作
	@Override
	public PropertyValues postProcessProperties(PropertyValues pvs, Object bean, String beanName) {
		// TODO 把bean里所有标有@PersistenceContext和@PersistenceUnit注解的字段以及方法全都找出来, 生成包含PersistenceElement的注入
		//  点元数据, 下面就可以根据注入点元数据进行注入操作
		InjectionMetadata metadata = findPersistenceMetadata(beanName, bean.getClass(), pvs);
		try {
			metadata.inject(bean, beanName, pvs);
		}
		catch (Throwable ex) {
			throw new BeanCreationException(beanName, "Injection of persistence dependencies failed", ex);
		}
		return pvs;
	}

	@Override
	public void postProcessBeforeDestruction(Object bean, String beanName) {
		EntityManager emToClose = this.extendedEntityManagersToClose.remove(bean);
		EntityManagerFactoryUtils.closeEntityManager(emToClose);
	}

	@Override
	public boolean requiresDestruction(Object bean) {
		return this.extendedEntityManagersToClose.containsKey(bean);
	}

<<<<<<< HEAD
	// TODO 把bean里所有标有@PersistenceContext和@PersistenceUnit注解的字段以及方法全都找出来, 生成包含PersistenceElement的注入
	//  点元数据后, 根据注入点元数据信息进行注入操作
	private InjectionMetadata findPersistenceMetadata(String beanName, final Class<?> clazz, @Nullable PropertyValues pvs) {
=======

	private InjectionMetadata findPersistenceMetadata(String beanName, Class<?> clazz, @Nullable PropertyValues pvs) {
>>>>>>> 3df3bc2a
		// Fall back to class name as cache key, for backwards compatibility with custom callers.
		String cacheKey = (StringUtils.hasLength(beanName) ? beanName : clazz.getName());
		// Quick check on the concurrent map first, with minimal locking.
		// TODO 先从缓存拿注入点的元数据
		InjectionMetadata metadata = this.injectionMetadataCache.get(cacheKey);
		if (InjectionMetadata.needsRefresh(metadata, clazz)) {
			// TODO 当没有对应的注入点的元数据或注入点的元数据发生变化时, 同步更新
			synchronized (this.injectionMetadataCache) {
				metadata = this.injectionMetadataCache.get(cacheKey);
				if (InjectionMetadata.needsRefresh(metadata, clazz)) {
					if (metadata != null) {
						// TODO double check还是需要更新元数据时, 先清空之前的元数据内容(如果存在的话)
						metadata.clear(pvs);
					}
					// TODO 然后重新获取持久化相关的元数据, 并放到缓存中
					metadata = buildPersistenceMetadata(clazz);
					this.injectionMetadataCache.put(cacheKey, metadata);
				}
			}
		}
		return metadata;
	}

<<<<<<< HEAD
	private InjectionMetadata buildPersistenceMetadata(final Class<?> clazz) {
		// TODO 验证一下是否为注解的侯选类, 验证逻辑是:
		//  false: bean是"java."开头, 或者是Ordered类型
		//  true: 1. 注解类型是以"java."开头的
		//        2. 其他false情况
=======
	private InjectionMetadata buildPersistenceMetadata(Class<?> clazz) {
>>>>>>> 3df3bc2a
		if (!AnnotationUtils.isCandidateClass(clazz, Arrays.asList(PersistenceContext.class, PersistenceUnit.class))) {
			// TODO bean是"java."开头, 或者是Ordered类型时, 不做注入处理, 返回empty
			return InjectionMetadata.EMPTY;
		}

		List<InjectionMetadata.InjectedElement> elements = new ArrayList<>();
		Class<?> targetClass = clazz;

		do {
			final List<InjectionMetadata.InjectedElement> currElements = new ArrayList<>();
			// TODO 开始处理目标类(bean)的字段
			ReflectionUtils.doWithLocalFields(targetClass, field -> {
				if (field.isAnnotationPresent(PersistenceContext.class) ||
						field.isAnnotationPresent(PersistenceUnit.class)) {
					// TODO 取得字段上@PersistenceContext和@PersistenceUnit注解, 静态字段无法注入, 抛出异常
					if (Modifier.isStatic(field.getModifiers())) {
						throw new IllegalStateException("Persistence annotations are not supported on static fields");
					}
					// TODO 为需要自动注入的字段创建一个PersistenceElement对象, 并加入到集合中
					currElements.add(new PersistenceElement(field, field, null));
				}
			});
			// TODO 开始处理目标类(bean)的方法
			ReflectionUtils.doWithLocalMethods(targetClass, method -> {
				Method bridgedMethod = BridgeMethodResolver.findBridgedMethod(method);
				if (!BridgeMethodResolver.isVisibilityBridgeMethodPair(method, bridgedMethod)) {
					return;
				}
				if ((bridgedMethod.isAnnotationPresent(PersistenceContext.class) ||
						bridgedMethod.isAnnotationPresent(PersistenceUnit.class)) &&
						method.equals(ClassUtils.getMostSpecificMethod(method, clazz))) {
					// TODO 取得桥接方法上@PersistenceContext和@PersistenceUnit注解, 静态字段无法注入, 抛出异常, 参数不是1个也会抛出异常
					if (Modifier.isStatic(method.getModifiers())) {
						throw new IllegalStateException("Persistence annotations are not supported on static methods");
					}
					if (method.getParameterCount() != 1) {
						throw new IllegalStateException("Persistence annotation requires a single-arg method: " + method);
					}
					// TODO 取得方法的属性
					PropertyDescriptor pd = BeanUtils.findPropertyForMethod(bridgedMethod, clazz);
					// TODO 为需要自动注入的方法创建一个PersistenceElement对象, 并加入到集合中
					currElements.add(new PersistenceElement(method, bridgedMethod, pd));
				}
			});

			elements.addAll(0, currElements);
			// TODO 继续深入父类
			targetClass = targetClass.getSuperclass();
		}
		while (targetClass != null && targetClass != Object.class);
		// TODO 返回注入的元数据信息
		return InjectionMetadata.forElements(elements, clazz);
	}

	/**
	 * Return a specified persistence unit for the given unit name,
	 * as defined through the "persistenceUnits" map.
	 * @param unitName the name of the persistence unit
	 * @return the corresponding EntityManagerFactory,
	 * or {@code null} if none found
	 * @see #setPersistenceUnits
	 */
	@Nullable
	protected EntityManagerFactory getPersistenceUnit(@Nullable String unitName) {
		if (this.persistenceUnits != null) {
			String unitNameForLookup = (unitName != null ? unitName : "");
			if (unitNameForLookup.isEmpty()) {
				unitNameForLookup = this.defaultPersistenceUnitName;
			}
			String jndiName = this.persistenceUnits.get(unitNameForLookup);
			if (jndiName == null && unitNameForLookup.isEmpty() && this.persistenceUnits.size() == 1) {
				jndiName = this.persistenceUnits.values().iterator().next();
			}
			if (jndiName != null) {
				try {
					return lookup(jndiName, EntityManagerFactory.class);
				}
				catch (Exception ex) {
					throw new IllegalStateException("Could not obtain EntityManagerFactory [" + jndiName + "] from JNDI", ex);
				}
			}
		}
		return null;
	}

	/**
	 * Return a specified persistence context for the given unit name, as defined
	 * through the "persistenceContexts" (or "extendedPersistenceContexts") map.
	 * @param unitName the name of the persistence unit
	 * @param extended whether to obtain an extended persistence context
	 * @return the corresponding EntityManager, or {@code null} if none found
	 * @see #setPersistenceContexts
	 * @see #setExtendedPersistenceContexts
	 */
	@Nullable
	protected EntityManager getPersistenceContext(@Nullable String unitName, boolean extended) {
		Map<String, String> contexts = (extended ? this.extendedPersistenceContexts : this.persistenceContexts);
		if (contexts != null) {
			String unitNameForLookup = (unitName != null ? unitName : "");
			if (unitNameForLookup.isEmpty()) {
				unitNameForLookup = this.defaultPersistenceUnitName;
			}
			String jndiName = contexts.get(unitNameForLookup);
			if (jndiName == null && unitNameForLookup.isEmpty() && contexts.size() == 1) {
				jndiName = contexts.values().iterator().next();
			}
			if (jndiName != null) {
				try {
					return lookup(jndiName, EntityManager.class);
				}
				catch (Exception ex) {
					throw new IllegalStateException("Could not obtain EntityManager [" + jndiName + "] from JNDI", ex);
				}
			}
		}
		return null;
	}

	/**
	 * Find an EntityManagerFactory with the given name in the current Spring
	 * application context, falling back to a single default EntityManagerFactory
	 * (if any) in case of no unit name specified.
	 * @param unitName the name of the persistence unit (may be {@code null} or empty)
	 * @param requestingBeanName the name of the requesting bean
	 * @return the EntityManagerFactory
	 * @throws NoSuchBeanDefinitionException if there is no such EntityManagerFactory in the context
	 */
	protected EntityManagerFactory findEntityManagerFactory(@Nullable String unitName, @Nullable String requestingBeanName)
			throws NoSuchBeanDefinitionException {

		String unitNameForLookup = (unitName != null ? unitName : "");
		if (unitNameForLookup.isEmpty()) {
			unitNameForLookup = this.defaultPersistenceUnitName;
		}
		if (!unitNameForLookup.isEmpty()) {
			return findNamedEntityManagerFactory(unitNameForLookup, requestingBeanName);
		}
		else {
			return findDefaultEntityManagerFactory(requestingBeanName);
		}
	}

	/**
	 * Find an EntityManagerFactory with the given name in the current
	 * Spring application context.
	 * @param unitName the name of the persistence unit (never empty)
	 * @param requestingBeanName the name of the requesting bean
	 * @return the EntityManagerFactory
	 * @throws NoSuchBeanDefinitionException if there is no such EntityManagerFactory in the context
	 */
	protected EntityManagerFactory findNamedEntityManagerFactory(String unitName, @Nullable String requestingBeanName)
			throws NoSuchBeanDefinitionException {

		Assert.state(this.beanFactory != null, "ListableBeanFactory required for EntityManagerFactory bean lookup");

		EntityManagerFactory emf = EntityManagerFactoryUtils.findEntityManagerFactory(this.beanFactory, unitName);
		if (requestingBeanName != null && this.beanFactory instanceof ConfigurableBeanFactory cbf) {
			cbf.registerDependentBean(unitName, requestingBeanName);
		}
		return emf;
	}

	/**
	 * Find a single default EntityManagerFactory in the Spring application context.
	 * @return the default EntityManagerFactory
	 * @throws NoSuchBeanDefinitionException if there is no single EntityManagerFactory in the context
	 */
	protected EntityManagerFactory findDefaultEntityManagerFactory(@Nullable String requestingBeanName)
			throws NoSuchBeanDefinitionException {

		Assert.state(this.beanFactory != null, "ListableBeanFactory required for EntityManagerFactory bean lookup");

		if (this.beanFactory instanceof ConfigurableListableBeanFactory clbf) {
			// Fancy variant with dependency registration
			NamedBeanHolder<EntityManagerFactory> emfHolder = clbf.resolveNamedBean(EntityManagerFactory.class);
			if (requestingBeanName != null) {
				clbf.registerDependentBean(emfHolder.getBeanName(), requestingBeanName);
			}
			return emfHolder.getBeanInstance();
		}
		else {
			// Plain variant: just find a default bean
			return this.beanFactory.getBean(EntityManagerFactory.class);
		}
	}

	/**
	 * Perform a JNDI lookup for the given resource by name.
	 * <p>Called for EntityManagerFactory and EntityManager lookup
	 * when JNDI names are mapped for specific persistence units.
	 * @param jndiName the JNDI name to look up
	 * @param requiredType the required type of the object
	 * @return the obtained object
	 * @throws Exception if the JNDI lookup failed
	 */
	protected <T> T lookup(String jndiName, Class<T> requiredType) throws Exception {
		return new LocatorDelegate().lookup(jndiName, requiredType);
	}


	/**
	 * Separate inner class to isolate the JNDI API dependency
	 * (for compatibility with Google App Engine's API white list).
	 */
	private class LocatorDelegate {

		public <T> T lookup(String jndiName, Class<T> requiredType) throws Exception {
			JndiLocatorDelegate locator = new JndiLocatorDelegate();
			if (jndiEnvironment instanceof JndiTemplate jndiTemplate) {
				locator.setJndiTemplate(jndiTemplate);
			}
			else if (jndiEnvironment instanceof Properties properties) {
				locator.setJndiEnvironment(properties);
			}
			else if (jndiEnvironment != null) {
				throw new IllegalStateException("Illegal 'jndiEnvironment' type: " + jndiEnvironment.getClass());
			}
			locator.setResourceRef(resourceRef);
			return locator.lookup(jndiName, requiredType);
		}
	}


	/**
	 * Class representing injection information about an annotated field
	 * or setter method.
	 */
	private class PersistenceElement extends InjectionMetadata.InjectedElement {

		private final String unitName;

		@Nullable
		private PersistenceContextType type;

		private boolean synchronizedWithTransaction = false;

		@Nullable
		private Properties properties;

		public PersistenceElement(Member member, AnnotatedElement ae, @Nullable PropertyDescriptor pd) {
			super(member, pd);
			PersistenceContext pc = ae.getAnnotation(PersistenceContext.class);
			PersistenceUnit pu = ae.getAnnotation(PersistenceUnit.class);
			Class<?> resourceType = EntityManager.class;
			if (pc != null) {
				if (pu != null) {
					throw new IllegalStateException("Member may only be annotated with either " +
							"@PersistenceContext or @PersistenceUnit, not both: " + member);
				}
				Properties properties = null;
				PersistenceProperty[] pps = pc.properties();
				if (!ObjectUtils.isEmpty(pps)) {
					properties = new Properties();
					for (PersistenceProperty pp : pps) {
						properties.setProperty(pp.name(), pp.value());
					}
				}
				this.unitName = pc.unitName();
				this.type = pc.type();
				this.synchronizedWithTransaction = SynchronizationType.SYNCHRONIZED.equals(pc.synchronization());
				this.properties = properties;
			}
			else {
				resourceType = EntityManagerFactory.class;
				this.unitName = pu.unitName();
			}
			checkResourceType(resourceType);
		}

		/**
		 * Resolve the object against the application context.
		 */
		@Override
		protected Object getResourceToInject(Object target, @Nullable String requestingBeanName) {
			// Resolves to EntityManagerFactory or EntityManager.
			if (this.type != null) {
				return (this.type == PersistenceContextType.EXTENDED ?
						resolveExtendedEntityManager(target, requestingBeanName) :
						resolveEntityManager(requestingBeanName));
			}
			else {
				// OK, so we need an EntityManagerFactory...
				return resolveEntityManagerFactory(requestingBeanName);
			}
		}

		private EntityManagerFactory resolveEntityManagerFactory(@Nullable String requestingBeanName) {
			// Obtain EntityManagerFactory from JNDI?
			EntityManagerFactory emf = getPersistenceUnit(this.unitName);
			if (emf == null) {
				// Need to search for EntityManagerFactory beans.
				emf = findEntityManagerFactory(this.unitName, requestingBeanName);
			}
			return emf;
		}

		private EntityManager resolveEntityManager(@Nullable String requestingBeanName) {
			// Obtain EntityManager reference from JNDI?
			EntityManager em = getPersistenceContext(this.unitName, false);
			if (em == null) {
				// No pre-built EntityManager found -> build one based on factory.
				// Obtain EntityManagerFactory from JNDI?
				EntityManagerFactory emf = getPersistenceUnit(this.unitName);
				if (emf == null) {
					// Need to search for EntityManagerFactory beans.
					emf = findEntityManagerFactory(this.unitName, requestingBeanName);
				}
				// Inject a shared transactional EntityManager proxy.
				if (emf instanceof EntityManagerFactoryInfo emfInfo && emfInfo.getEntityManagerInterface() != null) {
					// Create EntityManager based on the info's vendor-specific type
					// (which might be more specific than the field's type).
					em = SharedEntityManagerCreator.createSharedEntityManager(
							emf, this.properties, this.synchronizedWithTransaction);
				}
				else {
					// Create EntityManager based on the field's type.
					em = SharedEntityManagerCreator.createSharedEntityManager(
							emf, this.properties, this.synchronizedWithTransaction, getResourceType());
				}
			}
			return em;
		}

		private EntityManager resolveExtendedEntityManager(Object target, @Nullable String requestingBeanName) {
			// Obtain EntityManager reference from JNDI?
			EntityManager em = getPersistenceContext(this.unitName, true);
			if (em == null) {
				// No pre-built EntityManager found -> build one based on factory.
				// Obtain EntityManagerFactory from JNDI?
				EntityManagerFactory emf = getPersistenceUnit(this.unitName);
				if (emf == null) {
					// Need to search for EntityManagerFactory beans.
					emf = findEntityManagerFactory(this.unitName, requestingBeanName);
				}
				// Inject a container-managed extended EntityManager.
				em = ExtendedEntityManagerCreator.createContainerManagedEntityManager(
						emf, this.properties, this.synchronizedWithTransaction);
			}
			if (em instanceof EntityManagerProxy emp && beanFactory != null && requestingBeanName != null &&
					beanFactory.containsBean(requestingBeanName) && !beanFactory.isPrototype(requestingBeanName)) {
				extendedEntityManagersToClose.put(target, emp.getTargetEntityManager());
			}
			return em;
		}
	}


	private static class AotContribution implements BeanRegistrationAotContribution {

		private static final String APPLY_METHOD = "apply";

		private static final String REGISTERED_BEAN_PARAMETER = "registeredBean";

		private static final String INSTANCE_PARAMETER = "instance";


		private final Class<?> target;

		private final Collection<InjectedElement> injectedElements;


		AotContribution(Class<?> target, Collection<InjectedElement> injectedElements) {
			this.target = target;
			this.injectedElements = injectedElements;
		}


		@Override
		public void applyTo(GenerationContext generationContext,
				BeanRegistrationCode beanRegistrationCode) {
			ClassName className = generationContext.getClassNameGenerator()
					.generateClassName(this.target, "PersistenceInjection");
			TypeSpec.Builder classBuilder = TypeSpec.classBuilder(className);
			classBuilder.addJavadoc("Persistence injection for {@link $T}.", this.target);
			classBuilder.addModifiers(javax.lang.model.element.Modifier.PUBLIC);
			GeneratedMethods methods = new GeneratedMethods(
					new MethodNameGenerator(APPLY_METHOD));
			classBuilder.addMethod(generateMethod(generationContext.getRuntimeHints(),
					className, methods));
			methods.doWithMethodSpecs(classBuilder::addMethod);
			JavaFile javaFile = JavaFile
					.builder(className.packageName(), classBuilder.build()).build();
			generationContext.getGeneratedFiles().addSourceFile(javaFile);
			beanRegistrationCode.addInstancePostProcessor(
					MethodReference.ofStatic(className, APPLY_METHOD));
		}

		private MethodSpec generateMethod(RuntimeHints hints, ClassName className,
				MethodGenerator methodGenerator) {
			MethodSpec.Builder builder = MethodSpec.methodBuilder(APPLY_METHOD);
			builder.addJavadoc("Apply the persistence injection.");
			builder.addModifiers(javax.lang.model.element.Modifier.PUBLIC,
					javax.lang.model.element.Modifier.STATIC);
			builder.addParameter(RegisteredBean.class, REGISTERED_BEAN_PARAMETER);
			builder.addParameter(this.target, INSTANCE_PARAMETER);
			builder.returns(this.target);
			builder.addCode(generateMethodCode(hints, methodGenerator));
			return builder.build();
		}

		private CodeBlock generateMethodCode(RuntimeHints hints,
				MethodGenerator methodGenerator) {
			CodeBlock.Builder builder = CodeBlock.builder();
			InjectionCodeGenerator injectionCodeGenerator = new InjectionCodeGenerator(
					hints);
			for (InjectedElement injectedElement : this.injectedElements) {
				CodeBlock resourceToInject = getResourceToInject(methodGenerator,
						(PersistenceElement) injectedElement);
				builder.add(injectionCodeGenerator.generateInjectionCode(
						injectedElement.getMember(), INSTANCE_PARAMETER,
						resourceToInject));
			}
			builder.addStatement("return $L", INSTANCE_PARAMETER);
			return builder.build();
		}

		private CodeBlock getResourceToInject(MethodGenerator methodGenerator,
				PersistenceElement injectedElement) {
			String unitName = injectedElement.unitName;
			boolean requireEntityManager = (injectedElement.type != null);
			if (!requireEntityManager) {
				return CodeBlock.of(
						"$T.findEntityManagerFactory(($T) $L.getBeanFactory(), $S)",
						EntityManagerFactoryUtils.class, ListableBeanFactory.class,
						REGISTERED_BEAN_PARAMETER, unitName);
			}
			GeneratedMethod getEntityManagerMethod = methodGenerator
					.generateMethod("get", unitName, "EntityManager")
					.using(builder -> buildGetEntityManagerMethod(builder,
							injectedElement));
			return CodeBlock.of("$L($L)", getEntityManagerMethod.getName(),
					REGISTERED_BEAN_PARAMETER);
		}

		private void buildGetEntityManagerMethod(MethodSpec.Builder builder,
				PersistenceElement injectedElement) {
			String unitName = injectedElement.unitName;
			Properties properties = injectedElement.properties;
			builder.addJavadoc("Get the '$L' {@link $T}",
					(StringUtils.hasLength(unitName)) ? unitName : "default",
					EntityManager.class);
			builder.addModifiers(javax.lang.model.element.Modifier.PUBLIC,
					javax.lang.model.element.Modifier.STATIC);
			builder.returns(EntityManager.class);
			builder.addParameter(RegisteredBean.class, REGISTERED_BEAN_PARAMETER);
			builder.addStatement(
					"$T entityManagerFactory = $T.findEntityManagerFactory(($T) $L.getBeanFactory(), $S)",
					EntityManagerFactory.class, EntityManagerFactoryUtils.class,
					ListableBeanFactory.class, REGISTERED_BEAN_PARAMETER, unitName);
			boolean hasProperties = !CollectionUtils.isEmpty(properties);
			if (hasProperties) {
				builder.addStatement("$T properties = new Properties()",
						Properties.class);
				for (String propertyName : new TreeSet<>(
						properties.stringPropertyNames())) {
					builder.addStatement("properties.put($S, $S)", propertyName,
							properties.getProperty(propertyName));
				}
			}
			builder.addStatement(
					"return $T.createSharedEntityManager(entityManagerFactory, $L, $L)",
					SharedEntityManagerCreator.class,
					(hasProperties) ? "properties" : null,
					injectedElement.synchronizedWithTransaction);
		}

	}

}<|MERGE_RESOLUTION|>--- conflicted
+++ resolved
@@ -354,9 +354,6 @@
 
 	@Override
 	public void postProcessMergedBeanDefinition(RootBeanDefinition beanDefinition, Class<?> beanType, String beanName) {
-<<<<<<< HEAD
-		// TODO 取得所有持久化相关的元数据信息
-=======
 		findInjectionMetadata(beanDefinition, beanType, beanName);
 	}
 
@@ -374,7 +371,7 @@
 	}
 
 	private InjectionMetadata findInjectionMetadata(RootBeanDefinition beanDefinition, Class<?> beanType, String beanName) {
->>>>>>> 3df3bc2a
+		// TODO 取得所有持久化相关的元数据信息
 		InjectionMetadata metadata = findPersistenceMetadata(beanName, beanType, null);
 		// TODO 将非外部管理的元素加入缓存
 		metadata.checkConfigMembers(beanDefinition);
@@ -413,14 +410,10 @@
 		return this.extendedEntityManagersToClose.containsKey(bean);
 	}
 
-<<<<<<< HEAD
+
 	// TODO 把bean里所有标有@PersistenceContext和@PersistenceUnit注解的字段以及方法全都找出来, 生成包含PersistenceElement的注入
 	//  点元数据后, 根据注入点元数据信息进行注入操作
-	private InjectionMetadata findPersistenceMetadata(String beanName, final Class<?> clazz, @Nullable PropertyValues pvs) {
-=======
-
 	private InjectionMetadata findPersistenceMetadata(String beanName, Class<?> clazz, @Nullable PropertyValues pvs) {
->>>>>>> 3df3bc2a
 		// Fall back to class name as cache key, for backwards compatibility with custom callers.
 		String cacheKey = (StringUtils.hasLength(beanName) ? beanName : clazz.getName());
 		// Quick check on the concurrent map first, with minimal locking.
@@ -444,15 +437,11 @@
 		return metadata;
 	}
 
-<<<<<<< HEAD
-	private InjectionMetadata buildPersistenceMetadata(final Class<?> clazz) {
+	private InjectionMetadata buildPersistenceMetadata(Class<?> clazz) {
 		// TODO 验证一下是否为注解的侯选类, 验证逻辑是:
 		//  false: bean是"java."开头, 或者是Ordered类型
 		//  true: 1. 注解类型是以"java."开头的
 		//        2. 其他false情况
-=======
-	private InjectionMetadata buildPersistenceMetadata(Class<?> clazz) {
->>>>>>> 3df3bc2a
 		if (!AnnotationUtils.isCandidateClass(clazz, Arrays.asList(PersistenceContext.class, PersistenceUnit.class))) {
 			// TODO bean是"java."开头, 或者是Ordered类型时, 不做注入处理, 返回empty
 			return InjectionMetadata.EMPTY;
