--- conflicted
+++ resolved
@@ -344,22 +344,9 @@
 		this.injectionMetadataCache.remove(beanName);
 	}
 
-	@Override
-<<<<<<< HEAD
-	public Object postProcessBeforeInstantiation(Class<?> beanClass, String beanName) {
-		return null;
-	}
-
-	@Override
-	public boolean postProcessAfterInstantiation(Object bean, String beanName) {
-		return true;
-	}
-
 	// TODO 把bean里所有标有@PersistenceContext和@PersistenceUnit注解的字段以及方法全都找出来, 生成包含PersistenceElement的注入
 	//  点元数据后, 根据注入点元数据信息进行注入操作
 	@Override
-=======
->>>>>>> aaa7c6c4
 	public PropertyValues postProcessProperties(PropertyValues pvs, Object bean, String beanName) {
 		// TODO 把bean里所有标有@PersistenceContext和@PersistenceUnit注解的字段以及方法全都找出来, 生成包含PersistenceElement的注入
 		//  点元数据, 下面就可以根据注入点元数据进行注入操作
