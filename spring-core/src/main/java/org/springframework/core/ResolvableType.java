--- conflicted
+++ resolved
@@ -479,22 +479,8 @@
 	public ResolvableType getSuperType() {
 		// TODO 从resolved参数中取得解析过的Type
 		Class<?> resolved = resolve();
-<<<<<<< HEAD
-		if (resolved == null || resolved.getGenericSuperclass() == null) {
+		if (resolved == null) {
 			// TODO 没有超类, 或没有解析过的Type时, 返回空的ResolvableType
-			return NONE;
-		}
-		// TODO 否则, 先从缓存中取得解析过的超类型
-		ResolvableType superType = this.superType;
-		if (superType == null) {
-			// TODO 如果之前没有解析过超类型, 对其进行解析, 然后设置到缓存中
-			superType = forType(resolved.getGenericSuperclass(), this);
-			this.superType = superType;
-		}
-		// TODO 返回超类型
-		return superType;
-=======
-		if (resolved == null) {
 			return NONE;
 		}
 		try {
@@ -502,18 +488,20 @@
 			if (superclass == null) {
 				return NONE;
 			}
+			// TODO 否则, 先从缓存中取得解析过的超类型
 			ResolvableType superType = this.superType;
 			if (superType == null) {
+				// TODO 如果之前没有解析过超类型, 对其进行解析, 然后设置到缓存中
 				superType = forType(superclass, this);
 				this.superType = superType;
 			}
+			// TODO 返回超类型
 			return superType;
 		}
 		catch (TypeNotPresentException ex) {
 			// Ignore non-present types in generic signature
 			return NONE;
 		}
->>>>>>> 212bb7fe
 	}
 
 	/**
@@ -589,23 +577,13 @@
 		}
 		Class<?> resolved = resolve();
 		if (resolved != null) {
-<<<<<<< HEAD
-			for (Type genericInterface : resolved.getGenericInterfaces()) {
-				// TODO 迭代当前type所实现的接口
-				if (genericInterface instanceof Class) {
-					if (forClass((Class<?>) genericInterface).hasGenerics()) {
-						// TODO 只要有一个接口的type是Class类型, 且其还有泛型(通以原始方式实现通用接口，即不替换接口的类型变量),
-						//  就返回true, 表示有不可解析的泛型
-						return true;
-					}
-				}
-			}
-			// TODO 然后再到父类型中去找
-=======
 			try {
 				for (Type genericInterface : resolved.getGenericInterfaces()) {
+					// TODO 迭代当前type所实现的接口
 					if (genericInterface instanceof Class) {
 						if (forClass((Class<?>) genericInterface).hasGenerics()) {
+							// TODO 只要有一个接口的type是Class类型, 且其还有泛型(通以原始方式实现通用接口，即不替换接口的类型变量),
+							//  就返回true, 表示有不可解析的泛型
 							return true;
 						}
 					}
@@ -614,7 +592,7 @@
 			catch (TypeNotPresentException ex) {
 				// Ignore non-present types in generic signature
 			}
->>>>>>> 212bb7fe
+			// TODO 然后再到父类型中去找
 			return getSuperType().hasUnresolvableGenerics();
 		}
 		return false;
