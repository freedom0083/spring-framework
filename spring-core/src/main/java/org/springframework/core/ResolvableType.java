--- conflicted
+++ resolved
@@ -439,25 +439,16 @@
 		if (this.componentType != null) {
 			return this.componentType;
 		}
-<<<<<<< HEAD
-		if (this.type instanceof Class) {
+		if (this.type instanceof Class<?> clazz) {
 			// TODO 数组的类型是Class类型时, 取得其组件类型(component type, 说的是'[]'前面的类型, 如果是int[], 得到的是int???)
-			Class<?> componentType = ((Class<?>) this.type).getComponentType();
+			Class<?> componentType = clazz.componentType();
 			// TODO 返回一个封装了由variableResolver支持的数组组件类型的ResolvableType
 			return forType(componentType, this.variableResolver);
 		}
-		if (this.type instanceof GenericArrayType) {
+		if (this.type instanceof GenericArrayType genericArrayType) {
 			// TODO 数组的组件类型是泛型数组类型时, 返回一个封装了由variableResolver支持的, 类型为数组元素类型的ResolvableType.
 			//  比如T[], 则获得T的type
-			return forType(((GenericArrayType) this.type).getGenericComponentType(), this.variableResolver);
-=======
-		if (this.type instanceof Class<?> clazz) {
-			Class<?> componentType = clazz.componentType();
-			return forType(componentType, this.variableResolver);
-		}
-		if (this.type instanceof GenericArrayType genericArrayType) {
 			return forType(genericArrayType.getGenericComponentType(), this.variableResolver);
->>>>>>> 523552ac
 		}
 		// TODO 其他情况下(ParameterizedType, WildcardType, TypeVariable), 先封装一个ResolvableType,
 		//  然后再取得封装好的ResolvableType的组件类型
@@ -626,13 +617,6 @@
 		if (this == NONE) {
 			return false;
 		}
-<<<<<<< HEAD
-		// TODO 取得所有的泛型参数类型的集合
-		ResolvableType[] generics = getGenerics();
-		for (ResolvableType generic : generics) {
-			if (generic.isUnresolvableTypeVariable() || generic.isWildcardWithoutBounds()) {
-				// TODO 只要其中有一个是不可解析的, 或者是没有边界的泛型表达式(没有上下界, 或者上界是Object的情况, 即? extends Object这样的表达式)就返回true
-=======
 		return hasUnresolvableGenerics(null);
 	}
 
@@ -651,11 +635,12 @@
 			return false;
 		}
 
+		// TODO 取得所有的泛型参数类型的集合
 		ResolvableType[] generics = getGenerics();
 		for (ResolvableType generic : generics) {
 			if (generic.isUnresolvableTypeVariable() || generic.isWildcardWithoutBounds() ||
 					generic.hasUnresolvableGenerics(currentTypeSeen(alreadySeen))) {
->>>>>>> 523552ac
+				// TODO 只要其中有一个是不可解析的, 或者是没有边界的泛型表达式(没有上下界, 或者上界是Object的情况, 即? extends Object这样的表达式)就返回true
 				return true;
 			}
 		}
@@ -663,16 +648,11 @@
 		if (resolved != null) {
 			try {
 				for (Type genericInterface : resolved.getGenericInterfaces()) {
-<<<<<<< HEAD
 					// TODO 迭代当前type所实现的接口
-					if (genericInterface instanceof Class) {
-						if (forClass((Class<?>) genericInterface).hasGenerics()) {
+					if (genericInterface instanceof Class<?> clazz) {
+						if (clazz.getTypeParameters().length > 0) {
 							// TODO 只要有一个接口的type是Class类型, 且其还有泛型(通以原始方式实现通用接口，即不替换接口的类型变量),
 							//  就返回true, 表示有不可解析的泛型
-=======
-					if (genericInterface instanceof Class<?> clazz) {
-						if (clazz.getTypeParameters().length > 0) {
->>>>>>> 523552ac
 							return true;
 						}
 					}
@@ -681,15 +661,11 @@
 			catch (TypeNotPresentException ex) {
 				// Ignore non-present types in generic signature
 			}
-<<<<<<< HEAD
-			// TODO 然后再到父类型中去找
-			return getSuperType().hasUnresolvableGenerics();
-=======
 			Class<?> superclass = resolved.getSuperclass();
 			if (superclass != null && superclass != Object.class) {
+				// TODO 然后再到父类型中去找
 				return getSuperType().hasUnresolvableGenerics(currentTypeSeen(alreadySeen));
 			}
->>>>>>> 523552ac
 		}
 		return false;
 	}
@@ -713,20 +689,14 @@
 				// TODO type类型为TypeVariable类型变量时, 需要用指定的解析器进行解析. 如果没有设置解析器, 就表示为无法解析
 				return true;
 			}
-<<<<<<< HEAD
-			TypeVariable<?> variable = (TypeVariable<?>) this.type;
 			// TODO 用关联的解析器对TypeVariable类型的type进行解析:
 			//  1. DefaultVariableResolver: 默认的泛型变量解析器, 使用ResolvableType#resolveVariable(TypeVariable)对泛型变量
 			//                              进行解析.
 			//  2. TypeVariableMapVariableResolver: 从缓存中取得泛型类型对应的ResolvableType的解析器
 			//  3. TypeVariablesVariableResolver: 从解析器保存的泛型类型中, 对指定的泛型类型进行解析
 			ResolvableType resolved = this.variableResolver.resolveVariable(variable);
-			if (resolved == null || resolved.isUnresolvableTypeVariable()) {
+			if (resolved == null || resolved.isUnresolvableTypeVariable() || resolved.isWildcardWithoutBounds()) {
 				// TODO 无法解析, 或者解析后的结果无法被解析时, 表示其无法解析
-=======
-			ResolvableType resolved = this.variableResolver.resolveVariable(variable);
-			if (resolved == null || resolved.isUnresolvableTypeVariable() || resolved.isWildcardWithoutBounds()) {
->>>>>>> 523552ac
 				return true;
 			}
 		}
@@ -740,16 +710,10 @@
 	 */
 	// TODO 判断泛型表达式是否不包含指定的边界
 	private boolean isWildcardWithoutBounds() {
-<<<<<<< HEAD
-		if (this.type instanceof WildcardType wt) {
-			if (wt.getLowerBounds().length == 0) {
-				// TODO 泛型表达式不包含政界时, 判断其上界
-				Type[] upperBounds = wt.getUpperBounds();
-=======
 		if (this.type instanceof WildcardType wildcardType) {
 			if (wildcardType.getLowerBounds().length == 0) {
+				// TODO 泛型表达式不包含政界时, 判断其上界
 				Type[] upperBounds = wildcardType.getUpperBounds();
->>>>>>> 523552ac
 				if (upperBounds.length == 0 || (upperBounds.length == 1 && Object.class == upperBounds[0])) {
 					// TODO 如果不包含上界, 或者上界是Object时, 返回true, 表示此泛型表达式没有边界
 					return true;
@@ -825,12 +789,8 @@
 	 * @see #resolveGeneric(int...)
 	 * @see #resolveGenerics()
 	 */
-<<<<<<< HEAD
-	public ResolvableType getGeneric(@Nullable int... indexes) {
+	public ResolvableType getGeneric(int @Nullable ... indexes) {
 		// TODO 取得当前类型的所有泛型信息, 组成一个ResolvableType数组
-=======
-	public ResolvableType getGeneric(int @Nullable ... indexes) {
->>>>>>> 523552ac
 		ResolvableType[] generics = getGenerics();
 		if (indexes == null || indexes.length == 0) {
 			// TODO 没指定索引时, 如果有泛型Type, 只返回第一个Type, 否则返回一个空Type
@@ -883,31 +843,15 @@
 		}
 		ResolvableType[] generics = this.generics;
 		if (generics == null) {
-<<<<<<< HEAD
-			if (this.type instanceof Class) {
+			if (this.type instanceof Class<?> clazz) {
 				// TODO 当前是Class类型时, 取得Class上所有的泛型类型变量(TypeVariable, 泛型中可以表示任何类型的变量, 如: K, V, T)数组, 比如:
 				//  1. 单一泛型类型时: Class<E>时, 返回的Type[]数组内只有一个元素, Type[0] = E
 				//  2. 多泛型类型时: Class<E, V>时, 返回的Type[]数组包含两个元素, Type[0] = E, Type[1] = V
-				Type[] typeParams = ((Class<?>) this.type).getTypeParameters();
-				generics = new ResolvableType[typeParams.length];
-				for (int i = 0; i < generics.length; i++) {
-					// TODO 包装指定位置的类型参数, 返回一个由当前ResolvableType支持的指定位置参数的ResolvableType
-					generics[i] = ResolvableType.forType(typeParams[i], this);
-				}
-			}
-			else if (this.type instanceof ParameterizedType) {
-				// TODO 是参数化类型时(泛型类时，比如List,Map等), 返回其中的实际类型, 比如: Map<K, V>, 返回的是K和V
-				Type[] actualTypeArguments = ((ParameterizedType) this.type).getActualTypeArguments();
-				generics = new ResolvableType[actualTypeArguments.length];
-				for (int i = 0; i < actualTypeArguments.length; i++) {
-					// TODO 包装每个类型参数, 返回一个由当前Type设置的variableResolver所支持的当前位置参数的ResolvableType
-					generics[i] = forType(actualTypeArguments[i], this.variableResolver);
-=======
-			if (this.type instanceof Class<?> clazz) {
 				Type[] typeParams = clazz.getTypeParameters();
 				if (typeParams.length > 0) {
 					generics = new ResolvableType[typeParams.length];
 					for (int i = 0; i < generics.length; i++) {
+						// TODO 包装指定位置的类型参数, 返回一个由当前ResolvableType支持的指定位置参数的ResolvableType
 						generics[i] = ResolvableType.forType(typeParams[i], this);
 					}
 				}
@@ -916,16 +860,17 @@
 				}
 			}
 			else if (this.type instanceof ParameterizedType parameterizedType) {
+				// TODO 是参数化类型时(泛型类时，比如List,Map等), 返回其中的实际类型, 比如: Map<K, V>, 返回的是K和V
 				Type[] actualTypeArguments = parameterizedType.getActualTypeArguments();
 				if (actualTypeArguments.length > 0) {
 					generics = new ResolvableType[actualTypeArguments.length];
 					for (int i = 0; i < actualTypeArguments.length; i++) {
+						// TODO 包装每个类型参数, 返回一个由当前Type设置的variableResolver所支持的当前位置参数的ResolvableType
 						generics[i] = forType(actualTypeArguments[i], this.variableResolver);
 					}
 				}
 				else {
 					generics = EMPTY_TYPES_ARRAY;
->>>>>>> 523552ac
 				}
 			}
 			else {
@@ -981,13 +926,8 @@
 	 * @see #getGeneric(int...)
 	 * @see #resolve()
 	 */
-<<<<<<< HEAD
-	@Nullable
-	public Class<?> resolveGeneric(int... indexes) {
+	public @Nullable Class<?> resolveGeneric(int... indexes) {
 		// TODO 返回由可变可能indexes所指定位置的泛型, 然后对其进行解析后返回
-=======
-	public @Nullable Class<?> resolveGeneric(int... indexes) {
->>>>>>> 523552ac
 		return getGeneric(indexes).resolve();
 	}
 
@@ -1023,25 +963,15 @@
 		return (this.resolved != null ? this.resolved : fallback);
 	}
 
-<<<<<<< HEAD
-	@Nullable
 	// TODO 解析Type
-	private Class<?> resolveClass() {
-=======
 	private @Nullable Class<?> resolveClass() {
->>>>>>> 523552ac
 		if (this.type == EmptyType.INSTANCE) {
 			// TODO 空Type直接返回null
 			return null;
 		}
-<<<<<<< HEAD
-		if (this.type instanceof Class) {
+		if (this.type instanceof Class<?> clazz) {
 			// TODO Class类型的Type, 转型后返回
-			return (Class<?>) this.type;
-=======
-		if (this.type instanceof Class<?> clazz) {
 			return clazz;
->>>>>>> 523552ac
 		}
 		if (this.type instanceof GenericArrayType) {
 			// TODO GenericArrayType类型的Type, 取得解析过的数组的组件类型
@@ -1060,36 +990,21 @@
 	 */
 	// TODO 解析ParameterizedType, WildcardType, 和TypeVariable类型的Type, 返回的ResolvableType不能被序列化, 所以只能用于中间操作
 	ResolvableType resolveType() {
-<<<<<<< HEAD
-		if (this.type instanceof ParameterizedType) {
+		if (this.type instanceof ParameterizedType parameterizedType) {
 			// TODO Type是ParameterizedType(参数化类型)时, 用其原生类型('<>'外的类型, 比如Map<K, V>时, 表示为Map)以及
 			//  VariableResolver创建一个ResolvableType并返回
-			return forType(((ParameterizedType) this.type).getRawType(), this.variableResolver);
-		}
-		if (this.type instanceof WildcardType) {
+			return forType(parameterizedType.getRawType(), this.variableResolver);
+		}
+		if (this.type instanceof WildcardType wildcardType) {
 			// TODO Type是WildcardType(泛型表达式, 即'? extends Number'这样的表达式)时, 寻找其上下界(先找上界, 上界没有时用下界)
 			//  做为Type, 然后结合VariableResolver创建一个ResolvableType并返回
-			Type resolved = resolveBounds(((WildcardType) this.type).getUpperBounds());
-=======
-		if (this.type instanceof ParameterizedType parameterizedType) {
-			return forType(parameterizedType.getRawType(), this.variableResolver);
-		}
-		if (this.type instanceof WildcardType wildcardType) {
 			Type resolved = resolveBounds(wildcardType.getUpperBounds());
->>>>>>> 523552ac
 			if (resolved == null) {
 				resolved = resolveBounds(wildcardType.getLowerBounds());
 			}
 			return forType(resolved, this.variableResolver);
 		}
-<<<<<<< HEAD
-		if (this.type instanceof TypeVariable) {
-			// TODO Type是TypeVariable(类型变量, 即泛型中的变量, 比如: T, K, V等, 可以表示任何类型)时, 如果提供了VariableResolver
-			//  尝试用其解析类型并返回
-			TypeVariable<?> variable = (TypeVariable<?>) this.type;
-=======
 		if (this.type instanceof TypeVariable<?> variable) {
->>>>>>> 523552ac
 			// Try default variable resolution
 			if (this.variableResolver != null) {
 				ResolvableType resolved = this.variableResolver.resolveVariable(variable);
@@ -1106,21 +1021,8 @@
 		return NONE;
 	}
 
-<<<<<<< HEAD
-	@Nullable
-	private Type resolveBounds(Type[] bounds) {
-		if (bounds.length == 0 || bounds[0] == Object.class) {
-			return null;
-		}
-		return bounds[0];
-	}
-
-	@Nullable
 	// TODO 解析泛型变量(泛型中'<>'中T, V这些用来表示任何类型的参数)
-	private ResolvableType resolveVariable(TypeVariable<?> variable) {
-=======
 	private @Nullable ResolvableType resolveVariable(TypeVariable<?> variable) {
->>>>>>> 523552ac
 		if (this.type instanceof TypeVariable) {
 			// TODO 对于泛型变量类型(泛型中'<>'中T, V这些用来表示任何类型的参数), 直接解析
 			return resolveType().resolveVariable(variable);
@@ -1134,17 +1036,12 @@
 			}
 			// TODO 取得代表泛型本身的ParameterizedType中的所有参数
 			TypeVariable<?>[] variables = resolved.getTypeParameters();
+			// TODO 拿出指定的TypeVariable, 通过getActualTypeArguments()取得其'<>'操作符内对应位置的参数类型
 			Type[] typeArguments = parameterizedType.getActualTypeArguments();
 			for (int i = 0; i < variables.length; i++) {
 				if (ObjectUtils.nullSafeEquals(variables[i].getName(), variable.getName())) {
-<<<<<<< HEAD
-					// TODO 拿出指定的TypeVariable, 通过getActualTypeArguments()取得其'<>'操作符内对应位置的参数类型
-					Type actualType = parameterizedType.getActualTypeArguments()[i];
 					// TODO 将其包装为一个包含当前的解析器的ResolvableType返回
-					return forType(actualType, this.variableResolver);
-=======
 					return forType(typeArguments[i], this.variableResolver);
->>>>>>> 523552ac
 				}
 			}
 			// TODO 如果没有取得泛型参数的类型, 则用其所有者的类型, 比如: Map.Entry<Sting, String>, 所有者类型为Map
@@ -1239,13 +1136,8 @@
 	/**
 	 * Adapts this {@code ResolvableType} to a {@link VariableResolver}.
 	 */
-<<<<<<< HEAD
-	@Nullable
 	// TODO 用来将ResolvableType适配成默认的VariableResolver(DefaultVariableResolver)
-	VariableResolver asVariableResolver() {
-=======
 	@Nullable VariableResolver asVariableResolver() {
->>>>>>> 523552ac
 		if (this == NONE) {
 			return null;
 		}
@@ -1575,15 +1467,9 @@
 	}
 
 	/**
-<<<<<<< HEAD
-	 * Return a {@link ResolvableType} for the specified {@link MethodParameter}.
+	 * Return a {@code ResolvableType} for the specified {@link MethodParameter}.
 	 * @param methodParameter the source method parameter (must not be {@code null}) 源方法参数, 不可能为空
-	 * @return a {@link ResolvableType} for the specified method parameter
-=======
-	 * Return a {@code ResolvableType} for the specified {@link MethodParameter}.
-	 * @param methodParameter the source method parameter (must not be {@code null})
 	 * @return a {@code ResolvableType} for the specified method parameter
->>>>>>> 523552ac
 	 * @see #forMethodParameter(Method, int)
 	 */
 	// TODO 解析给定的方法参数, 将其封装为一个ResolvableType返回
@@ -1616,15 +1502,9 @@
 	/**
 	 * Return a {@code ResolvableType} for the specified {@link MethodParameter},
 	 * overriding the target type to resolve with a specific given type.
-<<<<<<< HEAD
 	 * @param methodParameter the source method parameter (must not be {@code null}) 源方法参数, 不可为空
 	 * @param targetType the type to resolve (a part of the method parameter's type) 需要的Type类型(部分方法参数的Type)
-	 * @return a {@link ResolvableType} for the specified method parameter
-=======
-	 * @param methodParameter the source method parameter (must not be {@code null})
-	 * @param targetType the type to resolve (a part of the method parameter's type)
 	 * @return a {@code ResolvableType} for the specified method parameter
->>>>>>> 523552ac
 	 * @see #forMethodParameter(Method, int)
 	 */
 	// TODO 根据指定的类型解析方法参数
@@ -1639,17 +1519,10 @@
 	 * Return a {@code ResolvableType} for the specified {@link MethodParameter} at
 	 * a specific nesting level, overriding the target type to resolve with a specific
 	 * given type.
-<<<<<<< HEAD
 	 * @param methodParameter the source method parameter (must not be {@code null}) 源方法参数
 	 * @param targetType the type to resolve (a part of the method parameter's type) 需要的Type类型(部分方法参数的Type)
 	 * @param nestingLevel the nesting level to use 嵌套等级
-	 * @return a {@link ResolvableType} for the specified method parameter
-=======
-	 * @param methodParameter the source method parameter (must not be {@code null})
-	 * @param targetType the type to resolve (a part of the method parameter's type)
-	 * @param nestingLevel the nesting level to use
 	 * @return a {@code ResolvableType} for the specified method parameter
->>>>>>> 523552ac
 	 * @since 5.2
 	 * @see #forMethodParameter(Method, int)
 	 */
@@ -1710,17 +1583,10 @@
 	/**
 	 * Return a {@code ResolvableType} for the specified {@link Type} backed by the given
 	 * owner type.
-<<<<<<< HEAD
-	 * <p>Note: The resulting {@link ResolvableType} instance may not be {@link Serializable}.
+	 * <p>Note: The resulting {@code ResolvableType} instance may not be {@link Serializable}.
 	 * @param type the source type or {@code null} 源类型
 	 * @param owner the owner type used to resolve variables 用来解析变量的所有者类型
-	 * @return a {@link ResolvableType} for the specified {@link Type} and owner
-=======
-	 * <p>Note: The resulting {@code ResolvableType} instance may not be {@link Serializable}.
-	 * @param type the source type or {@code null}
-	 * @param owner the owner type used to resolve variables
 	 * @return a {@code ResolvableType} for the specified {@link Type} and owner
->>>>>>> 523552ac
 	 * @see #forType(Type)
 	 */
 	// TODO 将Type类型包装为ResolvableType, 支持由ResolvableType指定的TypeVariable类型的泛型解析
@@ -1749,15 +1615,9 @@
 	/**
 	 * Return a {@code ResolvableType} for the specified {@link Type} backed by a given
 	 * {@link VariableResolver}.
-<<<<<<< HEAD
 	 * @param type the source type or {@code null} 源类型
 	 * @param variableResolver the variable resolver or {@code null} 用于解析TypeVariable的策略
-	 * @return a {@link ResolvableType} for the specified {@link Type} and {@link VariableResolver}
-=======
-	 * @param type the source type or {@code null}
-	 * @param variableResolver the variable resolver or {@code null}
 	 * @return a {@code ResolvableType} for the specified {@link Type} and {@link VariableResolver}
->>>>>>> 523552ac
 	 */
 	// TODO 把Type包装为一个ResolvableType, 支持TypeVariable类型的泛型解析
 	static ResolvableType forType(@Nullable Type type, @Nullable VariableResolver variableResolver) {
@@ -1767,17 +1627,10 @@
 	/**
 	 * Return a {@code ResolvableType} for the specified {@link Type} backed by a given
 	 * {@link VariableResolver}.
-<<<<<<< HEAD
 	 * @param type the source type or {@code null} 源类型, 可以为null
 	 * @param typeProvider the type provider or {@code null} 可序列化的type接口, 可为null
 	 * @param variableResolver the variable resolver or {@code null} 用于解析TypeVariable的策略
-	 * @return a {@link ResolvableType} for the specified {@link Type} and {@link VariableResolver}
-=======
-	 * @param type the source type or {@code null}
-	 * @param typeProvider the type provider or {@code null}
-	 * @param variableResolver the variable resolver or {@code null}
 	 * @return a {@code ResolvableType} for the specified {@link Type} and {@link VariableResolver}
->>>>>>> 523552ac
 	 */
 	// TODO 把Type包装为一个ResolvableType, 支持序列化, 以及TypeVariable类型的泛型解析
 	static ResolvableType forType(
@@ -1795,12 +1648,8 @@
 		// For simple Class references, build the wrapper right away -
 		// no expensive resolution necessary, so not worth caching...
 		if (type instanceof Class) {
-<<<<<<< HEAD
 			// TODO 类型是Class类型时, 包装成ResolvableType返回
-			return new ResolvableType(type, typeProvider, variableResolver, (ResolvableType) null);
-=======
 			return new ResolvableType(type, null, typeProvider, variableResolver);
->>>>>>> 523552ac
 		}
 
 		// Purge empty entries on access since we don't have a clean-up thread or the like.
@@ -1860,13 +1709,8 @@
 		}
 
 		@Override
-<<<<<<< HEAD
-		@Nullable
-		public ResolvableType resolveVariable(TypeVariable<?> variable) {
+		public @Nullable ResolvableType resolveVariable(TypeVariable<?> variable) {
 			// TODO 用设置的ResolvableType解析泛型变量, 即ResolvableType#resolveVariable(TypeVariable)
-=======
-		public @Nullable ResolvableType resolveVariable(TypeVariable<?> variable) {
->>>>>>> 523552ac
 			return this.source.resolveVariable(variable);
 		}
 
