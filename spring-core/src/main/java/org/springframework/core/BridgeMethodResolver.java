/*
 * Copyright 2002-present the original author or authors.
 *
 * Licensed under the Apache License, Version 2.0 (the "License");
 * you may not use this file except in compliance with the License.
 * You may obtain a copy of the License at
 *
 *      https://www.apache.org/licenses/LICENSE-2.0
 *
 * Unless required by applicable law or agreed to in writing, software
 * distributed under the License is distributed on an "AS IS" BASIS,
 * WITHOUT WARRANTIES OR CONDITIONS OF ANY KIND, either express or implied.
 * See the License for the specific language governing permissions and
 * limitations under the License.
 */

package org.springframework.core;

import java.lang.reflect.Method;
import java.lang.reflect.Proxy;
import java.lang.reflect.Type;
import java.util.ArrayList;
import java.util.Arrays;
import java.util.List;
import java.util.Map;

import org.jspecify.annotations.Nullable;

import org.springframework.util.ClassUtils;
import org.springframework.util.ConcurrentReferenceHashMap;
import org.springframework.util.ReflectionUtils;
import org.springframework.util.ReflectionUtils.MethodFilter;

/**
 * Helper for resolving synthetic {@link Method#isBridge bridge Methods} to the
 * {@link Method} being bridged.
 *
 * <p>Given a synthetic {@link Method#isBridge bridge Method} returns the {@link Method}
 * being bridged. A bridge method may be created by the compiler when extending a
 * parameterized type whose methods have parameterized arguments. During runtime
 * invocation the bridge {@link Method} may be invoked and/or used via reflection.
 * When attempting to locate annotations on {@link Method Methods}, it is wise to check
 * for bridge {@link Method Methods} as appropriate and find the bridged {@link Method}.
 *
 * <p>See <a href="https://java.sun.com/docs/books/jls/third_edition/html/expressions.html#15.12.4.5">
 * The Java Language Specification</a> for more details on the use of bridge methods.
 *
 * @author Rob Harrop
 * @author Juergen Hoeller
 * @author Phillip Webb
 * @since 2.0
 */
public final class BridgeMethodResolver {

	private static final Map<Object, Method> cache = new ConcurrentReferenceHashMap<>();

	private BridgeMethodResolver() {
	}


	/**
	 * Find the local original method for the supplied {@link Method bridge Method}.
	 * <p>It is safe to call this method passing in a non-bridge {@link Method} instance.
	 * In such a case, the supplied {@link Method} instance is returned directly to the caller.
	 * Callers are <strong>not</strong> required to check for bridging before calling this method.
	 * @param bridgeMethod the method to introspect against its declaring class
	 * @return the original method (either the bridged method or the passed-in method
	 * if no more specific one could be found)
	 * @see #getMostSpecificMethod(Method, Class)
	 */
	public static Method findBridgedMethod(Method bridgeMethod) {
<<<<<<< HEAD
		if (!bridgeMethod.isBridge()) {
			// TODO 不处理非桥接方法, 直接返回
			return bridgeMethod;
		}
		// TODO 先取缓存, 取到后直接返回
		Method bridgedMethod = cache.get(bridgeMethod);
		if (bridgedMethod == null) {
			// Gather all methods with matching name and parameter size.
			List<Method> candidateMethods = new ArrayList<>();
			// TODO 没取到时, 先拿到所有的桥接方法放到缓存中
			MethodFilter filter = candidateMethod ->
					isBridgedCandidateFor(candidateMethod, bridgeMethod);
			ReflectionUtils.doWithMethods(bridgeMethod.getDeclaringClass(), candidateMethods::add, filter);
			if (!candidateMethods.isEmpty()) {
				// TODO 然后定位到唯一的方法
				bridgedMethod = candidateMethods.size() == 1 ?
						candidateMethods.get(0) :
						searchCandidates(candidateMethods, bridgeMethod);
=======
		return resolveBridgeMethod(bridgeMethod, bridgeMethod.getDeclaringClass());
	}

	/**
	 * Determine the most specific method for the supplied {@link Method bridge Method}
	 * in the given class hierarchy, even if not available on the local declaring class.
	 * <p>This is effectively a combination of {@link ClassUtils#getMostSpecificMethod}
	 * and {@link #findBridgedMethod}, resolving the original method even if no bridge
	 * method has been generated at the same class hierarchy level (a known difference
	 * between the Eclipse compiler and regular javac).
	 * @param bridgeMethod the method to introspect against the given target class
	 * @param targetClass the target class to find the most specific method on
	 * @return the most specific method corresponding to the given bridge method
	 * (can be the original method if no more specific one could be found)
	 * @since 6.1.3
	 * @see #findBridgedMethod
	 * @see org.springframework.util.ClassUtils#getMostSpecificMethod
	 */
	public static Method getMostSpecificMethod(Method bridgeMethod, @Nullable Class<?> targetClass) {
		if (targetClass != null &&
				!ClassUtils.getUserClass(bridgeMethod.getDeclaringClass()).isAssignableFrom(targetClass) &&
				!Proxy.isProxyClass(bridgeMethod.getDeclaringClass())) {
			// From a different class hierarchy, and not a JDK or CGLIB proxy either -> return as-is.
			return bridgeMethod;
		}

		Method specificMethod = ClassUtils.getMostSpecificMethod(bridgeMethod, targetClass);
		return resolveBridgeMethod(specificMethod,
				(targetClass != null ? targetClass : specificMethod.getDeclaringClass()));
	}

	private static Method resolveBridgeMethod(Method bridgeMethod, Class<?> targetClass) {
		boolean localBridge = (targetClass == bridgeMethod.getDeclaringClass());
		Class<?> userClass = targetClass;
		if (!bridgeMethod.isBridge() && localBridge) {
			userClass = ClassUtils.getUserClass(targetClass);
			if (userClass == targetClass) {
				return bridgeMethod;
			}
		}

		Object cacheKey = (localBridge ? bridgeMethod : new MethodClassKey(bridgeMethod, targetClass));
		Method bridgedMethod = cache.get(cacheKey);
		if (bridgedMethod == null) {
			// Gather all methods with matching name and parameter size.
			List<Method> candidateMethods = new ArrayList<>();
			MethodFilter filter = (candidateMethod -> isBridgedCandidateFor(candidateMethod, bridgeMethod));
			ReflectionUtils.doWithMethods(userClass, candidateMethods::add, filter);
			if (!candidateMethods.isEmpty()) {
				bridgedMethod = (candidateMethods.size() == 1 ? candidateMethods.get(0) :
						searchCandidates(candidateMethods, bridgeMethod));
>>>>>>> 523552ac
			}
			if (bridgedMethod == null) {
				// A bridge method was passed in but we couldn't find the bridged method.
				// Let's proceed with the passed-in method and hope for the best...
				// TODO 找不到, 就把传入的方法当做桥接方法
				bridgedMethod = bridgeMethod;
			}
<<<<<<< HEAD
			// TODO 放入缓存, 然后返回
			cache.put(bridgeMethod, bridgedMethod);
=======
			cache.put(cacheKey, bridgedMethod);
>>>>>>> 523552ac
		}
		return bridgedMethod;
	}

	/**
	 * Returns {@code true} if the supplied '{@code candidateMethod}' can be
	 * considered a valid candidate for the {@link Method} that is {@link Method#isBridge() bridged}
	 * by the supplied {@link Method bridge Method}. This method performs inexpensive
	 * checks and can be used to quickly filter for a set of possible matches.
	 */
	private static boolean isBridgedCandidateFor(Method candidateMethod, Method bridgeMethod) {
		return (!candidateMethod.isBridge() &&
				candidateMethod.getName().equals(bridgeMethod.getName()) &&
				candidateMethod.getParameterCount() == bridgeMethod.getParameterCount());
	}

	/**
	 * Searches for the bridged method in the given candidates.
	 * @param candidateMethods the List of candidate Methods
	 * @param bridgeMethod the bridge method
	 * @return the bridged method, or {@code null} if none found
	 */
	private static @Nullable Method searchCandidates(List<Method> candidateMethods, Method bridgeMethod) {
		if (candidateMethods.isEmpty()) {
			return null;
		}
		Method previousMethod = null;
		boolean sameSig = true;
		for (Method candidateMethod : candidateMethods) {
			if (isBridgeMethodFor(bridgeMethod, candidateMethod, bridgeMethod.getDeclaringClass())) {
				return candidateMethod;
			}
			else if (previousMethod != null) {
				sameSig = sameSig && Arrays.equals(
						candidateMethod.getGenericParameterTypes(), previousMethod.getGenericParameterTypes());
			}
			previousMethod = candidateMethod;
		}
		return (sameSig ? candidateMethods.get(0) : null);
	}

	/**
	 * Determines whether the bridge {@link Method} is the bridge for the
	 * supplied candidate {@link Method}.
	 */
	static boolean isBridgeMethodFor(Method bridgeMethod, Method candidateMethod, Class<?> declaringClass) {
		if (isResolvedTypeMatch(candidateMethod, bridgeMethod, declaringClass)) {
			return true;
		}
		Method method = findGenericDeclaration(bridgeMethod);
		return (method != null && isResolvedTypeMatch(method, candidateMethod, declaringClass));
	}

	/**
	 * Returns {@code true} if the {@link Type} signature of both the supplied
	 * {@link Method#getGenericParameterTypes() generic Method} and concrete {@link Method}
	 * are equal after resolving all types against the declaringType, otherwise
	 * returns {@code false}.
	 */
	private static boolean isResolvedTypeMatch(Method genericMethod, Method candidateMethod, Class<?> declaringClass) {
		Type[] genericParameters = genericMethod.getGenericParameterTypes();
		if (genericParameters.length != candidateMethod.getParameterCount()) {
			return false;
		}
		Class<?>[] candidateParameters = candidateMethod.getParameterTypes();
		for (int i = 0; i < candidateParameters.length; i++) {
			ResolvableType genericParameter = ResolvableType.forMethodParameter(genericMethod, i, declaringClass);
			Class<?> candidateParameter = candidateParameters[i];
			if (candidateParameter.isArray()) {
				// An array type: compare the component type.
				if (!candidateParameter.componentType().equals(genericParameter.getComponentType().toClass())) {
					return false;
				}
			}
			// A non-array type: compare the type itself.
			if (!ClassUtils.resolvePrimitiveIfNecessary(candidateParameter).equals(
					ClassUtils.resolvePrimitiveIfNecessary(genericParameter.toClass()))) {
				return false;
			}
		}
		return true;
	}

	/**
	 * Searches for the generic {@link Method} declaration whose erased signature
	 * matches that of the supplied bridge method.
	 * @throws IllegalStateException if the generic declaration cannot be found
	 */
	private static @Nullable Method findGenericDeclaration(Method bridgeMethod) {
		if (!bridgeMethod.isBridge()) {
			return bridgeMethod;
		}

		// Search parent types for method that has same signature as bridge.
		Class<?> superclass = bridgeMethod.getDeclaringClass().getSuperclass();
		while (superclass != null && Object.class != superclass) {
			Method method = searchForMatch(superclass, bridgeMethod);
			if (method != null && !method.isBridge()) {
				return method;
			}
			superclass = superclass.getSuperclass();
		}

		Class<?>[] interfaces = ClassUtils.getAllInterfacesForClass(bridgeMethod.getDeclaringClass());
		return searchInterfaces(interfaces, bridgeMethod);
	}

	private static @Nullable Method searchInterfaces(Class<?>[] interfaces, Method bridgeMethod) {
		for (Class<?> ifc : interfaces) {
			Method method = searchForMatch(ifc, bridgeMethod);
			if (method != null && !method.isBridge()) {
				return method;
			}
			else {
				method = searchInterfaces(ifc.getInterfaces(), bridgeMethod);
				if (method != null) {
					return method;
				}
			}
		}
		return null;
	}

	/**
	 * If the supplied {@link Class} has a declared {@link Method} whose signature matches
	 * that of the supplied {@link Method}, then this matching {@link Method} is returned,
	 * otherwise {@code null} is returned.
	 */
	private static @Nullable Method searchForMatch(Class<?> type, Method bridgeMethod) {
		try {
			return type.getDeclaredMethod(bridgeMethod.getName(), bridgeMethod.getParameterTypes());
		}
		catch (NoSuchMethodException ex) {
			return null;
		}
	}

	/**
	 * Compare the signatures of the bridge method and the method which it bridges. If
	 * the parameter and return types are the same, it is a 'visibility' bridge method
	 * introduced in Java 6 to fix <a href="https://bugs.openjdk.org/browse/JDK-6342411">
	 * JDK-6342411</a>.
	 * @return whether signatures match as described
	 */
	public static boolean isVisibilityBridgeMethodPair(Method bridgeMethod, Method bridgedMethod) {
		if (bridgeMethod == bridgedMethod) {
			// Same method: for common purposes, return true to proceed as if it was a visibility bridge.
			return true;
		}
		if (ClassUtils.getUserClass(bridgeMethod.getDeclaringClass()) != bridgeMethod.getDeclaringClass()) {
			// Method on generated subclass: return false to consistently ignore it for visibility purposes.
			return false;
		}
		return (bridgeMethod.getReturnType().equals(bridgedMethod.getReturnType()) &&
				bridgeMethod.getParameterCount() == bridgedMethod.getParameterCount() &&
				Arrays.equals(bridgeMethod.getParameterTypes(), bridgedMethod.getParameterTypes()));
	}

}<|MERGE_RESOLUTION|>--- conflicted
+++ resolved
@@ -69,26 +69,6 @@
 	 * @see #getMostSpecificMethod(Method, Class)
 	 */
 	public static Method findBridgedMethod(Method bridgeMethod) {
-<<<<<<< HEAD
-		if (!bridgeMethod.isBridge()) {
-			// TODO 不处理非桥接方法, 直接返回
-			return bridgeMethod;
-		}
-		// TODO 先取缓存, 取到后直接返回
-		Method bridgedMethod = cache.get(bridgeMethod);
-		if (bridgedMethod == null) {
-			// Gather all methods with matching name and parameter size.
-			List<Method> candidateMethods = new ArrayList<>();
-			// TODO 没取到时, 先拿到所有的桥接方法放到缓存中
-			MethodFilter filter = candidateMethod ->
-					isBridgedCandidateFor(candidateMethod, bridgeMethod);
-			ReflectionUtils.doWithMethods(bridgeMethod.getDeclaringClass(), candidateMethods::add, filter);
-			if (!candidateMethods.isEmpty()) {
-				// TODO 然后定位到唯一的方法
-				bridgedMethod = candidateMethods.size() == 1 ?
-						candidateMethods.get(0) :
-						searchCandidates(candidateMethods, bridgeMethod);
-=======
 		return resolveBridgeMethod(bridgeMethod, bridgeMethod.getDeclaringClass());
 	}
 
@@ -126,21 +106,24 @@
 		if (!bridgeMethod.isBridge() && localBridge) {
 			userClass = ClassUtils.getUserClass(targetClass);
 			if (userClass == targetClass) {
+				// TODO 不处理非桥接方法, 直接返回
 				return bridgeMethod;
 			}
 		}
 
 		Object cacheKey = (localBridge ? bridgeMethod : new MethodClassKey(bridgeMethod, targetClass));
+		// TODO 先取缓存, 取到后直接返回
 		Method bridgedMethod = cache.get(cacheKey);
 		if (bridgedMethod == null) {
 			// Gather all methods with matching name and parameter size.
 			List<Method> candidateMethods = new ArrayList<>();
+			// TODO 没取到时, 先拿到所有的桥接方法放到缓存中
 			MethodFilter filter = (candidateMethod -> isBridgedCandidateFor(candidateMethod, bridgeMethod));
 			ReflectionUtils.doWithMethods(userClass, candidateMethods::add, filter);
 			if (!candidateMethods.isEmpty()) {
+				// TODO 然后定位到唯一的方法
 				bridgedMethod = (candidateMethods.size() == 1 ? candidateMethods.get(0) :
 						searchCandidates(candidateMethods, bridgeMethod));
->>>>>>> 523552ac
 			}
 			if (bridgedMethod == null) {
 				// A bridge method was passed in but we couldn't find the bridged method.
@@ -148,12 +131,8 @@
 				// TODO 找不到, 就把传入的方法当做桥接方法
 				bridgedMethod = bridgeMethod;
 			}
-<<<<<<< HEAD
 			// TODO 放入缓存, 然后返回
-			cache.put(bridgeMethod, bridgedMethod);
-=======
 			cache.put(cacheKey, bridgedMethod);
->>>>>>> 523552ac
 		}
 		return bridgedMethod;
 	}
