--- conflicted
+++ resolved
@@ -38,17 +38,12 @@
 		ClassLoader.registerAsParallelCapable();
 	}
 
-<<<<<<< HEAD
+
 	// TODO 排除不需要自定义ClassLoader进行加载处理的包
-	private final Set<String> excludedPackages = Collections.newSetFromMap(new ConcurrentHashMap<>(8));
-	// TODO 排除不需要自定义ClassLoad进行加载的类
-	private final Set<String> excludedClasses = Collections.newSetFromMap(new ConcurrentHashMap<>(8));
-=======
-
 	private final Set<String> excludedPackages = ConcurrentHashMap.newKeySet(8);
 
+	// TODO 排除不需要自定义ClassLoad进行加载的类
 	private final Set<String> excludedClasses = ConcurrentHashMap.newKeySet(8);
->>>>>>> 523552ac
 
 
 	/**
