/*
 * Copyright 2002-present the original author or authors.
 *
 * Licensed under the Apache License, Version 2.0 (the "License");
 * you may not use this file except in compliance with the License.
 * You may obtain a copy of the License at
 *
 *      https://www.apache.org/licenses/LICENSE-2.0
 *
 * Unless required by applicable law or agreed to in writing, software
 * distributed under the License is distributed on an "AS IS" BASIS,
 * WITHOUT WARRANTIES OR CONDITIONS OF ANY KIND, either express or implied.
 * See the License for the specific language governing permissions and
 * limitations under the License.
 */

package org.springframework.core;

import java.lang.annotation.Annotation;
import java.lang.reflect.AnnotatedElement;
import java.lang.reflect.Constructor;
import java.lang.reflect.Executable;
import java.lang.reflect.Field;
import java.lang.reflect.Member;
import java.lang.reflect.Method;
import java.lang.reflect.Parameter;
import java.lang.reflect.ParameterizedType;
import java.lang.reflect.Type;
import java.util.ArrayList;
import java.util.Arrays;
import java.util.HashMap;
import java.util.List;
import java.util.Map;
import java.util.Optional;
import java.util.function.Predicate;

import kotlin.Unit;
import kotlin.reflect.KFunction;
import kotlin.reflect.KParameter;
import kotlin.reflect.jvm.ReflectJvmMapping;
import org.jspecify.annotations.Nullable;

import org.springframework.util.Assert;
import org.springframework.util.ClassUtils;
import org.springframework.util.ObjectUtils;

/**
 * Helper class that encapsulates the specification of a method parameter, i.e. a {@link Method}
 * or {@link Constructor} plus a parameter index and a nested type index for a declared generic
 * type. Useful as a specification object to pass along.
 *
 * <p>As of 4.2, there is a {@link org.springframework.core.annotation.SynthesizingMethodParameter}
 * subclass available which synthesizes annotations with attribute aliases. That subclass is used
 * for web and message endpoint processing, in particular.
 *
 * @author Juergen Hoeller
 * @author Rob Harrop
 * @author Andy Clement
 * @author Sam Brannen
 * @author Sebastien Deleuze
 * @author Phillip Webb
 * @since 2.0
 * @see org.springframework.core.annotation.SynthesizingMethodParameter
 */
// TODO 封装了方法, 或构造函数本体, 与索引所指定的参数, 比如:
//  Class Person {
//      public void getPerson(String name, int age, Address address);
//  }
//  对于getPerson()方法来说, 因为其有3个参数, 所以可以产生3个MethodParameter对象, 主要属性为:
//  1. executable = person, parameterIndex = 0, parameter = 参数本身, containingClass = Person, ParameterType = String, parameterName = name
//  2. executable = person, parameterIndex = 1, parameter = 参数本身, containingClass = Person, ParameterType = int, parameterName = age
//  3. executable = person, parameterIndex = 2, parameter = 参数本身, containingClass = Person, ParameterType = Address, parameterName = address
public class MethodParameter {

	private static final Annotation[] EMPTY_ANNOTATION_ARRAY = new Annotation[0];

	// TODO 被封装的方法本身
	private final Executable executable;

    // TODO 参数位置
	private final int parameterIndex;

<<<<<<< HEAD
	// TODO 参数本身
	@Nullable
	private volatile Parameter parameter;
=======
	private volatile @Nullable Parameter parameter;
>>>>>>> 523552ac

	// TODO 嵌套等级, 比如: List<List>, 外层List等级是1, 内层List等级是2
	private int nestingLevel;

	/** Map from Integer level to Integer type index. */
	@Nullable Map<Integer, Integer> typeIndexesPerLevel;

	/** The containing class. Could also be supplied by overriding {@link #getContainingClass()} */
<<<<<<< HEAD
	// TODO 包含此方法的Class对象
	@Nullable
	private volatile Class<?> containingClass;

	// TODO 参数类型
	@Nullable
	private volatile Class<?> parameterType;

	// TODO 泛型参数类型
	@Nullable
	private volatile Type genericParameterType;

	// TODO 参数上的注解
	@Nullable
	private volatile Annotation[] parameterAnnotations;

	// TODO 参数名发现器
	@Nullable
	private volatile ParameterNameDiscoverer parameterNameDiscoverer;

	// TODO 参数名
	@Nullable
	private volatile String parameterName;

	// TODO 嵌套方法, 表示为参数是一个方法??
	@Nullable
	private volatile MethodParameter nestedMethodParameter;
=======
	private volatile @Nullable Class<?> containingClass;

	private volatile @Nullable Class<?> parameterType;

	private volatile @Nullable Type genericParameterType;

	private volatile Annotation @Nullable [] parameterAnnotations;

	private volatile @Nullable ParameterNameDiscoverer parameterNameDiscoverer;

	volatile @Nullable String parameterName;

	private volatile @Nullable MethodParameter nestedMethodParameter;
>>>>>>> 523552ac


	/**
	 * Create a new {@code MethodParameter} for the given method, with nesting level 1.
	 * @param method the Method to specify a parameter for
	 * @param parameterIndex the index of the parameter: -1 for the method
	 * return type; 0 for the first method parameter; 1 for the second method
	 * parameter, etc.
	 */
	public MethodParameter(Method method, int parameterIndex) {
		this(method, parameterIndex, 1);
	}

	/**
	 * Create a new {@code MethodParameter} for the given method.
	 * @param method the Method to specify a parameter for
	 * @param parameterIndex the index of the parameter: -1 for the method
	 * return type; 0 for the first method parameter; 1 for the second method
	 * parameter, etc.
	 * @param nestingLevel the nesting level of the target type
	 * (typically 1; for example, in case of a List of Lists, 1 would indicate the
	 * nested List, whereas 2 would indicate the element of the nested List)
	 */
	public MethodParameter(Method method, int parameterIndex, int nestingLevel) {
		Assert.notNull(method, "Method must not be null");
		this.executable = method;
		this.parameterIndex = validateIndex(method, parameterIndex);
		this.nestingLevel = nestingLevel;
	}

	/**
	 * Create a new MethodParameter for the given constructor, with nesting level 1.
	 * @param constructor the Constructor to specify a parameter for
	 * @param parameterIndex the index of the parameter
	 */
	public MethodParameter(Constructor<?> constructor, int parameterIndex) {
		this(constructor, parameterIndex, 1);
	}

	/**
	 * Create a new MethodParameter for the given constructor.
	 * @param constructor the Constructor to specify a parameter for
	 * @param parameterIndex the index of the parameter
	 * @param nestingLevel the nesting level of the target type
	 * (typically 1; for example, in case of a List of Lists, 1 would indicate the
	 * nested List, whereas 2 would indicate the element of the nested List)
	 */
	public MethodParameter(Constructor<?> constructor, int parameterIndex, int nestingLevel) {
		Assert.notNull(constructor, "Constructor must not be null");
		this.executable = constructor;
		this.parameterIndex = validateIndex(constructor, parameterIndex);
		this.nestingLevel = nestingLevel;
	}

	/**
	 * Internal constructor used to create a {@link MethodParameter} with a
	 * containing class already set.
	 * @param executable the Executable to specify a parameter for
	 * @param parameterIndex the index of the parameter
	 * @param containingClass the containing class
	 * @since 5.2
	 */
	MethodParameter(Executable executable, int parameterIndex, @Nullable Class<?> containingClass) {
		Assert.notNull(executable, "Executable must not be null");
		this.executable = executable;
		this.parameterIndex = validateIndex(executable, parameterIndex);
		this.nestingLevel = 1;
		this.containingClass = containingClass;
	}

	/**
	 * Copy constructor, resulting in an independent MethodParameter object
	 * based on the same metadata and cache state that the original object was in.
	 * @param original the original MethodParameter object to copy from
	 */
	public MethodParameter(MethodParameter original) {
		Assert.notNull(original, "Original must not be null");
		this.executable = original.executable;
		this.parameterIndex = original.parameterIndex;
		this.parameter = original.parameter;
		this.nestingLevel = original.nestingLevel;
		this.typeIndexesPerLevel = original.typeIndexesPerLevel;
		this.containingClass = original.containingClass;
		this.parameterType = original.parameterType;
		this.genericParameterType = original.genericParameterType;
		this.parameterAnnotations = original.parameterAnnotations;
		this.parameterNameDiscoverer = original.parameterNameDiscoverer;
		this.parameterName = original.parameterName;
	}


	/**
	 * Return the wrapped Method, if any.
	 * <p>Note: Either Method or Constructor is available.
	 * @return the Method, or {@code null} if none
	 */
<<<<<<< HEAD
	// TODO 返回被封装的方法. 如果被封装是构造函数, 则返回null
	@Nullable
	public Method getMethod() {
		return (this.executable instanceof Method ? (Method) this.executable : null);
=======
	public @Nullable Method getMethod() {
		return (this.executable instanceof Method method ? method : null);
>>>>>>> 523552ac
	}

	/**
	 * Return the wrapped Constructor, if any.
	 * <p>Note: Either Method or Constructor is available.
	 * @return the Constructor, or {@code null} if none
	 */
	public @Nullable Constructor<?> getConstructor() {
		return (this.executable instanceof Constructor<?> constructor ? constructor : null);
	}

	/**
	 * Return the class that declares the underlying Method or Constructor.
	 */
	public Class<?> getDeclaringClass() {
		return this.executable.getDeclaringClass();
	}

	/**
	 * Return the wrapped member.
	 * @return the Method or Constructor as Member
	 */
	public Member getMember() {
		return this.executable;
	}

	/**
	 * Return the wrapped annotated element.
	 * <p>Note: This method exposes the annotations declared on the method/constructor
	 * itself (i.e. at the method/constructor level, not at the parameter level).
	 * <p>To get the {@link AnnotatedElement} at the parameter level, use
	 * {@link #getParameter()}.
	 * @return the Method or Constructor as AnnotatedElement
	 */
	public AnnotatedElement getAnnotatedElement() {
		return this.executable;
	}

	/**
	 * Return the wrapped executable.
	 * @return the Method or Constructor as Executable
	 * @since 5.0
	 */
	public Executable getExecutable() {
		return this.executable;
	}

	/**
	 * Return the {@link Parameter} descriptor for method/constructor parameter.
	 * @since 5.0
	 */
	public Parameter getParameter() {
		if (this.parameterIndex < 0) {
			throw new IllegalStateException("Cannot retrieve Parameter descriptor for method return type");
		}
		Parameter parameter = this.parameter;
		if (parameter == null) {
			parameter = getExecutable().getParameters()[this.parameterIndex];
			this.parameter = parameter;
		}
		return parameter;
	}

	/**
	 * Return the index of the method/constructor parameter.
	 * @return the parameter index (-1 in case of the return type)
	 */
	public int getParameterIndex() {
		return this.parameterIndex;
	}

	/**
	 * Increase this parameter's nesting level.
	 * @see #getNestingLevel()
	 * @deprecated in favor of {@link #nested(Integer)}
	 */
	@Deprecated(since = "5.2")
	public void increaseNestingLevel() {
		this.nestingLevel++;
	}

	/**
	 * Decrease this parameter's nesting level.
	 * @see #getNestingLevel()
	 * @deprecated in favor of retaining the original MethodParameter and
	 * using {@link #nested(Integer)} if nesting is required
	 */
	@Deprecated(since = "5.2")
	public void decreaseNestingLevel() {
		getTypeIndexesPerLevel().remove(this.nestingLevel);
		this.nestingLevel--;
	}

	/**
	 * Return the nesting level of the target type
	 * (typically 1; for example, in case of a List of Lists, 1 would indicate the
	 * nested List, whereas 2 would indicate the element of the nested List).
	 */
	public int getNestingLevel() {
		return this.nestingLevel;
	}

	/**
	 * Return a variant of this {@code MethodParameter} with the type
	 * for the current level set to the specified value.
	 * @param typeIndex the new type index
	 * @since 5.2
	 */
	public MethodParameter withTypeIndex(int typeIndex) {
		return nested(this.nestingLevel, typeIndex);
	}

	/**
	 * Set the type index for the current nesting level.
	 * @param typeIndex the corresponding type index
	 * (or {@code null} for the default type index)
	 * @see #getNestingLevel()
	 * @deprecated in favor of {@link #withTypeIndex}
	 */
	@Deprecated(since = "5.2")
	public void setTypeIndexForCurrentLevel(int typeIndex) {
		getTypeIndexesPerLevel().put(this.nestingLevel, typeIndex);
	}

	/**
	 * Return the type index for the current nesting level.
	 * @return the corresponding type index, or {@code null}
	 * if none specified (indicating the default type index)
	 * @see #getNestingLevel()
	 */
	public @Nullable Integer getTypeIndexForCurrentLevel() {
		return getTypeIndexForLevel(this.nestingLevel);
	}

	/**
	 * Return the type index for the specified nesting level.
	 * @param nestingLevel the nesting level to check
	 * @return the corresponding type index, or {@code null}
	 * if none specified (indicating the default type index)
	 */
	public @Nullable Integer getTypeIndexForLevel(int nestingLevel) {
		return getTypeIndexesPerLevel().get(nestingLevel);
	}

	/**
	 * Obtain the (lazily constructed) type-indexes-per-level Map.
	 */
	private Map<Integer, Integer> getTypeIndexesPerLevel() {
		if (this.typeIndexesPerLevel == null) {
			this.typeIndexesPerLevel = new HashMap<>(4);
		}
		return this.typeIndexesPerLevel;
	}

	/**
	 * Return a variant of this {@code MethodParameter} which points to the
	 * same parameter but one nesting level deeper.
	 * @since 4.3
	 */
	public MethodParameter nested() {
		return nested(null);
	}

	/**
	 * Return a variant of this {@code MethodParameter} which points to the
	 * same parameter but one nesting level deeper.
	 * @param typeIndex the type index for the new nesting level
	 * @since 5.2
	 */
	public MethodParameter nested(@Nullable Integer typeIndex) {
		MethodParameter nestedParam = this.nestedMethodParameter;
		if (nestedParam != null && typeIndex == null) {
			return nestedParam;
		}
		nestedParam = nested(this.nestingLevel + 1, typeIndex);
		if (typeIndex == null) {
			this.nestedMethodParameter = nestedParam;
		}
		return nestedParam;
	}

	private MethodParameter nested(int nestingLevel, @Nullable Integer typeIndex) {
		MethodParameter copy = clone();
		copy.nestingLevel = nestingLevel;
		if (this.typeIndexesPerLevel != null) {
			copy.typeIndexesPerLevel = new HashMap<>(this.typeIndexesPerLevel);
		}
		if (typeIndex != null) {
			copy.getTypeIndexesPerLevel().put(copy.nestingLevel, typeIndex);
		}
		copy.parameterType = null;
		copy.genericParameterType = null;
		return copy;
	}

	/**
	 * Return whether this method indicates a parameter which is not required:
	 * either in the form of Java 8's {@link java.util.Optional}, JSpecify annotations,
	 * any variant of a parameter-level {@code @Nullable} annotation (such as from Spring,
	 * JSR-305 or Jakarta set of annotations), a language-level nullable type
	 * declaration or {@code Continuation} parameter in Kotlin.
	 * @since 4.3
	 * @see Nullness#forMethodParameter(MethodParameter)
	 */
	public boolean isOptional() {
		return (getParameterType() == Optional.class || Nullness.forMethodParameter(this) == Nullness.NULLABLE ||
				(KotlinDetector.isKotlinType(getContainingClass()) && KotlinDelegate.isOptional(this)));
	}

	/**
	 * Return a variant of this {@code MethodParameter} which points to
	 * the same parameter but one nesting level deeper in case of a
	 * {@link java.util.Optional} declaration.
	 * @since 4.3
	 * @see #isOptional()
	 * @see #nested()
	 */
	public MethodParameter nestedIfOptional() {
		return (getParameterType() == Optional.class ? nested() : this);
	}

	/**
	 * Return a variant of this {@code MethodParameter} which refers to the
	 * given containing class.
	 * @param containingClass a specific containing class (potentially a
	 * subclass of the declaring class, for example, substituting a type variable)
	 * @since 5.2
	 * @see #getParameterType()
	 */
	public MethodParameter withContainingClass(@Nullable Class<?> containingClass) {
		MethodParameter result = clone();
		result.containingClass = containingClass;
		result.parameterType = null;
		return result;
	}

	/**
	 * Set a containing class to resolve the parameter type against.
	 */
	@Deprecated(since = "5.2")
	void setContainingClass(Class<?> containingClass) {
		this.containingClass = containingClass;
		this.parameterType = null;
	}

	/**
	 * Return the containing class for this method parameter.
	 * @return a specific containing class (potentially a subclass of the
	 * declaring class), or otherwise simply the declaring class itself
	 * @see #getDeclaringClass()
	 */
	public Class<?> getContainingClass() {
		// TODO 从缓存中取得包含此方法参数的类, 如果缓存中没有, 则返回声明此方法的类
		Class<?> containingClass = this.containingClass;
		return (containingClass != null ? containingClass : getDeclaringClass());
	}

	/**
	 * Set a resolved (generic) parameter type.
	 */
	@Deprecated(since = "5.2")
	void setParameterType(@Nullable Class<?> parameterType) {
		this.parameterType = parameterType;
	}

	/**
	 * Return the type of the method/constructor parameter.
	 * @return the parameter type (never {@code null})
	 */
	public Class<?> getParameterType() {
		// TODO 先从缓存中取得方法或构造函数的参数的类型, 如果有就直接返回
		Class<?> paramType = this.parameterType;
		if (paramType != null) {
			return paramType;
		}
		// TODO 如果没有, 就会判断一下包含些方法的类与声明此方法的类是否相同
		if (getContainingClass() != getDeclaringClass()) {
			// TODO 不相同时需要再次重新解析当前方法参数
			paramType = ResolvableType.forMethodParameter(this, null, 1).resolve();
		}
		if (paramType == null) {
			// TODO 还是没有得到参数类型时, 重新计算参数类型. 计算过程中根据索引位置有所区别:
			//  1. 索引位置 < 0: 表示用方法的返回值做为类型, 有三种情况:
			//     a. 构造函数: getMethod()返回null时, 表示为构造函数, 构造函数没有返回值, 所以直接返回void;
			//     b. Kotlin方法: 代理给Kotlin取得方法返回类型;
			//     c. 普通方法: 直接用方法的返回类型做为参数类型
			//  2. 索引位置 >= 0: 直接使用对应位置的参数的类型
			paramType = computeParameterType();
		}
		// TODO 设置缓存并返回
		this.parameterType = paramType;
		return paramType;
	}

	/**
	 * Return the generic type of the method/constructor parameter.
	 * @return the parameter type (never {@code null})
	 * @since 3.0
	 */
	public Type getGenericParameterType() {
		// TODO 缓存中如果有当前方法的泛型参数的类型, 直接返回
		Type paramType = this.genericParameterType;
		if (paramType == null) {
			// TODO 缓存中没有时, 会根据参数索引来取
			if (this.parameterIndex < 0) {
				// TODO 如果指定的是方法的返回值(parameterIndex < 0), 先用getMethod()方法用来区分构造函数与普通方法. 如果当前方法是构造函数, 则会返回null
				Method method = getMethod();
				paramType = (method != null ?
						(KotlinDetector.isKotlinType(getContainingClass()) ?
								KotlinDelegate.getGenericReturnType(method) : method.getGenericReturnType()) : void.class);
			}
			else {
				// TODO 如果指定了参数的索引位置, 就要从指定位置的参数下手. 先取得方法所有的泛型参数类型
				Type[] genericParameterTypes = this.executable.getGenericParameterTypes();
				int index = this.parameterIndex;
				if (this.executable instanceof Constructor &&
						ClassUtils.isInnerClass(this.executable.getDeclaringClass()) &&
						genericParameterTypes.length == this.executable.getParameterCount() - 1) {
					// Bug in javac: type array excludes enclosing instance parameter
					// for inner classes with at least one generic constructor parameter,
					// so access it with the actual parameter index lowered by 1
					index = this.parameterIndex - 1;
				}
				// TODO 当前指定的索引位置在泛型参数范围内时, 直接从泛型参数中取对应位置的类型; 超出范围时, 重新计算参数类型:
				//  能走到这的, 说明parameterIndex >= 0, 即: 不用方法的返回值, 只从参数数组里取. 所以一量在泛型参数数组中找不到时
				//  就会退到参数数组中去找
				paramType = (index >= 0 && index < genericParameterTypes.length ?
						genericParameterTypes[index] : computeParameterType());
			}
			// TODO 设置缓存
			this.genericParameterType = paramType;
		}
		return paramType;
	}

	// TODO 计算方法返回类型的算法:
	//  1. parameterIndex < 0: 表示取方法的返回值, 对于不同类型的方法, 有三种情况:
	//     a. 构造函数: 没有返回类型, 所以为void;
	//     b. Kotlin方法: 也是取得返回类型, 交给Kotlin代理去处理;
	//     c. 普通方法: 直接使用其返回类型做为参数的类型;
	//  2. parameterIndex >= 0: 直接使用方法中对应位置的参数的类型
	private Class<?> computeParameterType() {
		if (this.parameterIndex < 0) {
			// TODO 如果指定的是方法的返回值(parameterIndex < 0), 先用getMethod()方法用来区分构造函数与普通方法. 如果当前方法是构造函数, 则会返回null
			Method method = getMethod();
			if (method == null) {
				// TODO 构造函数没有返回类型, 直接返回void
				return void.class;
			}
<<<<<<< HEAD
			if (KotlinDetector.isKotlinReflectPresent() && KotlinDetector.isKotlinType(getContainingClass())) {
				// TODO Kotlin的情况也是取得返回类型, 交给Kotlin代理去处理
=======
			if (KotlinDetector.isKotlinType(getContainingClass())) {
>>>>>>> 523552ac
				return KotlinDelegate.getReturnType(method);
			}
			// TODO 普通方法直接使用其返回类型做为参数的类型
			return method.getReturnType();
		}
		// TODO 指定的索引 >= 0时, 取得方法对应索引位置的参数的类型做为参数类型
		return this.executable.getParameterTypes()[this.parameterIndex];
	}

	/**
	 * Return the nested type of the method/constructor parameter.
	 * @return the parameter type (never {@code null})
	 * @since 3.1
	 * @see #getNestingLevel()
	 */
	public Class<?> getNestedParameterType() {
		// TODO nestingLevel标识嵌套等级, 比如: List<List>这种, 外层List等级为1, 内层List等级为2
		if (this.nestingLevel > 1) {
			// TODO 嵌套等级大于1时, 取得方法参数的泛型类型
			Type type = getGenericParameterType();
			for (int i = 2; i <= this.nestingLevel; i++) {
<<<<<<< HEAD
				// TODO 然后继续深入, 找他最内部的泛型类型
				if (type instanceof ParameterizedType) {
					// TODO 如果是ParameterizedType类型, 表示其为一个泛型类型, 取得'<>'中的Type类型参数集合
					Type[] args = ((ParameterizedType) type).getActualTypeArguments();
=======
				if (type instanceof ParameterizedType parameterizedType) {
					Type[] args = parameterizedType.getActualTypeArguments();
>>>>>>> 523552ac
					Integer index = getTypeIndexForLevel(i);
					// TODO 根据嵌套等级, 取得对应位置的类型, 最终得到的是最深的类型, 比如List<List<String>>, 最终的Type会是String
					type = args[index != null ? index : args.length - 1];
				}
				// TODO: Object.class if unresolvable
			}
<<<<<<< HEAD
			// TODO 然后下面开始判断类型
			if (type instanceof Class) {
				// TODO 是Class的, 转型后返回
				return (Class<?>) type;
			}
			else if (type instanceof ParameterizedType) {
				// TODO 是ParameterizedType泛型类型的, 取得其原生类型, 即'<>'前面的类型, 比如List<K>, 返回的就是List, Map<K, V>, 返回的就是Map
				Type arg = ((ParameterizedType) type).getRawType();
				if (arg instanceof Class) {
					// TODO 如果是Class类型, 转型后返回
					return (Class<?>) arg;
=======
			if (type instanceof Class<?> clazz) {
				return clazz;
			}
			else if (type instanceof ParameterizedType parameterizedType) {
				Type arg = parameterizedType.getRawType();
				if (arg instanceof Class<?> clazz) {
					return clazz;
>>>>>>> 523552ac
				}
			}
			// TODO 其他情况返回的都是Object
			return Object.class;
		}
		else {
			// TODO 嵌套等级不大于1时, 直接返回参数的Type
			return getParameterType();
		}
	}

	/**
	 * Return the nested generic type of the method/constructor parameter.
	 * @return the parameter type (never {@code null})
	 * @since 4.2
	 * @see #getNestingLevel()
	 */
	public Type getNestedGenericParameterType() {
		if (this.nestingLevel > 1) {
			Type type = getGenericParameterType();
			for (int i = 2; i <= this.nestingLevel; i++) {
				if (type instanceof ParameterizedType parameterizedType) {
					Type[] args = parameterizedType.getActualTypeArguments();
					Integer index = getTypeIndexForLevel(i);
					type = args[index != null ? index : args.length - 1];
				}
			}
			return type;
		}
		else {
			return getGenericParameterType();
		}
	}

	/**
	 * Return the annotations associated with the target method/constructor itself.
	 */
	public Annotation[] getMethodAnnotations() {
		return adaptAnnotationArray(getAnnotatedElement().getAnnotations());
	}

	/**
	 * Return the method/constructor annotation of the given type, if available.
	 * @param annotationType the annotation type to look for
	 * @return the annotation object, or {@code null} if not found
	 */
	public <A extends Annotation> @Nullable A getMethodAnnotation(Class<A> annotationType) {
		A annotation = getAnnotatedElement().getAnnotation(annotationType);
		return (annotation != null ? adaptAnnotation(annotation) : null);
	}

	/**
	 * Return whether the method/constructor is annotated with the given type.
	 * @param annotationType the annotation type to look for
	 * @since 4.3
	 * @see #getMethodAnnotation(Class)
	 */
	public <A extends Annotation> boolean hasMethodAnnotation(Class<A> annotationType) {
		return getAnnotatedElement().isAnnotationPresent(annotationType);
	}

	/**
	 * Return the annotations associated with the specific method/constructor parameter.
	 */
	// TODO 取得指定方法, 构造器参数上的所有注解
	public Annotation[] getParameterAnnotations() {
		// TODO 先尝试从参数注解缓存中取得方法参数(工厂方法, 或构造函数的参数)上所有的注解
		Annotation[] paramAnns = this.parameterAnnotations;
		if (paramAnns == null) {
			// TODO 缓存中没有时, 取出方法里参数的所有注解
			Annotation[][] annotationArray = this.executable.getParameterAnnotations();
			int index = this.parameterIndex;
			if (this.executable instanceof Constructor &&
					ClassUtils.isInnerClass(this.executable.getDeclaringClass()) &&
					annotationArray.length == this.executable.getParameterCount() - 1) {
				// Bug in javac in JDK <9: annotation array excludes enclosing instance parameter
				// for inner classes, so access it with the actual parameter index lowered by 1
				index = this.parameterIndex - 1;
			}
<<<<<<< HEAD
			// TODO 当前参数索引位置在注解范围内时, 拿出对应位置的注解; 否则返回一个空数组
			paramAnns = (index >= 0 && index < annotationArray.length ?
=======
			paramAnns = (index >= 0 && index < annotationArray.length && annotationArray[index].length > 0 ?
>>>>>>> 523552ac
					adaptAnnotationArray(annotationArray[index]) : EMPTY_ANNOTATION_ARRAY);
			// TODO 最后设置一下缓存
			this.parameterAnnotations = paramAnns;
		}
		return paramAnns;
	}

	/**
	 * Return {@code true} if the parameter has at least one annotation,
	 * {@code false} if it has none.
	 * @see #getParameterAnnotations()
	 */
	public boolean hasParameterAnnotations() {
		return (getParameterAnnotations().length != 0);
	}

	/**
	 * Return the parameter annotation of the given type, if available.
	 * @param annotationType the annotation type to look for
	 * @return the annotation object, or {@code null} if not found
	 */
	@SuppressWarnings("unchecked")
	public <A extends Annotation> @Nullable A getParameterAnnotation(Class<A> annotationType) {
		Annotation[] anns = getParameterAnnotations();
		for (Annotation ann : anns) {
			if (annotationType.isInstance(ann)) {
				return (A) ann;
			}
		}
		return null;
	}

	/**
	 * Return whether the parameter is declared with the given annotation type.
	 * @param annotationType the annotation type to look for
	 * @see #getParameterAnnotation(Class)
	 */
	public <A extends Annotation> boolean hasParameterAnnotation(Class<A> annotationType) {
		return (getParameterAnnotation(annotationType) != null);
	}

	/**
	 * Initialize parameter name discovery for this method parameter.
	 * <p>This method does not actually try to retrieve the parameter name at
	 * this point; it just allows discovery to happen when the application calls
	 * {@link #getParameterName()} (if ever).
	 */
	public void initParameterNameDiscovery(@Nullable ParameterNameDiscoverer parameterNameDiscoverer) {
		this.parameterNameDiscoverer = parameterNameDiscoverer;
	}

	/**
	 * Return the name of the method/constructor parameter.
	 * @return the parameter name (may be {@code null} if no
	 * parameter name metadata is contained in the class file or no
	 * {@link #initParameterNameDiscovery ParameterNameDiscoverer}
	 * has been set to begin with)
	 */
	public @Nullable String getParameterName() {
		if (this.parameterIndex < 0) {
			return null;
		}
		ParameterNameDiscoverer discoverer = this.parameterNameDiscoverer;
		if (discoverer != null) {
			@Nullable String[] parameterNames = null;
			if (this.executable instanceof Method method) {
				parameterNames = discoverer.getParameterNames(method);
			}
			else if (this.executable instanceof Constructor<?> constructor) {
				parameterNames = discoverer.getParameterNames(constructor);
			}
			if (parameterNames != null && this.parameterIndex < parameterNames.length) {
				this.parameterName = parameterNames[this.parameterIndex];
			}
			this.parameterNameDiscoverer = null;
		}
		return this.parameterName;
	}


	/**
	 * A template method to post-process a given annotation instance before
	 * returning it to the caller.
	 * <p>The default implementation simply returns the given annotation as-is.
	 * @param annotation the annotation about to be returned
	 * @return the post-processed annotation (or simply the original one)
	 * @since 4.2
	 */
	protected <A extends Annotation> A adaptAnnotation(A annotation) {
		return annotation;
	}

	/**
	 * A template method to post-process a given annotation array before
	 * returning it to the caller.
	 * <p>The default implementation simply returns the given annotation array as-is.
	 * @param annotations the annotation array about to be returned
	 * @return the post-processed annotation array (or simply the original one)
	 * @since 4.2
	 */
	protected Annotation[] adaptAnnotationArray(Annotation[] annotations) {
		return annotations;
	}


	@Override
	public boolean equals(@Nullable Object other) {
		return (this == other || (other instanceof MethodParameter that &&
				getContainingClass() == that.getContainingClass() &&
				ObjectUtils.nullSafeEquals(this.typeIndexesPerLevel, that.typeIndexesPerLevel) &&
				this.nestingLevel == that.nestingLevel &&
				this.parameterIndex == that.parameterIndex &&
				this.executable.equals(that.executable)));
	}

	@Override
	public int hashCode() {
		return (31 * this.executable.hashCode() + this.parameterIndex);
	}

	@Override
	public String toString() {
		Method method = getMethod();
		return (method != null ? "method '" + method.getName() + "'" : "constructor") +
				" parameter " + this.parameterIndex;
	}

	@Override
	public MethodParameter clone() {
		return new MethodParameter(this);
	}


	/**
	 * Create a new MethodParameter for the given method or constructor.
	 * <p>This is a convenience factory method for scenarios where a
	 * Method or Constructor reference is treated in a generic fashion.
	 * @param methodOrConstructor the Method or Constructor to specify a parameter for
	 * @param parameterIndex the index of the parameter
	 * @return the corresponding MethodParameter instance
	 * @deprecated in favor of {@link #forExecutable}
	 */
	@Deprecated(since = "5.0")
	public static MethodParameter forMethodOrConstructor(Object methodOrConstructor, int parameterIndex) {
		if (!(methodOrConstructor instanceof Executable executable)) {
			throw new IllegalArgumentException(
					"Given object [" + methodOrConstructor + "] is neither a Method nor a Constructor");
		}
		return forExecutable(executable, parameterIndex);
	}

	/**
	 * Create a new MethodParameter for the given method or constructor.
	 * <p>This is a convenience factory method for scenarios where a
	 * Method or Constructor reference is treated in a generic fashion.
	 * @param executable the Method or Constructor to specify a parameter for
	 * @param parameterIndex the index of the parameter
	 * @return the corresponding MethodParameter instance
	 * @since 5.0
	 */
	public static MethodParameter forExecutable(Executable executable, int parameterIndex) {
<<<<<<< HEAD
		// TODO 对于方法, 和构造函数分别进行封装
		if (executable instanceof Method) {
			return new MethodParameter((Method) executable, parameterIndex);
=======
		if (executable instanceof Method method) {
			return new MethodParameter(method, parameterIndex);
>>>>>>> 523552ac
		}
		else if (executable instanceof Constructor<?> constructor) {
			return new MethodParameter(constructor, parameterIndex);
		}
		else {
			throw new IllegalArgumentException("Not a Method/Constructor: " + executable);
		}
	}

	/**
	 * Create a new MethodParameter for the given parameter descriptor.
	 * <p>This is a convenience factory method for scenarios where a
	 * Java 8 {@link Parameter} descriptor is already available.
	 * @param parameter the parameter descriptor
	 * @return the corresponding MethodParameter instance
	 * @since 5.0
	 */
	public static MethodParameter forParameter(Parameter parameter) {
		return forExecutable(parameter.getDeclaringExecutable(), findParameterIndex(parameter));
	}

	protected static int findParameterIndex(Parameter parameter) {
		Executable executable = parameter.getDeclaringExecutable();
		Parameter[] allParams = executable.getParameters();
		// Try first with identity checks for greater performance.
		for (int i = 0; i < allParams.length; i++) {
			if (parameter == allParams[i]) {
				return i;
			}
		}
		// Potentially try again with object equality checks in order to avoid race
		// conditions while invoking java.lang.reflect.Executable.getParameters().
		for (int i = 0; i < allParams.length; i++) {
			if (parameter.equals(allParams[i])) {
				return i;
			}
		}
		throw new IllegalArgumentException("Given parameter [" + parameter +
				"] does not match any parameter in the declaring executable");
	}

	private static int validateIndex(Executable executable, int parameterIndex) {
		int count = executable.getParameterCount();
		Assert.isTrue(parameterIndex >= -1 && parameterIndex < count,
				() -> "Parameter index needs to be between -1 and " + (count - 1));
		return parameterIndex;
	}

	/**
	 * Create a new MethodParameter for the given field-aware constructor,
	 * for example, on a data class or record type.
	 * <p>A field-aware method parameter will detect field annotations as well,
	 * as long as the field name matches the parameter name.
	 * @param ctor the Constructor to specify a parameter for
	 * @param parameterIndex the index of the parameter
	 * @param fieldName the name of the underlying field,
	 * matching the constructor's parameter name
	 * @return the corresponding MethodParameter instance
	 * @since 6.1
	 */
	public static MethodParameter forFieldAwareConstructor(Constructor<?> ctor, int parameterIndex, @Nullable String fieldName) {
		return new FieldAwareConstructorParameter(ctor, parameterIndex, fieldName);
	}


	/**
	 * {@link MethodParameter} subclass which detects field annotations as well.
	 */
	private static class FieldAwareConstructorParameter extends MethodParameter {

		private volatile Annotation @Nullable [] combinedAnnotations;

		public FieldAwareConstructorParameter(Constructor<?> constructor, int parameterIndex, @Nullable String fieldName) {
			super(constructor, parameterIndex);
			this.parameterName = fieldName;
		}

		@Override
		public Annotation[] getParameterAnnotations() {
			String parameterName = this.parameterName;
			Assert.state(parameterName != null, "Parameter name not initialized");

			Annotation[] anns = this.combinedAnnotations;
			if (anns == null) {
				anns = super.getParameterAnnotations();
				try {
					Field field = getDeclaringClass().getDeclaredField(parameterName);
					Annotation[] fieldAnns = field.getAnnotations();
					if (fieldAnns.length > 0) {
						List<Annotation> merged = new ArrayList<>(anns.length + fieldAnns.length);
						merged.addAll(Arrays.asList(anns));
						for (Annotation fieldAnn : fieldAnns) {
							boolean existingType = false;
							for (Annotation ann : anns) {
								if (ann.annotationType() == fieldAnn.annotationType()) {
									existingType = true;
									break;
								}
							}
							if (!existingType) {
								merged.add(fieldAnn);
							}
						}
						anns = merged.toArray(EMPTY_ANNOTATION_ARRAY);
					}
				}
				catch (NoSuchFieldException | SecurityException ex) {
					// ignore
				}
				this.combinedAnnotations = anns;
			}
			return anns;
		}
	}


	/**
	 * Inner class to avoid a hard dependency on Kotlin at runtime.
	 */
	private static class KotlinDelegate {

		/**
		 * Check whether the specified {@link MethodParameter} represents a nullable Kotlin type,
		 * an optional parameter (with a default value in the Kotlin declaration) or a
		 * {@code Continuation} parameter used in suspending functions.
		 */
		public static boolean isOptional(MethodParameter param) {
			Method method = param.getMethod();
			int index = param.getParameterIndex();
			if (method != null && index == -1) {
				KFunction<?> function = ReflectJvmMapping.getKotlinFunction(method);
				return (function != null && function.getReturnType().isMarkedNullable());
			}
			KFunction<?> function;
			Predicate<KParameter> predicate;
			if (method != null) {
				if (param.getParameterType().getName().equals("kotlin.coroutines.Continuation")) {
					return true;
				}
				function = ReflectJvmMapping.getKotlinFunction(method);
				predicate = p -> KParameter.Kind.VALUE.equals(p.getKind());
			}
			else {
				Constructor<?> ctor = param.getConstructor();
				Assert.state(ctor != null, "Neither method nor constructor found");
				function = ReflectJvmMapping.getKotlinFunction(ctor);
				predicate = p -> (KParameter.Kind.VALUE.equals(p.getKind()) ||
						KParameter.Kind.INSTANCE.equals(p.getKind()));
			}
			if (function != null) {
				int i = 0;
				for (KParameter kParameter : function.getParameters()) {
					if (predicate.test(kParameter)) {
						if (index == i++) {
							return (kParameter.getType().isMarkedNullable() || kParameter.isOptional());
						}
					}
				}
			}
			return false;
		}

		/**
		 * Return the generic return type of the method, with support of suspending
		 * functions via Kotlin reflection.
		 */
		private static Type getGenericReturnType(Method method) {
			try {
				KFunction<?> function = ReflectJvmMapping.getKotlinFunction(method);
				if (function != null && function.isSuspend()) {
					return ReflectJvmMapping.getJavaType(function.getReturnType());
				}
			}
			catch (UnsupportedOperationException ex) {
				// probably a synthetic class - let's use java reflection instead
			}
			return method.getGenericReturnType();
		}

		/**
		 * Return the return type of the method, with support of suspending
		 * functions via Kotlin reflection.
		 */
		private static Class<?> getReturnType(Method method) {
			try {
				KFunction<?> function = ReflectJvmMapping.getKotlinFunction(method);
				if (function != null && function.isSuspend()) {
					Type paramType = ReflectJvmMapping.getJavaType(function.getReturnType());
					if (paramType == Unit.class) {
						paramType = void.class;
					}
					return ResolvableType.forType(paramType).resolve(method.getReturnType());
				}
			}
			catch (UnsupportedOperationException ex) {
				// probably a synthetic class - let's use java reflection instead
			}
			return method.getReturnType();
		}
	}

}<|MERGE_RESOLUTION|>--- conflicted
+++ resolved
@@ -80,13 +80,8 @@
     // TODO 参数位置
 	private final int parameterIndex;
 
-<<<<<<< HEAD
 	// TODO 参数本身
-	@Nullable
-	private volatile Parameter parameter;
-=======
 	private volatile @Nullable Parameter parameter;
->>>>>>> 523552ac
 
 	// TODO 嵌套等级, 比如: List<List>, 外层List等级是1, 内层List等级是2
 	private int nestingLevel;
@@ -95,49 +90,26 @@
 	@Nullable Map<Integer, Integer> typeIndexesPerLevel;
 
 	/** The containing class. Could also be supplied by overriding {@link #getContainingClass()} */
-<<<<<<< HEAD
 	// TODO 包含此方法的Class对象
-	@Nullable
-	private volatile Class<?> containingClass;
+	private volatile @Nullable Class<?> containingClass;
 
 	// TODO 参数类型
-	@Nullable
-	private volatile Class<?> parameterType;
+	private volatile @Nullable Class<?> parameterType;
 
 	// TODO 泛型参数类型
-	@Nullable
-	private volatile Type genericParameterType;
+	private volatile @Nullable Type genericParameterType;
 
 	// TODO 参数上的注解
-	@Nullable
-	private volatile Annotation[] parameterAnnotations;
+	private volatile Annotation @Nullable [] parameterAnnotations;
 
 	// TODO 参数名发现器
-	@Nullable
-	private volatile ParameterNameDiscoverer parameterNameDiscoverer;
+	private volatile @Nullable ParameterNameDiscoverer parameterNameDiscoverer;
 
 	// TODO 参数名
-	@Nullable
-	private volatile String parameterName;
+	volatile @Nullable String parameterName;
 
 	// TODO 嵌套方法, 表示为参数是一个方法??
-	@Nullable
-	private volatile MethodParameter nestedMethodParameter;
-=======
-	private volatile @Nullable Class<?> containingClass;
-
-	private volatile @Nullable Class<?> parameterType;
-
-	private volatile @Nullable Type genericParameterType;
-
-	private volatile Annotation @Nullable [] parameterAnnotations;
-
-	private volatile @Nullable ParameterNameDiscoverer parameterNameDiscoverer;
-
-	volatile @Nullable String parameterName;
-
 	private volatile @Nullable MethodParameter nestedMethodParameter;
->>>>>>> 523552ac
 
 
 	/**
@@ -234,15 +206,9 @@
 	 * <p>Note: Either Method or Constructor is available.
 	 * @return the Method, or {@code null} if none
 	 */
-<<<<<<< HEAD
 	// TODO 返回被封装的方法. 如果被封装是构造函数, 则返回null
-	@Nullable
-	public Method getMethod() {
-		return (this.executable instanceof Method ? (Method) this.executable : null);
-=======
 	public @Nullable Method getMethod() {
 		return (this.executable instanceof Method method ? method : null);
->>>>>>> 523552ac
 	}
 
 	/**
@@ -592,12 +558,8 @@
 				// TODO 构造函数没有返回类型, 直接返回void
 				return void.class;
 			}
-<<<<<<< HEAD
-			if (KotlinDetector.isKotlinReflectPresent() && KotlinDetector.isKotlinType(getContainingClass())) {
+			if (KotlinDetector.isKotlinType(getContainingClass())) {
 				// TODO Kotlin的情况也是取得返回类型, 交给Kotlin代理去处理
-=======
-			if (KotlinDetector.isKotlinType(getContainingClass())) {
->>>>>>> 523552ac
 				return KotlinDelegate.getReturnType(method);
 			}
 			// TODO 普通方法直接使用其返回类型做为参数的类型
@@ -619,42 +581,27 @@
 			// TODO 嵌套等级大于1时, 取得方法参数的泛型类型
 			Type type = getGenericParameterType();
 			for (int i = 2; i <= this.nestingLevel; i++) {
-<<<<<<< HEAD
 				// TODO 然后继续深入, 找他最内部的泛型类型
-				if (type instanceof ParameterizedType) {
+				if (type instanceof ParameterizedType parameterizedType) {
 					// TODO 如果是ParameterizedType类型, 表示其为一个泛型类型, 取得'<>'中的Type类型参数集合
-					Type[] args = ((ParameterizedType) type).getActualTypeArguments();
-=======
-				if (type instanceof ParameterizedType parameterizedType) {
 					Type[] args = parameterizedType.getActualTypeArguments();
->>>>>>> 523552ac
 					Integer index = getTypeIndexForLevel(i);
 					// TODO 根据嵌套等级, 取得对应位置的类型, 最终得到的是最深的类型, 比如List<List<String>>, 最终的Type会是String
 					type = args[index != null ? index : args.length - 1];
 				}
 				// TODO: Object.class if unresolvable
 			}
-<<<<<<< HEAD
 			// TODO 然后下面开始判断类型
-			if (type instanceof Class) {
+			if (type instanceof Class<?> clazz) {
 				// TODO 是Class的, 转型后返回
-				return (Class<?>) type;
-			}
-			else if (type instanceof ParameterizedType) {
+				return clazz;
+			}
+			else if (type instanceof ParameterizedType parameterizedType) {
 				// TODO 是ParameterizedType泛型类型的, 取得其原生类型, 即'<>'前面的类型, 比如List<K>, 返回的就是List, Map<K, V>, 返回的就是Map
-				Type arg = ((ParameterizedType) type).getRawType();
-				if (arg instanceof Class) {
-					// TODO 如果是Class类型, 转型后返回
-					return (Class<?>) arg;
-=======
-			if (type instanceof Class<?> clazz) {
-				return clazz;
-			}
-			else if (type instanceof ParameterizedType parameterizedType) {
 				Type arg = parameterizedType.getRawType();
 				if (arg instanceof Class<?> clazz) {
+					// TODO 如果是Class类型, 转型后返回
 					return clazz;
->>>>>>> 523552ac
 				}
 			}
 			// TODO 其他情况返回的都是Object
@@ -734,12 +681,8 @@
 				// for inner classes, so access it with the actual parameter index lowered by 1
 				index = this.parameterIndex - 1;
 			}
-<<<<<<< HEAD
 			// TODO 当前参数索引位置在注解范围内时, 拿出对应位置的注解; 否则返回一个空数组
-			paramAnns = (index >= 0 && index < annotationArray.length ?
-=======
 			paramAnns = (index >= 0 && index < annotationArray.length && annotationArray[index].length > 0 ?
->>>>>>> 523552ac
 					adaptAnnotationArray(annotationArray[index]) : EMPTY_ANNOTATION_ARRAY);
 			// TODO 最后设置一下缓存
 			this.parameterAnnotations = paramAnns;
@@ -901,14 +844,9 @@
 	 * @since 5.0
 	 */
 	public static MethodParameter forExecutable(Executable executable, int parameterIndex) {
-<<<<<<< HEAD
 		// TODO 对于方法, 和构造函数分别进行封装
-		if (executable instanceof Method) {
-			return new MethodParameter((Method) executable, parameterIndex);
-=======
 		if (executable instanceof Method method) {
 			return new MethodParameter(method, parameterIndex);
->>>>>>> 523552ac
 		}
 		else if (executable instanceof Constructor<?> constructor) {
 			return new MethodParameter(constructor, parameterIndex);
