/*
 * Copyright 2002-2020 the original author or authors.
 *
 * Licensed under the Apache License, Version 2.0 (the "License");
 * you may not use this file except in compliance with the License.
 * You may obtain a copy of the License at
 *
 *      https://www.apache.org/licenses/LICENSE-2.0
 *
 * Unless required by applicable law or agreed to in writing, software
 * distributed under the License is distributed on an "AS IS" BASIS,
 * WITHOUT WARRANTIES OR CONDITIONS OF ANY KIND, either express or implied.
 * See the License for the specific language governing permissions and
 * limitations under the License.
 */

package org.springframework.core;

import java.io.IOException;
import java.io.ObjectInputStream;
import java.io.Serializable;
import java.lang.reflect.Field;
import java.lang.reflect.GenericArrayType;
import java.lang.reflect.InvocationHandler;
import java.lang.reflect.InvocationTargetException;
import java.lang.reflect.Method;
import java.lang.reflect.ParameterizedType;
import java.lang.reflect.Proxy;
import java.lang.reflect.Type;
import java.lang.reflect.TypeVariable;
import java.lang.reflect.WildcardType;

import org.springframework.lang.Nullable;
import org.springframework.util.ConcurrentReferenceHashMap;
import org.springframework.util.ObjectUtils;
import org.springframework.util.ReflectionUtils;

/**
 * Internal utility class that can be used to obtain wrapped {@link Serializable}
 * variants of {@link java.lang.reflect.Type java.lang.reflect.Types}.
 *
 * <p>{@link #forField(Field) Fields} or {@link #forMethodParameter(MethodParameter)
 * MethodParameters} can be used as the root source for a serializable type.
 * Alternatively, a regular {@link Class} can also be used as source.
 *
 * <p>The returned type will either be a {@link Class} or a serializable proxy of
 * {@link GenericArrayType}, {@link ParameterizedType}, {@link TypeVariable} or
 * {@link WildcardType}. With the exception of {@link Class} (which is final) calls
 * to methods that return further {@link Type Types} (for example
 * {@link GenericArrayType#getGenericComponentType()}) will be automatically wrapped.
 *
 * @author Phillip Webb
 * @author Juergen Hoeller
 * @author Sam Brannen
 * @since 4.0
 */
final class SerializableTypeWrapper {

	private static final Class<?>[] SUPPORTED_SERIALIZABLE_TYPES = {
			GenericArrayType.class, ParameterizedType.class, TypeVariable.class, WildcardType.class};

	/**
	 * Whether this environment lives within a native image.
	 * Exposed as a private static field rather than in a {@code NativeImageDetector.inNativeImage()} static method due to https://github.com/oracle/graal/issues/2594.
	 * @see <a href="https://github.com/oracle/graal/blob/master/sdk/src/org.graalvm.nativeimage/src/org/graalvm/nativeimage/ImageInfo.java">ImageInfo.java</a>
	 */
	private static final boolean IN_NATIVE_IMAGE = (System.getProperty("org.graalvm.nativeimage.imagecode") != null);

	static final ConcurrentReferenceHashMap<Type, Type> cache = new ConcurrentReferenceHashMap<>(256);


	private SerializableTypeWrapper() {
	}


	/**
	 * Return a {@link Serializable} variant of {@link Field#getGenericType()}.
	 */
	@Nullable
	public static Type forField(Field field) {
		return forTypeProvider(new FieldTypeProvider(field));
	}

	/**
	 * Return a {@link Serializable} variant of
	 * {@link MethodParameter#getGenericParameterType()}.
	 */
	@Nullable
	public static Type forMethodParameter(MethodParameter methodParameter) {
		return forTypeProvider(new MethodParameterTypeProvider(methodParameter));
	}

	/**
	 * Unwrap the given type, effectively returning the original non-serializable type.
	 * @param type the type to unwrap
	 * @return the original non-serializable type
	 */
	@SuppressWarnings("unchecked")
	public static <T extends Type> T unwrap(T type) {
		Type unwrapped = null;
		if (type instanceof SerializableTypeProxy) {
			unwrapped = ((SerializableTypeProxy) type).getTypeProvider().getType();
		}
		return (unwrapped != null ? (T) unwrapped : type);
	}

	/**
	 * Return a {@link Serializable} {@link Type} backed by a {@link TypeProvider} .
	 * <p>If type artifacts are generally not serializable in the current runtime
	 * environment, this delegate will simply return the original {@code Type} as-is.
	 */
	@Nullable
	static Type forTypeProvider(TypeProvider provider) {
		// TODO 到得TypeProvider中的type
		Type providedType = provider.getType();
		if (providedType == null || providedType instanceof Serializable) {
			// No serializable type wrapping necessary (e.g. for java.lang.Class)
			// TODO 没有type或已经是可序列化的type, 直接返回
			return providedType;
		}
		if (IN_NATIVE_IMAGE || !Serializable.class.isAssignableFrom(Class.class)) {
			// Let's skip any wrapping attempts if types are generally not serializable in
<<<<<<< HEAD
			// the current runtime environment (even java.lang.Class itself, e.g. on Graal)
			// TODO 跳过当前运行环境中不可序列化的类型(Class自身, 以及Graal)
=======
			// the current runtime environment (even java.lang.Class itself, e.g. on GraalVM native images)
>>>>>>> 4ae98958
			return providedType;
		}

		// Obtain a serializable type proxy for the given provider...
		// TODO 从缓存中取得TypeProvider中指定的类型, 如果有就直接返回
		Type cached = cache.get(providedType);
		if (cached != null) {
			return cached;
		}
		for (Class<?> type : SUPPORTED_SERIALIZABLE_TYPES) {
			// TODO 迭代系统支持的4种可序列化的Type: GenericArrayType, ParameterizedType, TypeVariable, WildcardType
			if (type.isInstance(providedType)) {
				// TODO 然后是一个断路操作, 只要有一个Type是TypeProvider持有的Type的实例时, 为其创建一个代理, 放入缓存后返回
				ClassLoader classLoader = provider.getClass().getClassLoader();
				Class<?>[] interfaces = new Class<?>[] {type, SerializableTypeProxy.class, Serializable.class};
				InvocationHandler handler = new TypeProxyInvocationHandler(provider);
				cached = (Type) Proxy.newProxyInstance(classLoader, interfaces, handler);
				cache.put(providedType, cached);
				return cached;
			}
		}
		throw new IllegalArgumentException("Unsupported Type class: " + providedType.getClass().getName());
	}


	/**
	 * Additional interface implemented by the type proxy.
	 */
	interface SerializableTypeProxy {

		/**
		 * Return the underlying type provider.
		 */
		TypeProvider getTypeProvider();
	}


	/**
	 * A {@link Serializable} interface providing access to a {@link Type}.
	 */
	@SuppressWarnings("serial")
	// TODO 用于访问Type的可序列化接口
	interface TypeProvider extends Serializable {

		/**
		 * Return the (possibly non {@link Serializable}) {@link Type}.
		 */
		@Nullable
		Type getType();

		/**
		 * Return the source of the type, or {@code null} if not known.
		 * <p>The default implementations returns {@code null}.
		 */
		@Nullable
		default Object getSource() {
			return null;
		}
	}


	/**
	 * {@link Serializable} {@link InvocationHandler} used by the proxied {@link Type}.
	 * Provides serialization support and enhances any methods that return {@code Type}
	 * or {@code Type[]}.
	 */
	@SuppressWarnings("serial")
	private static class TypeProxyInvocationHandler implements InvocationHandler, Serializable {

		private final TypeProvider provider;

		public TypeProxyInvocationHandler(TypeProvider provider) {
			this.provider = provider;
		}

		@Override
		@Nullable
		public Object invoke(Object proxy, Method method, Object[] args) throws Throwable {
			switch (method.getName()) {
				case "equals":
					Object other = args[0];
					// Unwrap proxies for speed
					if (other instanceof Type) {
						other = unwrap((Type) other);
					}
					return ObjectUtils.nullSafeEquals(this.provider.getType(), other);
				case "hashCode":
					return ObjectUtils.nullSafeHashCode(this.provider.getType());
				case "getTypeProvider":
					return this.provider;
			}

			if (Type.class == method.getReturnType() && ObjectUtils.isEmpty(args)) {
				return forTypeProvider(new MethodInvokeTypeProvider(this.provider, method, -1));
			}
			else if (Type[].class == method.getReturnType() && ObjectUtils.isEmpty(args)) {
				Type[] result = new Type[((Type[]) method.invoke(this.provider.getType())).length];
				for (int i = 0; i < result.length; i++) {
					result[i] = forTypeProvider(new MethodInvokeTypeProvider(this.provider, method, i));
				}
				return result;
			}

			try {
				return method.invoke(this.provider.getType(), args);
			}
			catch (InvocationTargetException ex) {
				throw ex.getTargetException();
			}
		}
	}


	/**
	 * {@link TypeProvider} for {@link Type Types} obtained from a {@link Field}.
	 */
	@SuppressWarnings("serial")
	static class FieldTypeProvider implements TypeProvider {

		private final String fieldName;

		private final Class<?> declaringClass;

		private transient Field field;

		public FieldTypeProvider(Field field) {
			this.fieldName = field.getName();
			this.declaringClass = field.getDeclaringClass();
			this.field = field;
		}

		@Override
		public Type getType() {
			return this.field.getGenericType();
		}

		@Override
		public Object getSource() {
			return this.field;
		}

		private void readObject(ObjectInputStream inputStream) throws IOException, ClassNotFoundException {
			inputStream.defaultReadObject();
			try {
				this.field = this.declaringClass.getDeclaredField(this.fieldName);
			}
			catch (Throwable ex) {
				throw new IllegalStateException("Could not find original class structure", ex);
			}
		}
	}


	/**
	 * {@link TypeProvider} for {@link Type Types} obtained from a {@link MethodParameter}.
	 */
	@SuppressWarnings("serial")
	static class MethodParameterTypeProvider implements TypeProvider {

		@Nullable
		private final String methodName;

		private final Class<?>[] parameterTypes;

		private final Class<?> declaringClass;

		private final int parameterIndex;

		private transient MethodParameter methodParameter;

		public MethodParameterTypeProvider(MethodParameter methodParameter) {
			this.methodName = (methodParameter.getMethod() != null ? methodParameter.getMethod().getName() : null);
			this.parameterTypes = methodParameter.getExecutable().getParameterTypes();
			this.declaringClass = methodParameter.getDeclaringClass();
			this.parameterIndex = methodParameter.getParameterIndex();
			this.methodParameter = methodParameter;
		}

		@Override
		public Type getType() {
			return this.methodParameter.getGenericParameterType();
		}

		@Override
		public Object getSource() {
			return this.methodParameter;
		}

		private void readObject(ObjectInputStream inputStream) throws IOException, ClassNotFoundException {
			inputStream.defaultReadObject();
			try {
				if (this.methodName != null) {
					this.methodParameter = new MethodParameter(
							this.declaringClass.getDeclaredMethod(this.methodName, this.parameterTypes), this.parameterIndex);
				}
				else {
					this.methodParameter = new MethodParameter(
							this.declaringClass.getDeclaredConstructor(this.parameterTypes), this.parameterIndex);
				}
			}
			catch (Throwable ex) {
				throw new IllegalStateException("Could not find original class structure", ex);
			}
		}
	}


	/**
	 * {@link TypeProvider} for {@link Type Types} obtained by invoking a no-arg method.
	 */
	@SuppressWarnings("serial")
	static class MethodInvokeTypeProvider implements TypeProvider {

		private final TypeProvider provider;

		private final String methodName;

		private final Class<?> declaringClass;

		private final int index;

		private transient Method method;

		@Nullable
		private transient volatile Object result;

		public MethodInvokeTypeProvider(TypeProvider provider, Method method, int index) {
			this.provider = provider;
			this.methodName = method.getName();
			this.declaringClass = method.getDeclaringClass();
			this.index = index;
			this.method = method;
		}

		@Override
		@Nullable
		public Type getType() {
			Object result = this.result;
			if (result == null) {
				// Lazy invocation of the target method on the provided type
				result = ReflectionUtils.invokeMethod(this.method, this.provider.getType());
				// Cache the result for further calls to getType()
				this.result = result;
			}
			return (result instanceof Type[] ? ((Type[]) result)[this.index] : (Type) result);
		}

		@Override
		@Nullable
		public Object getSource() {
			return null;
		}

		private void readObject(ObjectInputStream inputStream) throws IOException, ClassNotFoundException {
			inputStream.defaultReadObject();
			Method method = ReflectionUtils.findMethod(this.declaringClass, this.methodName);
			if (method == null) {
				throw new IllegalStateException("Cannot find method on deserialization: " + this.methodName);
			}
			if (method.getReturnType() != Type.class && method.getReturnType() != Type[].class) {
				throw new IllegalStateException(
						"Invalid return type on deserialized method - needs to be Type or Type[]: " + method);
			}
			this.method = method;
		}
	}

}<|MERGE_RESOLUTION|>--- conflicted
+++ resolved
@@ -120,12 +120,8 @@
 		}
 		if (IN_NATIVE_IMAGE || !Serializable.class.isAssignableFrom(Class.class)) {
 			// Let's skip any wrapping attempts if types are generally not serializable in
-<<<<<<< HEAD
-			// the current runtime environment (even java.lang.Class itself, e.g. on Graal)
+			// the current runtime environment (even java.lang.Class itself, e.g. on GraalVM native images)
 			// TODO 跳过当前运行环境中不可序列化的类型(Class自身, 以及Graal)
-=======
-			// the current runtime environment (even java.lang.Class itself, e.g. on GraalVM native images)
->>>>>>> 4ae98958
 			return providedType;
 		}
 
