--- conflicted
+++ resolved
@@ -100,30 +100,18 @@
 	 * <p>If type artifacts are generally not serializable in the current runtime
 	 * environment, this delegate will simply return the original {@code Type} as-is.
 	 */
-<<<<<<< HEAD
-	@Nullable
-	static Type forTypeProvider(TypeProvider provider) {
+	static @Nullable Type forTypeProvider(TypeProvider provider) {
 		// TODO 到得TypeProvider中的type
 		Type providedType = provider.getType();
 		if (providedType == null || providedType instanceof Serializable) {
-			// No serializable type wrapping necessary (e.g. for java.lang.Class)
+			// No serializable type wrapping necessary (for example, for java.lang.Class)
 			// TODO 没有type或已经是可序列化的type, 直接返回
-=======
-	static @Nullable Type forTypeProvider(TypeProvider provider) {
-		Type providedType = provider.getType();
-		if (providedType == null || providedType instanceof Serializable) {
-			// No serializable type wrapping necessary (for example, for java.lang.Class)
->>>>>>> 523552ac
 			return providedType;
 		}
 		if (NativeDetector.inNativeImage() || !Serializable.class.isAssignableFrom(Class.class)) {
 			// Let's skip any wrapping attempts if types are generally not serializable in
-<<<<<<< HEAD
-			// the current runtime environment (even java.lang.Class itself, e.g. on GraalVM native images)
+			// the current runtime environment (even java.lang.Class itself, for example, on GraalVM native images)
 			// TODO 跳过当前运行环境中不可序列化的类型(Class自身, 以及Graal)
-=======
-			// the current runtime environment (even java.lang.Class itself, for example, on GraalVM native images)
->>>>>>> 523552ac
 			return providedType;
 		}
 
