--- conflicted
+++ resolved
@@ -319,14 +319,9 @@
 			}
 			this.key = key;
 			Object obj = data.get(this, getUseCache());
-<<<<<<< HEAD
-			if (obj instanceof Class) {
+			if (obj instanceof Class<?> clazz) {
 				// TODO 为类创建实例
-				return firstInstance((Class) obj);
-=======
-			if (obj instanceof Class<?> clazz) {
 				return firstInstance(clazz);
->>>>>>> 523552ac
 			}
 			// TODO 应该是为接口创建实例了吧
 			return nextInstance(obj);
