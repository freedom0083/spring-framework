--- conflicted
+++ resolved
@@ -549,19 +549,12 @@
 
 	private Object createHelper() {
 		preValidate();
-<<<<<<< HEAD
+		// SPRING PATCH BEGIN
 		// TODO 为Enhance创建一个key
-		Object key = KEY_FACTORY.newInstance((superclass != null) ? superclass.getName() : null,
-				ReflectUtils.getNames(interfaces),
-				filter == ALL_ZERO ? null : new WeakCacheKey<CallbackFilter>(filter),
-				callbackTypes,
-=======
-		// SPRING PATCH BEGIN
 		Object key = new EnhancerKey((superclass != null ? superclass.getName() : null),
 				(interfaces != null ? Arrays.asList(ReflectUtils.getNames(interfaces)) : null),
 				(filter == ALL_ZERO ? null : new WeakCacheKey<>(filter)),
 				Arrays.asList(callbackTypes),
->>>>>>> 523552ac
 				useFactory,
 				interceptDuringConstruction,
 				serialVersionUID);
