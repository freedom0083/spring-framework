/*
 * Copyright 2002-present the original author or authors.
 *
 * Licensed under the Apache License, Version 2.0 (the "License");
 * you may not use this file except in compliance with the License.
 * You may obtain a copy of the License at
 *
 *      https://www.apache.org/licenses/LICENSE-2.0
 *
 * Unless required by applicable law or agreed to in writing, software
 * distributed under the License is distributed on an "AS IS" BASIS,
 * WITHOUT WARRANTIES OR CONDITIONS OF ANY KIND, either express or implied.
 * See the License for the specific language governing permissions and
 * limitations under the License.
 */

package org.springframework.beans.factory.config;

import java.util.Map;
import java.util.Properties;

import org.jspecify.annotations.Nullable;

import org.springframework.beans.BeansException;
import org.springframework.core.SpringProperties;
import org.springframework.core.env.AbstractEnvironment;
import org.springframework.util.Assert;
import org.springframework.util.PropertyPlaceholderHelper;
import org.springframework.util.PropertyPlaceholderHelper.PlaceholderResolver;
import org.springframework.util.StringValueResolver;

/**
 * {@link PlaceholderConfigurerSupport} subclass that resolves ${...} placeholders against
 * {@link #setLocation local} {@link #setProperties properties} and/or system properties
 * and environment variables.
 *
 * <p>{@link PropertyPlaceholderConfigurer} is still appropriate for use when:
 * <ul>
 * <li>the {@code spring-context} module is not available (i.e., one is using Spring's
 * {@code BeanFactory} API as opposed to {@code ApplicationContext}).
 * <li>existing configuration makes use of the {@link #setSystemPropertiesMode(int) "systemPropertiesMode"}
 * and/or {@link #setSystemPropertiesModeName(String) "systemPropertiesModeName"} properties.
 * Users are encouraged to move away from using these settings, and rather configure property
 * source search order through the container's {@code Environment}; however, exact preservation
 * of functionality may be maintained by continuing to use {@code PropertyPlaceholderConfigurer}.
 * </ul>
 *
 * @author Juergen Hoeller
 * @author Chris Beams
 * @author Sam Brannen
 * @since 02.10.2003
 * @see #setSystemPropertiesModeName
 * @see PlaceholderConfigurerSupport
 * @see PropertyOverrideConfigurer
 * @deprecated as of 5.2, to be removed in 8.0;
 * use {@code org.springframework.context.support.PropertySourcesPlaceholderConfigurer}
 * instead which is more flexible through taking advantage of the
 * {@link org.springframework.core.env.Environment} and
 * {@link org.springframework.core.env.PropertySource} mechanisms.
 */
@Deprecated(since = "5.2", forRemoval = true)
public class PropertyPlaceholderConfigurer extends PlaceholderConfigurerSupport {

	/** Never check system properties. */
	public static final int SYSTEM_PROPERTIES_MODE_NEVER = 0;

	/**
	 * Check system properties if not resolvable in the specified properties.
	 * This is the default.
	 */
	public static final int SYSTEM_PROPERTIES_MODE_FALLBACK = 1;

	/**
	 * Check system properties first, before trying the specified properties.
	 * This allows system properties to override any other property source.
	 */
	public static final int SYSTEM_PROPERTIES_MODE_OVERRIDE = 2;


	/**
	 * Map of constant names to constant values for the system properties mode
	 * constants defined in this class.
	 */
	private static final Map<String, Integer> constants = Map.of(
			"SYSTEM_PROPERTIES_MODE_NEVER", SYSTEM_PROPERTIES_MODE_NEVER,
			"SYSTEM_PROPERTIES_MODE_FALLBACK", SYSTEM_PROPERTIES_MODE_FALLBACK,
			"SYSTEM_PROPERTIES_MODE_OVERRIDE", SYSTEM_PROPERTIES_MODE_OVERRIDE
		);


	private int systemPropertiesMode = SYSTEM_PROPERTIES_MODE_FALLBACK;

	private boolean searchSystemEnvironment =
			!SpringProperties.getFlag(AbstractEnvironment.IGNORE_GETENV_PROPERTY_NAME);


	/**
	 * Set the system property mode by the name of the corresponding constant,
	 * for example, "SYSTEM_PROPERTIES_MODE_OVERRIDE".
	 * @param constantName name of the constant
	 * @see #setSystemPropertiesMode
	 */
	public void setSystemPropertiesModeName(String constantName) throws IllegalArgumentException {
		Assert.hasText(constantName, "'constantName' must not be null or blank");
		Integer mode = constants.get(constantName);
		Assert.notNull(mode, "Only system properties mode constants allowed");
		this.systemPropertiesMode = mode;
	}

	/**
	 * Set how to check system properties: as fallback, as override, or never.
	 * For example, will resolve ${user.dir} to the "user.dir" system property.
	 * <p>The default is "fallback": If not being able to resolve a placeholder
	 * with the specified properties, a system property will be tried.
	 * "override" will check for a system property first, before trying the
	 * specified properties. "never" will not check system properties at all.
	 * @see #SYSTEM_PROPERTIES_MODE_NEVER
	 * @see #SYSTEM_PROPERTIES_MODE_FALLBACK
	 * @see #SYSTEM_PROPERTIES_MODE_OVERRIDE
	 * @see #setSystemPropertiesModeName
	 */
	public void setSystemPropertiesMode(int systemPropertiesMode) {
		this.systemPropertiesMode = systemPropertiesMode;
	}

	/**
	 * Set whether to search for a matching system environment variable
	 * if no matching system property has been found. Only applied when
	 * "systemPropertyMode" is active (i.e. "fallback" or "override"), right
	 * after checking JVM system properties.
	 * <p>Default is "true". Switch this setting off to never resolve placeholders
	 * against system environment variables. Note that it is generally recommended
	 * to pass external values in as JVM system properties: This can easily be
	 * achieved in a startup script, even for existing environment variables.
	 * @see #setSystemPropertiesMode
	 * @see System#getProperty(String)
	 * @see System#getenv(String)
	 */
	public void setSearchSystemEnvironment(boolean searchSystemEnvironment) {
		this.searchSystemEnvironment = searchSystemEnvironment;
	}

	/**
	 * Resolve the given placeholder using the given properties, performing
	 * a system properties check according to the given mode.
	 * <p>The default implementation delegates to {@code resolvePlaceholder
	 * (placeholder, props)} before/after the system properties check.
	 * <p>Subclasses can override this for custom resolution strategies,
	 * including customized points for the system properties check.
	 * @param placeholder the placeholder to resolve
	 * @param props the merged properties of this configurer
	 * @param systemPropertiesMode the system properties mode,
	 * according to the constants in this class
	 * @return the resolved value, of null if none
	 * @see #setSystemPropertiesMode
	 * @see System#getProperty
	 * @see #resolvePlaceholder(String, java.util.Properties)
	 */
	protected @Nullable String resolvePlaceholder(String placeholder, Properties props, int systemPropertiesMode) {
		String propVal = null;
		if (systemPropertiesMode == SYSTEM_PROPERTIES_MODE_OVERRIDE) {
			propVal = resolveSystemProperty(placeholder);
		}
		if (propVal == null) {
			propVal = resolvePlaceholder(placeholder, props);
		}
		if (propVal == null && systemPropertiesMode == SYSTEM_PROPERTIES_MODE_FALLBACK) {
			propVal = resolveSystemProperty(placeholder);
		}
		return propVal;
	}

	/**
	 * Resolve the given placeholder using the given properties.
	 * The default implementation simply checks for a corresponding property key.
	 * <p>Subclasses can override this for customized placeholder-to-key mappings
	 * or custom resolution strategies, possibly just using the given properties
	 * as fallback.
	 * <p>Note that system properties will still be checked before respectively
	 * after this method is invoked, according to the system properties mode.
	 * @param placeholder the placeholder to resolve
	 * @param props the merged properties of this configurer
	 * @return the resolved value, of {@code null} if none
	 * @see #setSystemPropertiesMode
	 */
	protected @Nullable String resolvePlaceholder(String placeholder, Properties props) {
		return props.getProperty(placeholder);
	}

	/**
	 * Resolve the given key as JVM system property, and optionally also as
	 * system environment variable if no matching system property has been found.
	 * @param key the placeholder to resolve as system property key
	 * @return the system property value, or {@code null} if not found
	 * @see #setSearchSystemEnvironment
	 * @see System#getProperty(String)
	 * @see System#getenv(String)
	 */
	protected @Nullable String resolveSystemProperty(String key) {
		try {
			String value = System.getProperty(key);
			if (value == null && this.searchSystemEnvironment) {
				value = System.getenv(key);
			}
			return value;
		}
		catch (Throwable ex) {
			if (logger.isDebugEnabled()) {
				logger.debug("Could not access system property '" + key + "': " + ex);
			}
			return null;
		}
	}


	/**
	 * Visit each bean definition in the given bean factory and attempt to replace ${...} property
	 * placeholders with values from the given properties.
	 */
	@Override
	protected void processProperties(ConfigurableListableBeanFactory beanFactoryToProcess, Properties props)
			throws BeansException {

		StringValueResolver valueResolver = new PlaceholderResolvingStringValueResolver(props);
		doProcessProperties(beanFactoryToProcess, valueResolver);
	}


	private class PlaceholderResolvingStringValueResolver implements StringValueResolver {

		private final PropertyPlaceholderHelper helper;

		private final PlaceholderResolver resolver;

		public PlaceholderResolvingStringValueResolver(Properties props) {
			this.helper = new PropertyPlaceholderHelper(
					placeholderPrefix, placeholderSuffix, valueSeparator,
					escapeCharacter, ignoreUnresolvablePlaceholders);
			this.resolver = new PropertyPlaceholderConfigurerResolver(props);
		}

		@Override
<<<<<<< HEAD
		@Nullable
		public String resolveStringValue(String strVal) throws BeansException {
			// TODO 使用注册的PropertyPlaceholderHelper解析值. 这里会替换掉Spring定义的占位符, 还会根据需要去空格
=======
		public @Nullable String resolveStringValue(String strVal) throws BeansException {
>>>>>>> 523552ac
			String resolved = this.helper.replacePlaceholders(strVal, this.resolver);
			if (trimValues) {
				resolved = resolved.trim();
			}
			return (resolved.equals(nullValue) ? null : resolved);
		}
	}


	private final class PropertyPlaceholderConfigurerResolver implements PlaceholderResolver {

		private final Properties props;

		private PropertyPlaceholderConfigurerResolver(Properties props) {
			this.props = props;
		}

		@Override
		public @Nullable String resolvePlaceholder(String placeholderName) {
			return PropertyPlaceholderConfigurer.this.resolvePlaceholder(placeholderName,
					this.props, systemPropertiesMode);
		}
	}

}<|MERGE_RESOLUTION|>--- conflicted
+++ resolved
@@ -240,13 +240,8 @@
 		}
 
 		@Override
-<<<<<<< HEAD
-		@Nullable
-		public String resolveStringValue(String strVal) throws BeansException {
+		public @Nullable String resolveStringValue(String strVal) throws BeansException {
 			// TODO 使用注册的PropertyPlaceholderHelper解析值. 这里会替换掉Spring定义的占位符, 还会根据需要去空格
-=======
-		public @Nullable String resolveStringValue(String strVal) throws BeansException {
->>>>>>> 523552ac
 			String resolved = this.helper.replacePlaceholders(strVal, this.resolver);
 			if (trimValues) {
 				resolved = resolved.trim();
