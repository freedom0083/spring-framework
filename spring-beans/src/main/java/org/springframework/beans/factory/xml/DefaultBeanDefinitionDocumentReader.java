/*
 * Copyright 2002-present the original author or authors.
 *
 * Licensed under the Apache License, Version 2.0 (the "License");
 * you may not use this file except in compliance with the License.
 * You may obtain a copy of the License at
 *
 *      https://www.apache.org/licenses/LICENSE-2.0
 *
 * Unless required by applicable law or agreed to in writing, software
 * distributed under the License is distributed on an "AS IS" BASIS,
 * WITHOUT WARRANTIES OR CONDITIONS OF ANY KIND, either express or implied.
 * See the License for the specific language governing permissions and
 * limitations under the License.
 */

package org.springframework.beans.factory.xml;

import java.io.IOException;
import java.net.URISyntaxException;
import java.util.LinkedHashSet;
import java.util.Set;

import org.apache.commons.logging.Log;
import org.apache.commons.logging.LogFactory;
import org.jspecify.annotations.Nullable;
import org.w3c.dom.Document;
import org.w3c.dom.Element;
import org.w3c.dom.Node;
import org.w3c.dom.NodeList;

import org.springframework.beans.factory.BeanDefinitionStoreException;
import org.springframework.beans.factory.config.BeanDefinitionHolder;
import org.springframework.beans.factory.parsing.BeanComponentDefinition;
import org.springframework.beans.factory.support.BeanDefinitionReaderUtils;
import org.springframework.core.io.Resource;
import org.springframework.core.io.support.ResourcePatternUtils;
import org.springframework.util.Assert;
import org.springframework.util.ResourceUtils;
import org.springframework.util.StringUtils;

/**
 * Default implementation of the {@link BeanDefinitionDocumentReader} interface that
 * reads bean definitions according to the "spring-beans" DTD and XSD format
 * (Spring's default XML bean definition format).
 *
 * <p>The structure, elements, and attribute names of the required XML document
 * are hard-coded in this class. (Of course a transform could be run if necessary
 * to produce this format). {@code <beans>} does not need to be the root
 * element of the XML document: this class will parse all bean definition elements
 * in the XML file, regardless of the actual root element.
 *
 * @author Rod Johnson
 * @author Juergen Hoeller
 * @author Rob Harrop
 * @author Erik Wiersma
 * @since 18.12.2003
 */
public class DefaultBeanDefinitionDocumentReader implements BeanDefinitionDocumentReader {

	public static final String BEAN_ELEMENT = BeanDefinitionParserDelegate.BEAN_ELEMENT;

	public static final String NESTED_BEANS_ELEMENT = "beans";

	public static final String ALIAS_ELEMENT = "alias";

	public static final String NAME_ATTRIBUTE = "name";

	public static final String ALIAS_ATTRIBUTE = "alias";

	public static final String IMPORT_ELEMENT = "import";

	public static final String RESOURCE_ATTRIBUTE = "resource";

	public static final String PROFILE_ATTRIBUTE = "profile";


	protected final Log logger = LogFactory.getLog(getClass());

	private @Nullable XmlReaderContext readerContext;

	private @Nullable BeanDefinitionParserDelegate delegate;


	/**
	 * This implementation parses bean definitions according to the "spring-beans" XSD
	 * (or DTD, historically).
	 * <p>Opens a DOM Document; then initializes the default settings
	 * specified at the {@code <beans/>} level; then parses the contained bean definitions.
	 */
	@Override
	public void registerBeanDefinitions(Document doc, XmlReaderContext readerContext) {
		this.readerContext = readerContext;
		// TODO 正式开始注册动作
		doRegisterBeanDefinitions(doc.getDocumentElement());
	}

	/**
	 * Return the descriptor for the XML resource that this parser works on.
	 */
	protected final XmlReaderContext getReaderContext() {
		Assert.state(this.readerContext != null, "No XmlReaderContext available");
		return this.readerContext;
	}

	/**
	 * Invoke the {@link org.springframework.beans.factory.parsing.SourceExtractor}
	 * to pull the source metadata from the supplied {@link Element}.
	 */
	protected @Nullable Object extractSource(Element ele) {
		return getReaderContext().extractSource(ele);
	}


	/**
	 * Register each bean definition within the given root {@code <beans/>} element.
	 */
	@SuppressWarnings("deprecation")  // for Environment.acceptsProfiles(String...)
	protected void doRegisterBeanDefinitions(Element root) {
		// Any nested <beans> elements will cause recursion in this method. In
		// order to propagate and preserve <beans> default-* attributes correctly,
		// keep track of the current (parent) delegate, which may be null. Create
		// the new (child) delegate with a reference to the parent for fallback purposes,
		// then ultimately reset this.delegate back to its original (parent) reference.
		// this behavior emulates a stack of delegates without actually necessitating one.
		// TODO 此方法会被递归调用, 所以配置文件中<beans />内部可以定义<beans />, 这个方法的root不一定是xml的根节点,
		//  也可能是嵌套在里面的<beans />节点, 所以这里需要定义上层的解析代理
		BeanDefinitionParserDelegate parent = this.delegate;
<<<<<<< HEAD
		// TODO 根据xml的元素生成一个带有默认属性的BeanDefinitionParserDelegate代理
		this.delegate = createDelegate(getReaderContext(), root, parent);
=======
		BeanDefinitionParserDelegate current = createDelegate(getReaderContext(), root, parent);
		this.delegate = current;
>>>>>>> 523552ac

		if (current.isDefaultNamespace(root)) {
			String profileSpec = root.getAttribute(PROFILE_ATTRIBUTE);
			if (StringUtils.hasText(profileSpec)) {
				// TODO 处理根节点的<beans ... profile="dev" />
				String[] specifiedProfiles = StringUtils.tokenizeToStringArray(
						profileSpec, BeanDefinitionParserDelegate.MULTI_VALUE_ATTRIBUTE_DELIMITERS);
				// We cannot use Profiles.of(...) since profile expressions are not supported
				// in XML config. See SPR-12458 for details.
				if (!getReaderContext().getEnvironment().acceptsProfiles(specifiedProfiles)) {
					// TODO 不处理不接受的profile类型
					if (logger.isDebugEnabled()) {
						logger.debug("Skipped XML bean definition file due to specified profiles [" + profileSpec +
								"] not matching: " + getReaderContext().getResource());
					}
					return;
				}
			}
		}
		// TODO 对xml的预处理, 勾子方法, 什么也没做
		preProcessXml(root);
<<<<<<< HEAD
		// TODO 开始解析xml, "import", "alias", "bean"
		parseBeanDefinitions(root, this.delegate);
		// TODO 对xml的后处理, 勾子方法, 什么都没做
=======
		parseBeanDefinitions(root, current);
>>>>>>> 523552ac
		postProcessXml(root);

		this.delegate = parent;
	}

	// TODO 创建一个用于解析元素的代理
	protected BeanDefinitionParserDelegate createDelegate(
			XmlReaderContext readerContext, Element root, @Nullable BeanDefinitionParserDelegate parentDelegate) {
		// TODO 用当前上下文件创建一个用于解析元素的代理
		BeanDefinitionParserDelegate delegate = new BeanDefinitionParserDelegate(readerContext);
		// TODO 然后初始化默认属性, 比如: lazy-init, autowire等. 这里支持嵌套bean
		delegate.initDefaults(root, parentDelegate);
		return delegate;
	}

	/**
	 * Parse the elements at the root level in the document:
	 * "import", "alias", "bean".
	 * @param root the DOM root element of the document
	 */
	protected void parseBeanDefinitions(Element root, BeanDefinitionParserDelegate delegate) {
		if (delegate.isDefaultNamespace(root)) {
			// TODO 根元素属于默认命名空间时(如: <import />、<alias />、<bean />、<beans />等), 开始解析其子元素
			NodeList nl = root.getChildNodes();
			for (int i = 0; i < nl.getLength(); i++) {
				Node node = nl.item(i);
				if (node instanceof Element ele) {
					if (delegate.isDefaultNamespace(ele)) {
						// TODO xml的元素属于默认命名空间时(如: <import />、<alias />、<bean />、<beans />等)
						//  直接解析默认元素, 这里只解析了<import />、<alias />、<bean />、<beans />这4个元素
						parseDefaultElement(ele, delegate);
					}
					else {
						// TODO 否则当做自定义元素进行解析(如: <mvc />、<task />、<context />、<aop />等)
						delegate.parseCustomElement(ele);
					}
				}
			}
		}
		else {
			// TODO 否则当做自定义元素进行解析(如: <mvc />、<task />、<context />、<aop />等)
			delegate.parseCustomElement(root);
		}
	}

	private void parseDefaultElement(Element ele, BeanDefinitionParserDelegate delegate) {
		if (delegate.nodeNameEquals(ele, IMPORT_ELEMENT)) {
			// TODO 解析<import />, 先解析import的配置文件
			importBeanDefinitionResource(ele);
		}
		else if (delegate.nodeNameEquals(ele, ALIAS_ELEMENT)) {
			// TODO 解析<alias />, 注册一下别名
			processAliasRegistration(ele);
		}
		else if (delegate.nodeNameEquals(ele, BEAN_ELEMENT)) {
			// TODO 解析<bean />, 正式开始对xml中每个bean进行解析
			processBeanDefinition(ele, delegate);
		}
		else if (delegate.nodeNameEquals(ele, NESTED_BEANS_ELEMENT)) {
			// recurse
			// TODO 递归解析<beans />
			doRegisterBeanDefinitions(ele);
		}
	}

	/**
	 * Parse an "import" element and load the bean definitions
	 * from the given resource into the bean factory.
	 */
	protected void importBeanDefinitionResource(Element ele) {
		// TODO 取得<import />指定的位置
		String location = ele.getAttribute(RESOURCE_ATTRIBUTE);
		if (!StringUtils.hasText(location)) {
			getReaderContext().error("Resource location must not be empty", ele);
			return;
		}

		// Resolve system properties: for example, "${user.dir}"
		location = getReaderContext().getEnvironment().resolveRequiredPlaceholders(location);

		Set<Resource> actualResources = new LinkedHashSet<>(4);

		// Discover whether the location is an absolute or relative URI
		boolean absoluteLocation = false;
		try {
			absoluteLocation = ResourcePatternUtils.isUrl(location) || ResourceUtils.toURI(location).isAbsolute();
		}
		catch (URISyntaxException ex) {
			// cannot convert to an URI, considering the location relative
			// unless it is the well-known Spring prefix "classpath*:"
		}

		// Absolute or relative?
		if (absoluteLocation) {
			try {
				// TODO 使用绝对路径时, 就可以直接使用路径指定的位置进行解析, 即, 先要解析import的配置文件, 都解析结束后, 再继续解析当前文件
				int importCount = getReaderContext().getReader().loadBeanDefinitions(location, actualResources);
				if (logger.isTraceEnabled()) {
					logger.trace("Imported " + importCount + " bean definitions from URL location [" + location + "]");
				}
			}
			catch (BeanDefinitionStoreException ex) {
				getReaderContext().error(
						"Failed to import bean definitions from URL location [" + location + "]", ele, ex);
			}
		}
		else {
			// No URL -> considering resource location as relative to the current file.
			// TODO 相对路径和绝对路径基本相同
			try {
				int importCount;
				Resource relativeResource = getReaderContext().getResource().createRelative(location);
				if (relativeResource.exists()) {
					// TODO 相对路径下找到文件的话, 开始解析
					importCount = getReaderContext().getReader().loadBeanDefinitions(relativeResource);
					actualResources.add(relativeResource);
				}
				else {
					// TODO 找不到的话使用默认目录下的文件
					String baseLocation = getReaderContext().getResource().getURL().toString();
					importCount = getReaderContext().getReader().loadBeanDefinitions(
							StringUtils.applyRelativePath(baseLocation, location), actualResources);
				}
				if (logger.isTraceEnabled()) {
					logger.trace("Imported " + importCount + " bean definitions from relative location [" + location + "]");
				}
			}
			catch (IOException ex) {
				getReaderContext().error("Failed to resolve current resource location", ele, ex);
			}
			catch (BeanDefinitionStoreException ex) {
				getReaderContext().error(
						"Failed to import bean definitions from relative location [" + location + "]", ele, ex);
			}
		}
		Resource[] actResArray = actualResources.toArray(new Resource[0]);
		// TODO import的文件都解析完了后, 发布一个解析完成的事件
		getReaderContext().fireImportProcessed(location, actResArray, extractSource(ele));
	}

	/**
	 * Process the given alias element, registering the alias with the registry.
	 */
	protected void processAliasRegistration(Element ele) {
		String name = ele.getAttribute(NAME_ATTRIBUTE);
		String alias = ele.getAttribute(ALIAS_ATTRIBUTE);
		boolean valid = true;
		if (!StringUtils.hasText(name)) {
			getReaderContext().error("Name must not be empty", ele);
			valid = false;
		}
		if (!StringUtils.hasText(alias)) {
			getReaderContext().error("Alias must not be empty", ele);
			valid = false;
		}
		if (valid) {
			try {
				// TODO 注册别名
				getReaderContext().getRegistry().registerAlias(name, alias);
			}
			catch (Exception ex) {
				getReaderContext().error("Failed to register alias '" + alias +
						"' for bean with name '" + name + "'", ele, ex);
			}
			// TODO 注册后再发布一个注册完成的事件
			getReaderContext().fireAliasRegistered(name, alias, extractSource(ele));
		}
	}

	/**
	 * Process the given bean element, parsing the bean definition
	 * and registering it with the registry.
	 */
	protected void processBeanDefinition(Element ele, BeanDefinitionParserDelegate delegate) {
		// TODO 对元素进行解析, 得到一个包含bd, 名字和别名表的holder
		BeanDefinitionHolder bdHolder = delegate.parseBeanDefinitionElement(ele);
		if (bdHolder != null) {
			// TODO 解析成功的话开始解析自定义属性
			bdHolder = delegate.decorateBeanDefinitionIfRequired(ele, bdHolder);
			try {
				// Register the final decorated instance.
				// TODO 使用DefaultListableBeanFactory#registerBeanDefinition()将bd注册到注册中心beanDefinitionMap
				BeanDefinitionReaderUtils.registerBeanDefinition(bdHolder, getReaderContext().getRegistry());
			}
			catch (BeanDefinitionStoreException ex) {
				getReaderContext().error("Failed to register bean definition with name '" +
						bdHolder.getBeanName() + "'", ele, ex);
			}
			// Send registration event.
			// TODO 注册完后, 再发布一个注册结束的事件
			getReaderContext().fireComponentRegistered(new BeanComponentDefinition(bdHolder));
		}
	}


	/**
	 * Allow the XML to be extensible by processing any custom element types first,
	 * before we start to process the bean definitions. This method is a natural
	 * extension point for any other custom pre-processing of the XML.
	 * <p>The default implementation is empty. Subclasses can override this method to
	 * convert custom elements into standard Spring bean definitions, for example.
	 * Implementors have access to the parser's bean definition reader and the
	 * underlying XML resource, through the corresponding accessors.
	 * @see #getReaderContext()
	 */
	protected void preProcessXml(Element root) {
	}

	/**
	 * Allow the XML to be extensible by processing any custom element types last,
	 * after we finished processing the bean definitions. This method is a natural
	 * extension point for any other custom post-processing of the XML.
	 * <p>The default implementation is empty. Subclasses can override this method to
	 * convert custom elements into standard Spring bean definitions, for example.
	 * Implementors have access to the parser's bean definition reader and the
	 * underlying XML resource, through the corresponding accessors.
	 * @see #getReaderContext()
	 */
	protected void postProcessXml(Element root) {
	}

}<|MERGE_RESOLUTION|>--- conflicted
+++ resolved
@@ -126,13 +126,9 @@
 		// TODO 此方法会被递归调用, 所以配置文件中<beans />内部可以定义<beans />, 这个方法的root不一定是xml的根节点,
 		//  也可能是嵌套在里面的<beans />节点, 所以这里需要定义上层的解析代理
 		BeanDefinitionParserDelegate parent = this.delegate;
-<<<<<<< HEAD
+		BeanDefinitionParserDelegate current = createDelegate(getReaderContext(), root, parent);
 		// TODO 根据xml的元素生成一个带有默认属性的BeanDefinitionParserDelegate代理
-		this.delegate = createDelegate(getReaderContext(), root, parent);
-=======
-		BeanDefinitionParserDelegate current = createDelegate(getReaderContext(), root, parent);
 		this.delegate = current;
->>>>>>> 523552ac
 
 		if (current.isDefaultNamespace(root)) {
 			String profileSpec = root.getAttribute(PROFILE_ATTRIBUTE);
@@ -154,13 +150,9 @@
 		}
 		// TODO 对xml的预处理, 勾子方法, 什么也没做
 		preProcessXml(root);
-<<<<<<< HEAD
 		// TODO 开始解析xml, "import", "alias", "bean"
-		parseBeanDefinitions(root, this.delegate);
+		parseBeanDefinitions(root, current);
 		// TODO 对xml的后处理, 勾子方法, 什么都没做
-=======
-		parseBeanDefinitions(root, current);
->>>>>>> 523552ac
 		postProcessXml(root);
 
 		this.delegate = parent;
