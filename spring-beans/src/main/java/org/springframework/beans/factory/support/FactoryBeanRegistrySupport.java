--- conflicted
+++ resolved
@@ -120,15 +120,7 @@
 			String beanName, boolean shouldPostProcess) {
 
 		if (factory.isSingleton() && containsSingleton(beanName)) {
-<<<<<<< HEAD
 			// TODO 工厂类是单例, 并且要找的bean已经存在于singletonObjects缓存中时, 获取bean的动作需要对singletonObjects进行加锁来保证线程安全问题
-			synchronized (getSingletonMutex()) {
-				// TODO 首先从factoryBeanObjectCache缓存取得对应的bean, 如果得到直接返回
-				Object object = this.factoryBeanObjectCache.get(beanName);
-				if (object == null) {
-					// TODO 如果没有取到, 就通过getObject()从工厂类中取, 这里就是前面说的不加'&'时, 实际是取出的FactoryBean内的对象
-					object = doGetObjectFromFactoryBean(factory, beanName);
-=======
 			Boolean lockFlag = isCurrentThreadAllowedToHoldSingletonLock();
 			boolean locked;
 			if (lockFlag == null) {
@@ -140,11 +132,12 @@
 			}
 			try {
 				// A SmartFactoryBean may return multiple object types -> do not cache.
+				// TODO 首先从factoryBeanObjectCache缓存取得对应的bean, 如果得到直接返回
 				boolean smart = (factory instanceof SmartFactoryBean<?>);
 				Object object = (!smart ? this.factoryBeanObjectCache.get(beanName) : null);
 				if (object == null) {
+					// TODO 如果没有取到, 就通过getObject()从工厂类中取, 这里就是前面说的不加'&'时, 实际是取出的FactoryBean内的对象
 					object = doGetObjectFromFactoryBean(factory, requiredType, beanName);
->>>>>>> 523552ac
 					// Only post-process and store if not put there already during getObject() call above
 					// (for example, because of circular reference processing triggered by custom getBean calls)
 					Object alreadyThere = (!smart ? this.factoryBeanObjectCache.get(beanName) : null);
@@ -155,25 +148,17 @@
 					else {
 						// TODO 缓存中没有时, 就准备开始对bean进行后处理了
 						if (shouldPostProcess) {
-<<<<<<< HEAD
-							// TODO 在允许对bean进行后处理时, 判断一下指定的bean是否正在进行创建
-							if (isSingletonCurrentlyInCreation(beanName)) {
-								// Temporarily return non-post-processed object, not storing it yet..
-								// TODO 如果正在创建, 则直接返回
-								return object;
-							}
-							// TODO 回调函数, 目前缺省实现是: 将bean注册到正在创建缓存singletonsCurrentlyInCreation中
-							//  如果注册失败, 并且还不在排除列表里时, 抛出BeanCurrentlyInCreationException异常
-							beforeSingletonCreation(beanName);
-=======
 							if (locked) {
+								// TODO 在允许对bean进行后处理时, 判断一下指定的bean是否正在进行创建
 								if (isSingletonCurrentlyInCreation(beanName)) {
 									// Temporarily return non-post-processed object, not storing it yet
+									// TODO 如果正在创建, 则直接返回
 									return object;
 								}
+								// TODO 回调函数, 目前缺省实现是: 将bean注册到正在创建缓存singletonsCurrentlyInCreation中
+								//  如果注册失败, 并且还不在排除列表里时, 抛出BeanCurrentlyInCreationException异常
 								beforeSingletonCreation(beanName);
 							}
->>>>>>> 523552ac
 							try {
 								// TODO 对取得的原始bean对象进行后处理
 								//  1. 默认实现: 不做任何处理, 直接返回原始bean对象
@@ -186,22 +171,15 @@
 										"Post-processing of FactoryBean's singleton object failed", ex);
 							}
 							finally {
-<<<<<<< HEAD
-								// TODO 回调函数, 目前缺省实现是: 将bean从正在创建缓存singletonsCurrentlyInCreation中注销
-								//  如果注销失败, 并且还不在排除列表里时, 抛出IllegalStateException异常
-								afterSingletonCreation(beanName);
-							}
-						}
-						if (containsSingleton(beanName)) {
-							// TODO singletonObjects缓存中存在待查找bean时, 将其放入factoryBeanObjectCache缓存
-=======
 								if (locked) {
+									// TODO 回调函数, 目前缺省实现是: 将bean从正在创建缓存singletonsCurrentlyInCreation中注销
+									//  如果注销失败, 并且还不在排除列表里时, 抛出IllegalStateException异常
 									afterSingletonCreation(beanName);
 								}
 							}
 						}
 						if (!smart && containsSingleton(beanName)) {
->>>>>>> 523552ac
+							// TODO singletonObjects缓存中存在待查找bean时, 将其放入factoryBeanObjectCache缓存
 							this.factoryBeanObjectCache.put(beanName, object);
 						}
 					}
@@ -216,12 +194,8 @@
 			}
 		}
 		else {
-<<<<<<< HEAD
 			// TODO 工厂类不是单例, 或要找的bean不在singletonObjects缓存中时, 就直接从工厂类中拿原始bean对象
-			Object object = doGetObjectFromFactoryBean(factory, beanName);
-=======
 			Object object = doGetObjectFromFactoryBean(factory, requiredType, beanName);
->>>>>>> 523552ac
 			if (shouldPostProcess) {
 				try {
 					// TODO 然后和单例处理方式一样, 挨个儿调用后处理器对原始bean对象进行加工并返回
@@ -248,14 +222,10 @@
 
 		Object object;
 		try {
-<<<<<<< HEAD
 			// 调用工厂类的getObject()取得原始bean. 如果存在于缓存singletonInstance
 			//  或earlySingletonInstance中, 直接从缓存获取, 否则创建一个实例
-			object = factory.getObject();
-=======
 			object = (requiredType != null && factory instanceof SmartFactoryBean<?> smartFactoryBean ?
 					smartFactoryBean.getObject(requiredType) : factory.getObject());
->>>>>>> 523552ac
 		}
 		catch (FactoryBeanNotInitializedException ex) {
 			throw new BeanCurrentlyInCreationException(beanName, ex.toString());
