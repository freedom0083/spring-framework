--- conflicted
+++ resolved
@@ -30,11 +30,6 @@
 import org.springframework.beans.factory.BeanNotOfRequiredTypeException;
 import org.springframework.beans.factory.InjectionPoint;
 import org.springframework.beans.factory.NoUniqueBeanDefinitionException;
-<<<<<<< HEAD
-import org.springframework.beans.factory.annotation.Autowired;
-import org.springframework.core.KotlinDetector;
-=======
->>>>>>> 523552ac
 import org.springframework.core.MethodParameter;
 import org.springframework.core.Nullness;
 import org.springframework.core.ParameterNameDiscoverer;
@@ -56,30 +51,17 @@
 	// TODO 声明注入项的Class对象, 即: 注入项所在的类或接口的Class对象. (在 field/methodParameter中已经隐含)
 	private final Class<?> declaringClass;
 
-<<<<<<< HEAD
-	@Nullable
 	// TODO 注入项是方法参数时(方法, 或构造函数的参数), 记录使用此参数的方法的名字(构造函数时为null)
-	private String methodName;
-
-	@Nullable
+	private @Nullable String methodName;
+
 	// TODO 如果所包装的是成员方法的某个参数，则这里记录该参数的类型
-	private Class<?>[] parameterTypes;
-=======
-	private @Nullable String methodName;
-
 	private Class<?> @Nullable [] parameterTypes;
->>>>>>> 523552ac
 
 	// TODO 如果所包装的是成员方法的某个参数，则这里记录该参数在该函数参数列表中的索引
 	private int parameterIndex;
 
-<<<<<<< HEAD
 	// TODO 如果所包装的是成员属性，则这里记录该成员属性的名称
-	@Nullable
-	private String fieldName;
-=======
 	private @Nullable String fieldName;
->>>>>>> 523552ac
 
 	// TODO 标识所包装依赖是否必要依赖
 	private final boolean required;
@@ -90,25 +72,14 @@
 	// TODO 标识所包装依赖的嵌套级别
 	private int nestingLevel = 1;
 
-<<<<<<< HEAD
-	@Nullable
 	// TODO 标识所包装依赖的包含者类，通常和声明类是同一个
-	private Class<?> containingClass;
-
-	@Nullable
+	private @Nullable Class<?> containingClass;
+
 	// TODO 所包装依赖 ResolvableType 的缓存
-	private transient volatile ResolvableType resolvableType;
-
-	@Nullable
+	private transient volatile @Nullable ResolvableType resolvableType;
+
 	// TODO 所包装依赖 TypeDescriptor 的缓存
-	private transient volatile TypeDescriptor typeDescriptor;
-=======
-	private @Nullable Class<?> containingClass;
-
-	private transient volatile @Nullable ResolvableType resolvableType;
-
 	private transient volatile @Nullable TypeDescriptor typeDescriptor;
->>>>>>> 523552ac
 
 
 	/**
