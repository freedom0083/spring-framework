--- conflicted
+++ resolved
@@ -133,14 +133,8 @@
 	 */
 	// TODO 根据指定类型解析自动装配的依赖项
 	public static Object resolveAutowiringValue(Object autowiringValue, Class<?> requiredType) {
-<<<<<<< HEAD
 		// TODO 处理一下解析过的自动注入的对象, 这里主要是为了对工厂类型, 以及与所需bean类型不同时的转换工作
-		if (autowiringValue instanceof ObjectFactory && !requiredType.isInstance(autowiringValue)) {
-			// TODO 自动注入的对象是工厂类型时(用于自动注入的对象是工厂类型, 并且与bean所要求的类型不同), 先将自动装配项转化为工厂类型
-			ObjectFactory<?> factory = (ObjectFactory<?>) autowiringValue;
-=======
 		if (autowiringValue instanceof ObjectFactory<?> factory && !requiredType.isInstance(autowiringValue)) {
->>>>>>> 523552ac
 			if (autowiringValue instanceof Serializable && requiredType.isInterface()) {
 				// TODO 转化后的自动装配项支持序列化, 且指定的类型是接口类型时, 创建一个代理返回
 				autowiringValue = Proxy.newProxyInstance(requiredType.getClassLoader(),
@@ -257,26 +251,16 @@
 					for (Type typeArg : actualTypeArguments) {
 						// TODO 开始遍历<>中所有的参数类型
 						if (typeArg.equals(genericReturnType)) {
-<<<<<<< HEAD
 							// TODO 如果有与返回类型相同的, 则进行如下判断
-							if (arg instanceof Class) {
+							if (arg instanceof Class<?> clazz) {
 								// TODO 如果是Class类型, 直接返回
-								return (Class<?>) arg;
-							}
-							else {
-								String className = null;
-								if (arg instanceof String) {
-									// TODO 如果是String类型, 则表示为一个Class对象的名
-									className = (String) arg;
-=======
-							if (arg instanceof Class<?> clazz) {
 								return clazz;
 							}
 							else {
 								String className = null;
 								if (arg instanceof String name) {
+									// TODO 如果是String类型, 则表示为一个Class对象的名
 									className = name;
->>>>>>> 523552ac
 								}
 								else if (arg instanceof TypedStringValue typedValue) {
 									// TODO 如果是TypedStringValue类型, 则取得其持有的目标类型的名字
