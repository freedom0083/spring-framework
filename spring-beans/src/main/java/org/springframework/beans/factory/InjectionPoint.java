/*
 * Copyright 2002-present the original author or authors.
 *
 * Licensed under the Apache License, Version 2.0 (the "License");
 * you may not use this file except in compliance with the License.
 * You may obtain a copy of the License at
 *
 *      https://www.apache.org/licenses/LICENSE-2.0
 *
 * Unless required by applicable law or agreed to in writing, software
 * distributed under the License is distributed on an "AS IS" BASIS,
 * WITHOUT WARRANTIES OR CONDITIONS OF ANY KIND, either express or implied.
 * See the License for the specific language governing permissions and
 * limitations under the License.
 */

package org.springframework.beans.factory;

import java.lang.annotation.Annotation;
import java.lang.reflect.AnnotatedElement;
import java.lang.reflect.Field;
import java.lang.reflect.Member;
import java.util.Objects;

import org.jspecify.annotations.Nullable;

import org.springframework.core.MethodParameter;
import org.springframework.util.Assert;
import org.springframework.util.ObjectUtils;

/**
 * A simple descriptor for an injection point, pointing to a method/constructor
 * parameter or a field.
 *
 * <p>Exposed by {@link UnsatisfiedDependencyException}. Also available as an
 * argument for factory methods, reacting to the requesting injection point
 * for building a customized bean instance.
 *
 * @author Juergen Hoeller
 * @since 4.3
 * @see UnsatisfiedDependencyException#getInjectionPoint()
 * @see org.springframework.beans.factory.config.DependencyDescriptor
 */
// TODO 用来描述注入点信息的描述符
public class InjectionPoint {

<<<<<<< HEAD
	@Nullable
	// TODO 表示注入项为一个方法参数(方法, 或构造函数的参数), 其中会包含该参数的详细信息, 比如: 参数名, 在方法中的位置, 类型,
	//  泛型类型, 注解信息等. 如果注入项是一个Field字段(成员属性), 则此值为null
	protected MethodParameter methodParameter;

	@Nullable
	// TODO 表示注入项为一个字段(成员属性). 如果注入项是一个MethodParameter方法参数, 则此值为null
	protected Field field;

	@Nullable
	// TODO 注入项为字段(成员属性)时, 该字段上标注的所有注解会放到这个属性
	private volatile Annotation[] fieldAnnotations;
=======
	protected @Nullable MethodParameter methodParameter;

	protected @Nullable Field field;

	private volatile Annotation @Nullable [] fieldAnnotations;
>>>>>>> 523552ac

	/**
	 * Create an injection point descriptor for a method or constructor parameter.
	 * @param methodParameter the MethodParameter to wrap
	 */
	// TODO 构造一个针对方法参数(方法, 或构造函数的参数)的描述符
	public InjectionPoint(MethodParameter methodParameter) {
		Assert.notNull(methodParameter, "MethodParameter must not be null");
		this.methodParameter = methodParameter;
	}

	/**
	 * Create an injection point descriptor for a field.
	 * @param field the field to wrap
	 */
	// TODO 构造一个针对字段(成员属性)的描述符
	public InjectionPoint(Field field) {
		Assert.notNull(field, "Field must not be null");
		this.field = field;
	}

	/**
	 * Copy constructor.
	 * @param original the original descriptor to create a copy from
	 */
	// TODO 复制构造函数
	protected InjectionPoint(InjectionPoint original) {
		this.methodParameter = (original.methodParameter != null ?
				new MethodParameter(original.methodParameter) : null);
		this.field = original.field;
		this.fieldAnnotations = original.fieldAnnotations;
	}

	/**
	 * Just available for serialization purposes in subclasses.
	 */
	// TODO 缺省构造函数，出于子类序列化目的
	protected InjectionPoint() {
	}


	/**
	 * Return the wrapped MethodParameter, if any.
	 * <p>Note: Either MethodParameter or Field is available.
	 * @return the MethodParameter, or {@code null} if none
	 */
<<<<<<< HEAD
	@Nullable
	// TODO 返回描述符所包装的方法参数(方法, 或构造函数的参数), 仅在当前描述的是方法参数时有值, 如果描述的是字段(成员属性), 则返回null
	public MethodParameter getMethodParameter() {
=======
	public @Nullable MethodParameter getMethodParameter() {
>>>>>>> 523552ac
		return this.methodParameter;
	}

	/**
	 * Return the wrapped Field, if any.
	 * <p>Note: Either MethodParameter or Field is available.
	 * @return the Field, or {@code null} if none
	 */
<<<<<<< HEAD
	@Nullable
	// TODO 返回描述符所包装的字段(成员属性), 仅在当前描述的是字段(成员属性)时有值, 如果描述的是方法参数(方法, 或构造函数的参数), 则返回null
	public Field getField() {
=======
	public @Nullable Field getField() {
>>>>>>> 523552ac
		return this.field;
	}

	/**
	 * Return the wrapped MethodParameter, assuming it is present.
	 * @return the MethodParameter (never {@code null})
	 * @throws IllegalStateException if no MethodParameter is available 如果当前对象包装的不是方法参数则抛出异常IllegalStateException
	 * @since 5.0
	 */
	// TODO 获取描述符所包装的方法参数(方法, 或构造函数的参数), 肯定不为null. 如果描述符所包装的不是方法参数(方法, 或构造函数的参数),
	//  则抛出IllegalStateException异常
	protected final MethodParameter obtainMethodParameter() {
		Assert.state(this.methodParameter != null, "MethodParameter is not available");
		return this.methodParameter;
	}

	/**
	 * Obtain the annotations associated with the wrapped field or method/constructor parameter.
	 */
	// TODO 获取描述符所描述的注入项, 即: 方法参数(方法, 或构造函数的参数), 或字段(成员属性)上的所有注解
	public Annotation[] getAnnotations() {
		if (this.field != null) {
			// TODO 注入项是字段时, 先从字段的缓存中拿注解
			Annotation[] fieldAnnotations = this.fieldAnnotations;
			if (fieldAnnotations == null) {
				// TODO 拿不到就直接从字段上拿, 然后设置到缓存中后返回
				fieldAnnotations = this.field.getAnnotations();
				this.fieldAnnotations = fieldAnnotations;
			}
			return fieldAnnotations;
		}
		else {
			// TODO 是方法参数(工厂方法, 或构造函数的参数)时, 取得方法参数(工厂方法, 或构造函数的参数)上的所有注解
			return obtainMethodParameter().getParameterAnnotations();
		}
	}

	/**
	 * Retrieve a field/parameter annotation of the given type, if any.
	 * @param annotationType the annotation type to retrieve
	 * @return the annotation instance, or {@code null} if none found
	 * @since 4.3.9
	 */
<<<<<<< HEAD
	@Nullable
	// TODO 获取描述符所描述的注入项, 即: 方法参数(方法, 或构造函数的参数), 或字段(成员属性)上的指定类型的注解. 如果该类型的注解不存在, 则返回null
	public <A extends Annotation> A getAnnotation(Class<A> annotationType) {
=======
	public <A extends Annotation> @Nullable A getAnnotation(Class<A> annotationType) {
>>>>>>> 523552ac
		return (this.field != null ? this.field.getAnnotation(annotationType) :
				obtainMethodParameter().getParameterAnnotation(annotationType));
	}

	/**
	 * Return the type declared by the underlying field or method/constructor parameter,
	 * indicating the injection type.
	 */
	// TODO 获取描述符所描述的注入项, 即: 方法参数(方法, 或构造函数的参数), 或字段(成员属性)的类型
	public Class<?> getDeclaredType() {
		return (this.field != null ? this.field.getType() : obtainMethodParameter().getParameterType());
	}

	/**
	 * Returns the wrapped member, containing the injection point.
	 * @return the Field / Method / Constructor as Member
	 */
	// TODO 返回描述符所描述的注入项(方法参数(方法, 或构造函数的参数), 或字段(成员属性))的成员:
	//  1.如果注入项是字段(成员属性), 则返回该字段(成员属性);
	//  2.如果注入项是方法参数(方法, 或构造函数的参数), 则返回包装为Member的, 包含些方法参数的方法, 或构造函数
	public Member getMember() {
		return (this.field != null ? this.field : obtainMethodParameter().getMember());
	}

	/**
	 * Return the wrapped annotated element.
	 * <p>Note: In case of a method/constructor parameter, this exposes
	 * the annotations declared on the method or constructor itself
	 * (i.e. at the method/constructor level, not at the parameter level).
	 * Use {@link #getAnnotations()} to obtain parameter-level annotations in
	 * such a scenario, transparently with corresponding field annotations.
	 *
	 * @return the Field / Method / Constructor as AnnotatedElement
	 */
	// TODO 返回描述符所描述的注入项(方法参数(方法, 或构造函数的参数), 或字段(成员属性))的注解元素:
	//  1.如果注入项是字段(成员属性), 则返回该字段(成员属性);
	//  2.如果注入项是方法参数(方法, 或构造函数的参数), 则返回包装为AnnotatedElement的, 包含些方法参数的方法, 或构造函数
	public AnnotatedElement getAnnotatedElement() {
		return (this.field != null ? this.field : obtainMethodParameter().getAnnotatedElement());
	}


	@Override
	public boolean equals(@Nullable Object other) {
		if (this == other) {
			return true;
		}
		if (other == null || getClass() != other.getClass()) {
			return false;
		}
		InjectionPoint otherPoint = (InjectionPoint) other;
		return (ObjectUtils.nullSafeEquals(this.field, otherPoint.field) &&
				ObjectUtils.nullSafeEquals(this.methodParameter, otherPoint.methodParameter));
	}

	@Override
	public int hashCode() {
		return Objects.hash(this.field, this.methodParameter);
	}

	@Override
	public String toString() {
		return (this.field != null ? "field '" + this.field.getName() + "'" : String.valueOf(this.methodParameter));
	}

}<|MERGE_RESOLUTION|>--- conflicted
+++ resolved
@@ -44,26 +44,15 @@
 // TODO 用来描述注入点信息的描述符
 public class InjectionPoint {
 
-<<<<<<< HEAD
-	@Nullable
 	// TODO 表示注入项为一个方法参数(方法, 或构造函数的参数), 其中会包含该参数的详细信息, 比如: 参数名, 在方法中的位置, 类型,
 	//  泛型类型, 注解信息等. 如果注入项是一个Field字段(成员属性), 则此值为null
-	protected MethodParameter methodParameter;
-
-	@Nullable
+	protected @Nullable MethodParameter methodParameter;
+
 	// TODO 表示注入项为一个字段(成员属性). 如果注入项是一个MethodParameter方法参数, 则此值为null
-	protected Field field;
-
-	@Nullable
+	protected @Nullable Field field;
+
 	// TODO 注入项为字段(成员属性)时, 该字段上标注的所有注解会放到这个属性
-	private volatile Annotation[] fieldAnnotations;
-=======
-	protected @Nullable MethodParameter methodParameter;
-
-	protected @Nullable Field field;
-
 	private volatile Annotation @Nullable [] fieldAnnotations;
->>>>>>> 523552ac
 
 	/**
 	 * Create an injection point descriptor for a method or constructor parameter.
@@ -110,13 +99,8 @@
 	 * <p>Note: Either MethodParameter or Field is available.
 	 * @return the MethodParameter, or {@code null} if none
 	 */
-<<<<<<< HEAD
-	@Nullable
 	// TODO 返回描述符所包装的方法参数(方法, 或构造函数的参数), 仅在当前描述的是方法参数时有值, 如果描述的是字段(成员属性), 则返回null
-	public MethodParameter getMethodParameter() {
-=======
 	public @Nullable MethodParameter getMethodParameter() {
->>>>>>> 523552ac
 		return this.methodParameter;
 	}
 
@@ -125,13 +109,8 @@
 	 * <p>Note: Either MethodParameter or Field is available.
 	 * @return the Field, or {@code null} if none
 	 */
-<<<<<<< HEAD
-	@Nullable
 	// TODO 返回描述符所包装的字段(成员属性), 仅在当前描述的是字段(成员属性)时有值, 如果描述的是方法参数(方法, 或构造函数的参数), 则返回null
-	public Field getField() {
-=======
 	public @Nullable Field getField() {
->>>>>>> 523552ac
 		return this.field;
 	}
 
@@ -175,13 +154,8 @@
 	 * @return the annotation instance, or {@code null} if none found
 	 * @since 4.3.9
 	 */
-<<<<<<< HEAD
-	@Nullable
 	// TODO 获取描述符所描述的注入项, 即: 方法参数(方法, 或构造函数的参数), 或字段(成员属性)上的指定类型的注解. 如果该类型的注解不存在, 则返回null
-	public <A extends Annotation> A getAnnotation(Class<A> annotationType) {
-=======
 	public <A extends Annotation> @Nullable A getAnnotation(Class<A> annotationType) {
->>>>>>> 523552ac
 		return (this.field != null ? this.field.getAnnotation(annotationType) :
 				obtainMethodParameter().getParameterAnnotation(annotationType));
 	}
