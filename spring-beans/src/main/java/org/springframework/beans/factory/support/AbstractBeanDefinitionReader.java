--- conflicted
+++ resolved
@@ -213,13 +213,9 @@
 		if (resourceLoader instanceof ResourcePatternResolver resourcePatternResolver) {
 			// Resource pattern matching available.
 			try {
-<<<<<<< HEAD
 				// TODO 将文件路径转化为Resource
-				Resource[] resources = ((ResourcePatternResolver) resourceLoader).getResources(location);
+				Resource[] resources = resourcePatternResolver.getResources(location);
 				// TODO 将resources中对应的类文件集合注册到容器
-=======
-				Resource[] resources = resourcePatternResolver.getResources(location);
->>>>>>> 523552ac
 				int count = loadBeanDefinitions(resources);
 				if (actualResources != null) {
 					Collections.addAll(actualResources, resources);
