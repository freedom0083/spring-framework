/*
 * Copyright 2002-present the original author or authors.
 *
 * Licensed under the Apache License, Version 2.0 (the "License");
 * you may not use this file except in compliance with the License.
 * You may obtain a copy of the License at
 *
 *      https://www.apache.org/licenses/LICENSE-2.0
 *
 * Unless required by applicable law or agreed to in writing, software
 * distributed under the License is distributed on an "AS IS" BASIS,
 * WITHOUT WARRANTIES OR CONDITIONS OF ANY KIND, either express or implied.
 * See the License for the specific language governing permissions and
 * limitations under the License.
 */

package org.springframework.beans.factory.support;

import java.lang.reflect.Method;
import java.util.Properties;

import org.jspecify.annotations.Nullable;

import org.springframework.beans.factory.BeanFactory;
import org.springframework.beans.factory.BeanFactoryAware;
import org.springframework.beans.factory.FactoryBean;
import org.springframework.beans.factory.config.BeanDefinition;
import org.springframework.beans.factory.config.BeanDefinitionHolder;
import org.springframework.beans.factory.config.ConfigurableListableBeanFactory;
import org.springframework.beans.factory.config.DependencyDescriptor;
import org.springframework.core.ResolvableType;
import org.springframework.util.ClassUtils;

/**
 * Basic {@link AutowireCandidateResolver} that performs a full generic type
 * match with the candidate's type if the dependency is declared as a generic type
 * (for example, {@code Repository<Customer>}).
 *
 * <p>This is the base class for
 * {@link org.springframework.beans.factory.annotation.QualifierAnnotationAutowireCandidateResolver},
 * providing an implementation all non-annotation-based resolution steps at this level.
 *
 * @author Juergen Hoeller
 * @since 4.0
 */
public class GenericTypeAwareAutowireCandidateResolver extends SimpleAutowireCandidateResolver
		implements BeanFactoryAware, Cloneable {

	private @Nullable BeanFactory beanFactory;


	@Override
	public void setBeanFactory(BeanFactory beanFactory) {
		this.beanFactory = beanFactory;
	}

	protected final @Nullable BeanFactory getBeanFactory() {
		return this.beanFactory;
	}


	/**
	 * 检查BeanDefinitionHolder指定的类型是否可以自动装配到DependencyDescriptor所描述的注入项中, 支持泛型检查
	 * @param bdHolder 自动注入的候选bean
	 * @param descriptor 待注入项(可能是一个filed, 或者一个方法)
	 * @return
	 */
	@Override
	public boolean isAutowireCandidate(BeanDefinitionHolder bdHolder, DependencyDescriptor descriptor) {
		// TODO 第一步: 检查当前的候选bean是否允许将其注入到其他bean中, 默认情况下就允许的(AbstractBeanDefinition的autowireCandidate属性)
		if (!super.isAutowireCandidate(bdHolder, descriptor)) {
			// If explicitly false, do not proceed with any other checks...
			// TODO 如果候选bean不允许注入到其他bean中, 就不再做处理了, 直接返回false
			return false;
		}
		// TODO 第二步: 在当前候选bean可以注入到其他bean时, 检查候选bean的类型是否与待注入的项类型一致, 一致就表示可以进行自动注入
		return checkGenericTypeMatch(bdHolder, descriptor);
	}

	/**
	 * Match the given dependency type with its generic type information against the given
	 * candidate bean definition.
	 *
	 * @param bdHolder 自动注入的候选bean
	 * @param descriptor 待注入项(可能是一个filed, 或者一个方法)
	 * @return
	 */
	@SuppressWarnings("NullAway") // Dataflow analysis limitation
	protected boolean checkGenericTypeMatch(BeanDefinitionHolder bdHolder, DependencyDescriptor descriptor) {
		// TODO 取得待注入项的包装过的ResolvableType类型
		ResolvableType dependencyType = descriptor.getResolvableType();
		if (dependencyType.getType() instanceof Class) {
			// No generic type -> we know it's a Class type-match, so no need to check again.
			// TODO Class类型不需要做泛型检查, 直接返回true表示匹配成功
			return true;
		}
		// TODO 要检查的目标的类型, 其实就是为根bd的候选bean的类型(如果是一个代理类, 则是其代理目标的类型)
		ResolvableType targetType = null;
		boolean cacheType = false;
		RootBeanDefinition rbd = null;
<<<<<<< HEAD
		if (bdHolder.getBeanDefinition() instanceof RootBeanDefinition) {
			// TODO 自动注入的候选bean是根节点时(RootBeanDefinition), 从holder中拿出RootBeanDefinition做为要处理的目标的类型
			rbd = (RootBeanDefinition) bdHolder.getBeanDefinition();
=======
		if (bdHolder.getBeanDefinition() instanceof RootBeanDefinition rootBeanDef) {
			rbd = rootBeanDef;
>>>>>>> 523552ac
		}
		if (rbd != null) {
			// TODO 对于候选bean是根节点的情况, 看一下待检查的候选bean的代理目标的类型缓存中是否有值
			targetType = rbd.targetType;
			if (targetType == null) {
				cacheType = true;
				// First, check factory method return type, if applicable
				// TODO 没有值时, 会有两种情况:
				//  a. 待检查的候选bean是个原生类, 其工厂方法的返回类型就可以做为检查类型
				targetType = getReturnTypeForFactoryMethod(rbd, descriptor);
				if (targetType == null) {
					// TODO b. 还没有匹配到(工厂方法的返回类型与候选bean不同)时, 再验证一下其是否为代理类
					RootBeanDefinition dbd = getResolvedDecoratedDefinition(rbd);
					if (dbd != null) {
						// TODO 如果是个代理类, 用代理目标类的type类型作为待检查的候选bean的type类型
						targetType = dbd.targetType;
						if (targetType == null) {
							// TODO 如果还没有解析成功, 再尝试用代理目标类的工厂方法返回类型作为待检查的候选bean的type类型
							targetType = getReturnTypeForFactoryMethod(dbd, descriptor);
						}
					}
				}
			}
		}
		// TODO 从这开始候选bean有可能不是根节点
		if (targetType == null) {
			// Regular case: straight bean instance, with BeanFactory available.
			// TODO 依旧没解析出来, 就要从容器下手了
			if (this.beanFactory != null) {
				// TODO 先尝试从容器中拿出待检查的候选bean的type类型(先从容器中拿到指定的bean, 然后再返回其Class)
				Class<?> beanType = this.beanFactory.getType(bdHolder.getBeanName());
				if (beanType != null) {
					// TODO 如果容器中存在候选bean的type类型, 则将其包装为一个ResolvableType做为要检查的目标的类型
					targetType = ResolvableType.forClass(ClassUtils.getUserClass(beanType));
				}
			}
			// Fallback: no BeanFactory set, or no type resolvable through it
			// -> best-effort match against the target class if applicable.
			if (targetType == null && rbd != null && rbd.hasBeanClass() && rbd.getFactoryMethodName() == null) {
				// TODO 以下情况发生时, 就用做为顶层的候选bean所设置的Class来进行最优匹配:
				//  1. 要检查的目标的类型(候选bean的type类型)没有找到(容器中没有注册过同类型的bean);
				//  2. 并且候选bean就个根节点, 并且设置了class属性;
				//  3. 并且候选bean还不是一个工厂方法
				Class<?> beanClass = rbd.getBeanClass();
				if (!FactoryBean.class.isAssignableFrom(beanClass)) {
					// TODO 做为RootBeanDefinition的待检查的候选bean的Class属性不是工厂类型时, 将其包装为一个ResolvableType做为要检查的目标的类型
					targetType = ResolvableType.forClass(ClassUtils.getUserClass(beanClass));
				}
			}
		}

		if (targetType == null) {
			// TODO 最后还是没找到, 就返回true, 让子类接着验证(为什么??? 因为没有泛型么???)
			return true;
		}
		if (cacheType) {
			// TODO 设置缓存
			rbd.targetType = targetType;
		}

		// Pre-declared target type: In case of a generic FactoryBean type,
		// unwrap nested generic type when matching a non-FactoryBean type.
		Class<?> targetClass = targetType.resolve();
		if (targetClass != null && FactoryBean.class.isAssignableFrom(targetClass)) {
			Class<?> classToMatch = dependencyType.resolve();
			if (classToMatch != null && !FactoryBean.class.isAssignableFrom(classToMatch) &&
					!classToMatch.isAssignableFrom(targetClass)) {
				targetType = targetType.getGeneric();
				if (descriptor.fallbackMatchAllowed()) {
					// Matching the Class-based type determination for FactoryBean
					// objects in the lazy-determination getType code path above.
					targetType = ResolvableType.forClass(targetType.resolve());
				}
			}
		}

		if (descriptor.fallbackMatchAllowed()) {
			// Fallback matches allow unresolvable generics, for example, plain HashMap to Map<String,String>;
			// and pragmatically also java.util.Properties to any Map (since despite formally being a
			// Map<Object,Object>, java.util.Properties is usually perceived as a Map<String,String>).
<<<<<<< HEAD
			// TODO 以下情况也表示匹配成功, 会由后续条件放宽部分继续进行匹配尝试
			//  1. 注入项允许回退匹配, 即: 放宽了注入条件. 用于容器类型的依赖bean以及同类型的候选bean均无法找到注入候选时;
			//  2. type类型中有不可解析的泛型, 或者待检查的候选bean的type类型是Properties.
			return true;
=======
			if (targetType.hasUnresolvableGenerics()) {
				return dependencyType.isAssignableFromResolvedPart(targetType);
			}
			else if (targetType.resolve() == Properties.class) {
				return true;
			}
>>>>>>> 523552ac
		}
		// Full check for complex generic type match...
		// TODO 待注入项的type类型与待检查的候选bean的type类型进行比较, 并返回结果:
		//  true: 相同; false: 不同
		return dependencyType.isAssignableFrom(targetType);
	}

<<<<<<< HEAD
	@Nullable
	// TODO 取得代理目标的rbd
	protected RootBeanDefinition getResolvedDecoratedDefinition(RootBeanDefinition rbd) {
		// TODO 取得代理目标的holder
=======
	protected @Nullable RootBeanDefinition getResolvedDecoratedDefinition(RootBeanDefinition rbd) {
>>>>>>> 523552ac
		BeanDefinitionHolder decDef = rbd.getDecoratedDefinition();
		if (decDef != null && this.beanFactory instanceof ConfigurableListableBeanFactory clbf) {
			// TODO 有代理目标, 且当前容器是ConfigurableListableBeanFactory类型时
			if (clbf.containsBeanDefinition(decDef.getBeanName())) {
				// TODO 当前容器中已经注册了代理目标时, 取得代理目标的mbd
				BeanDefinition dbd = clbf.getMergedBeanDefinition(decDef.getBeanName());
<<<<<<< HEAD
				if (dbd instanceof RootBeanDefinition) {
					// TODO 如果代理目标的mbd是RootBeanDefinition, 即顶层bd时, 直接返回
					return (RootBeanDefinition) dbd;
=======
				if (dbd instanceof RootBeanDefinition rootBeanDef) {
					return rootBeanDef;
>>>>>>> 523552ac
				}
			}
		}
		// TODO 其他情况返回null
		return null;
	}

<<<<<<< HEAD
	@Nullable
	// TODO 取得工厂方法返回的type类型
	protected ResolvableType getReturnTypeForFactoryMethod(RootBeanDefinition rbd, DependencyDescriptor descriptor) {
=======
	protected @Nullable ResolvableType getReturnTypeForFactoryMethod(RootBeanDefinition rbd, DependencyDescriptor descriptor) {
>>>>>>> 523552ac
		// Should typically be set for any kind of factory method, since the BeanFactory
		// pre-resolves them before reaching out to the AutowireCandidateResolver...
		// TODO 从缓存中取得工厂方法返回的type类型
		ResolvableType returnType = rbd.factoryMethodReturnType;
		if (returnType == null) {
			// TODO 没有取得时, 尝试使用解析过的工厂方法来取得其返回的type类型
			Method factoryMethod = rbd.getResolvedFactoryMethod();
			if (factoryMethod != null) {
				// TODO 有解析过的工厂方法时, 取得工厂方法返回的type类型
				returnType = ResolvableType.forMethodReturnType(factoryMethod);
			}
		}
		if (returnType != null) {
			Class<?> resolvedClass = returnType.resolve();
			if (resolvedClass != null && descriptor.getDependencyType().isAssignableFrom(resolvedClass)) {
				// Only use factory method metadata if the return type is actually expressive enough
				// for our dependency. Otherwise, the returned instance type may have matched instead
				// in case of a singleton instance having been registered with the container already.
				// TODO 返回的类型与注入项的类型相同时, 返回工厂方法返回的type类型
				return returnType;
			}
		}
		// TODO 没解析出来就返回null
		return null;
	}


	/**
	 * This implementation clones all instance fields through standard
	 * {@link Cloneable} support, allowing for subsequent reconfiguration
	 * of the cloned instance through a fresh {@link #setBeanFactory} call.
	 * @see #clone()
	 */
	@Override
	public AutowireCandidateResolver cloneIfNecessary() {
		try {
			return (AutowireCandidateResolver) clone();
		}
		catch (CloneNotSupportedException ex) {
			throw new IllegalStateException(ex);
		}
	}

}<|MERGE_RESOLUTION|>--- conflicted
+++ resolved
@@ -98,14 +98,9 @@
 		ResolvableType targetType = null;
 		boolean cacheType = false;
 		RootBeanDefinition rbd = null;
-<<<<<<< HEAD
-		if (bdHolder.getBeanDefinition() instanceof RootBeanDefinition) {
+		if (bdHolder.getBeanDefinition() instanceof RootBeanDefinition rootBeanDef) {
 			// TODO 自动注入的候选bean是根节点时(RootBeanDefinition), 从holder中拿出RootBeanDefinition做为要处理的目标的类型
-			rbd = (RootBeanDefinition) bdHolder.getBeanDefinition();
-=======
-		if (bdHolder.getBeanDefinition() instanceof RootBeanDefinition rootBeanDef) {
 			rbd = rootBeanDef;
->>>>>>> 523552ac
 		}
 		if (rbd != null) {
 			// TODO 对于候选bean是根节点的情况, 看一下待检查的候选bean的代理目标的类型缓存中是否有值
@@ -186,19 +181,15 @@
 			// Fallback matches allow unresolvable generics, for example, plain HashMap to Map<String,String>;
 			// and pragmatically also java.util.Properties to any Map (since despite formally being a
 			// Map<Object,Object>, java.util.Properties is usually perceived as a Map<String,String>).
-<<<<<<< HEAD
-			// TODO 以下情况也表示匹配成功, 会由后续条件放宽部分继续进行匹配尝试
-			//  1. 注入项允许回退匹配, 即: 放宽了注入条件. 用于容器类型的依赖bean以及同类型的候选bean均无法找到注入候选时;
-			//  2. type类型中有不可解析的泛型, 或者待检查的候选bean的type类型是Properties.
-			return true;
-=======
 			if (targetType.hasUnresolvableGenerics()) {
 				return dependencyType.isAssignableFromResolvedPart(targetType);
 			}
 			else if (targetType.resolve() == Properties.class) {
+				// TODO 以下情况也表示匹配成功, 会由后续条件放宽部分继续进行匹配尝试
+				//  1. 注入项允许回退匹配, 即: 放宽了注入条件. 用于容器类型的依赖bean以及同类型的候选bean均无法找到注入候选时;
+				//  2. type类型中有不可解析的泛型, 或者待检查的候选bean的type类型是Properties.
 				return true;
 			}
->>>>>>> 523552ac
 		}
 		// Full check for complex generic type match...
 		// TODO 待注入项的type类型与待检查的候选bean的type类型进行比较, 并返回结果:
@@ -206,28 +197,18 @@
 		return dependencyType.isAssignableFrom(targetType);
 	}
 
-<<<<<<< HEAD
-	@Nullable
 	// TODO 取得代理目标的rbd
-	protected RootBeanDefinition getResolvedDecoratedDefinition(RootBeanDefinition rbd) {
+	protected @Nullable RootBeanDefinition getResolvedDecoratedDefinition(RootBeanDefinition rbd) {
 		// TODO 取得代理目标的holder
-=======
-	protected @Nullable RootBeanDefinition getResolvedDecoratedDefinition(RootBeanDefinition rbd) {
->>>>>>> 523552ac
 		BeanDefinitionHolder decDef = rbd.getDecoratedDefinition();
 		if (decDef != null && this.beanFactory instanceof ConfigurableListableBeanFactory clbf) {
 			// TODO 有代理目标, 且当前容器是ConfigurableListableBeanFactory类型时
 			if (clbf.containsBeanDefinition(decDef.getBeanName())) {
 				// TODO 当前容器中已经注册了代理目标时, 取得代理目标的mbd
 				BeanDefinition dbd = clbf.getMergedBeanDefinition(decDef.getBeanName());
-<<<<<<< HEAD
-				if (dbd instanceof RootBeanDefinition) {
+				if (dbd instanceof RootBeanDefinition rootBeanDef) {
 					// TODO 如果代理目标的mbd是RootBeanDefinition, 即顶层bd时, 直接返回
-					return (RootBeanDefinition) dbd;
-=======
-				if (dbd instanceof RootBeanDefinition rootBeanDef) {
 					return rootBeanDef;
->>>>>>> 523552ac
 				}
 			}
 		}
@@ -235,13 +216,8 @@
 		return null;
 	}
 
-<<<<<<< HEAD
-	@Nullable
 	// TODO 取得工厂方法返回的type类型
-	protected ResolvableType getReturnTypeForFactoryMethod(RootBeanDefinition rbd, DependencyDescriptor descriptor) {
-=======
 	protected @Nullable ResolvableType getReturnTypeForFactoryMethod(RootBeanDefinition rbd, DependencyDescriptor descriptor) {
->>>>>>> 523552ac
 		// Should typically be set for any kind of factory method, since the BeanFactory
 		// pre-resolves them before reaching out to the AutowireCandidateResolver...
 		// TODO 从缓存中取得工厂方法返回的type类型
