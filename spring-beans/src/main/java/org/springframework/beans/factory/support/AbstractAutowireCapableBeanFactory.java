/*
 * Copyright 2002-2020 the original author or authors.
 *
 * Licensed under the Apache License, Version 2.0 (the "License");
 * you may not use this file except in compliance with the License.
 * You may obtain a copy of the License at
 *
 *      https://www.apache.org/licenses/LICENSE-2.0
 *
 * Unless required by applicable law or agreed to in writing, software
 * distributed under the License is distributed on an "AS IS" BASIS,
 * WITHOUT WARRANTIES OR CONDITIONS OF ANY KIND, either express or implied.
 * See the License for the specific language governing permissions and
 * limitations under the License.
 */

package org.springframework.beans.factory.support;

import java.beans.PropertyDescriptor;
import java.lang.reflect.Constructor;
import java.lang.reflect.InvocationTargetException;
import java.lang.reflect.Method;
import java.lang.reflect.Modifier;
import java.security.AccessController;
import java.security.PrivilegedAction;
import java.security.PrivilegedActionException;
import java.security.PrivilegedExceptionAction;
import java.util.ArrayList;
import java.util.Arrays;
import java.util.Collection;
import java.util.HashSet;
import java.util.LinkedHashSet;
import java.util.List;
import java.util.Set;
import java.util.TreeSet;
import java.util.concurrent.ConcurrentHashMap;
import java.util.concurrent.ConcurrentMap;
import java.util.function.Supplier;

import org.apache.commons.logging.Log;

import org.springframework.beans.BeanUtils;
import org.springframework.beans.BeanWrapper;
import org.springframework.beans.BeanWrapperImpl;
import org.springframework.beans.BeansException;
import org.springframework.beans.MutablePropertyValues;
import org.springframework.beans.PropertyAccessorUtils;
import org.springframework.beans.PropertyValue;
import org.springframework.beans.PropertyValues;
import org.springframework.beans.TypeConverter;
import org.springframework.beans.factory.Aware;
import org.springframework.beans.factory.BeanClassLoaderAware;
import org.springframework.beans.factory.BeanCreationException;
import org.springframework.beans.factory.BeanCurrentlyInCreationException;
import org.springframework.beans.factory.BeanDefinitionStoreException;
import org.springframework.beans.factory.BeanFactory;
import org.springframework.beans.factory.BeanFactoryAware;
import org.springframework.beans.factory.BeanNameAware;
import org.springframework.beans.factory.FactoryBean;
import org.springframework.beans.factory.InitializingBean;
import org.springframework.beans.factory.InjectionPoint;
import org.springframework.beans.factory.UnsatisfiedDependencyException;
import org.springframework.beans.factory.config.AutowireCapableBeanFactory;
import org.springframework.beans.factory.config.AutowiredPropertyMarker;
import org.springframework.beans.factory.config.BeanDefinition;
import org.springframework.beans.factory.config.BeanPostProcessor;
import org.springframework.beans.factory.config.ConfigurableBeanFactory;
import org.springframework.beans.factory.config.ConstructorArgumentValues;
import org.springframework.beans.factory.config.DependencyDescriptor;
import org.springframework.beans.factory.config.InstantiationAwareBeanPostProcessor;
import org.springframework.beans.factory.config.SmartInstantiationAwareBeanPostProcessor;
import org.springframework.beans.factory.config.TypedStringValue;
import org.springframework.core.DefaultParameterNameDiscoverer;
import org.springframework.core.MethodParameter;
import org.springframework.core.NamedThreadLocal;
import org.springframework.core.ParameterNameDiscoverer;
import org.springframework.core.PriorityOrdered;
import org.springframework.core.ResolvableType;
import org.springframework.lang.Nullable;
import org.springframework.util.Assert;
import org.springframework.util.ClassUtils;
import org.springframework.util.ObjectUtils;
import org.springframework.util.ReflectionUtils;
import org.springframework.util.ReflectionUtils.MethodCallback;
import org.springframework.util.StringUtils;

/**
 * Abstract bean factory superclass that implements default bean creation,
 * with the full capabilities specified by the {@link RootBeanDefinition} class.
 * Implements the {@link org.springframework.beans.factory.config.AutowireCapableBeanFactory}
 * interface in addition to AbstractBeanFactory's {@link #createBean} method.
 *
 * <p>Provides bean creation (with constructor resolution), property population,
 * wiring (including autowiring), and initialization. Handles runtime bean
 * references, resolves managed collections, calls initialization methods, etc.
 * Supports autowiring constructors, properties by name, and properties by type.
 *
 * <p>The main template method to be implemented by subclasses is
 * {@link #resolveDependency(DependencyDescriptor, String, Set, TypeConverter)},
 * used for autowiring by type. In case of a factory which is capable of searching
 * its bean definitions, matching beans will typically be implemented through such
 * a search. For other factory styles, simplified matching algorithms can be implemented.
 *
 * <p>Note that this class does <i>not</i> assume or implement bean definition
 * registry capabilities. See {@link DefaultListableBeanFactory} for an implementation
 * of the {@link org.springframework.beans.factory.ListableBeanFactory} and
 * {@link BeanDefinitionRegistry} interfaces, which represent the API and SPI
 * view of such a factory, respectively.
 *
 * @author Rod Johnson
 * @author Juergen Hoeller
 * @author Rob Harrop
 * @author Mark Fisher
 * @author Costin Leau
 * @author Chris Beams
 * @author Sam Brannen
 * @author Phillip Webb
 * @since 13.02.2004
 * @see RootBeanDefinition
 * @see DefaultListableBeanFactory
 * @see BeanDefinitionRegistry
 */
public abstract class AbstractAutowireCapableBeanFactory extends AbstractBeanFactory
		implements AutowireCapableBeanFactory {

	/** Strategy for creating bean instances. */
	private InstantiationStrategy instantiationStrategy = new CglibSubclassingInstantiationStrategy();

	/** Resolver strategy for method parameter names. */
	@Nullable
	private ParameterNameDiscoverer parameterNameDiscoverer = new DefaultParameterNameDiscoverer();

	/** Whether to automatically try to resolve circular references between beans. */
	private boolean allowCircularReferences = true;

	/**
	 * Whether to resort to injecting a raw bean instance in case of circular reference,
	 * even if the injected bean eventually got wrapped.
	 */
	private boolean allowRawInjectionDespiteWrapping = false;

	/**
	 * Dependency types to ignore on dependency check and autowire, as Set of
	 * Class objects: for example, String. Default is none.
	 */
	private final Set<Class<?>> ignoredDependencyTypes = new HashSet<>();

	/**
	 * Dependency interfaces to ignore on dependency check and autowire, as Set of
	 * Class objects. By default, only the BeanFactory interface is ignored.
	 */
	private final Set<Class<?>> ignoredDependencyInterfaces = new HashSet<>();

	/**
	 * The name of the currently created bean, for implicit dependency registration
	 * on getBean etc invocations triggered from a user-specified Supplier callback.
	 */
	private final NamedThreadLocal<String> currentlyCreatedBean = new NamedThreadLocal<>("Currently created bean");

	/** Cache of unfinished FactoryBean instances: FactoryBean name to BeanWrapper. */
	private final ConcurrentMap<String, BeanWrapper> factoryBeanInstanceCache = new ConcurrentHashMap<>();

	/** Cache of candidate factory methods per factory class. */
	private final ConcurrentMap<Class<?>, Method[]> factoryMethodCandidateCache = new ConcurrentHashMap<>();

	/** Cache of filtered PropertyDescriptors: bean Class to PropertyDescriptor array. */
	private final ConcurrentMap<Class<?>, PropertyDescriptor[]> filteredPropertyDescriptorsCache =
			new ConcurrentHashMap<>();


	/**
	 * Create a new AbstractAutowireCapableBeanFactory.
	 */
	public AbstractAutowireCapableBeanFactory() {
		super();
		ignoreDependencyInterface(BeanNameAware.class);
		ignoreDependencyInterface(BeanFactoryAware.class);
		ignoreDependencyInterface(BeanClassLoaderAware.class);
	}

	/**
	 * Create a new AbstractAutowireCapableBeanFactory with the given parent.
	 * @param parentBeanFactory parent bean factory, or {@code null} if none
	 */
	public AbstractAutowireCapableBeanFactory(@Nullable BeanFactory parentBeanFactory) {
		this();
		setParentBeanFactory(parentBeanFactory);
	}


	/**
	 * Set the instantiation strategy to use for creating bean instances.
	 * Default is CglibSubclassingInstantiationStrategy.
	 * @see CglibSubclassingInstantiationStrategy
	 */
	public void setInstantiationStrategy(InstantiationStrategy instantiationStrategy) {
		this.instantiationStrategy = instantiationStrategy;
	}

	/**
	 * Return the instantiation strategy to use for creating bean instances.
	 */
	protected InstantiationStrategy getInstantiationStrategy() {
		return this.instantiationStrategy;
	}

	/**
	 * Set the ParameterNameDiscoverer to use for resolving method parameter
	 * names if needed (e.g. for constructor names).
	 * <p>Default is a {@link DefaultParameterNameDiscoverer}.
	 */
	public void setParameterNameDiscoverer(@Nullable ParameterNameDiscoverer parameterNameDiscoverer) {
		this.parameterNameDiscoverer = parameterNameDiscoverer;
	}

	/**
	 * Return the ParameterNameDiscoverer to use for resolving method parameter
	 * names if needed.
	 */
	@Nullable
	protected ParameterNameDiscoverer getParameterNameDiscoverer() {
		return this.parameterNameDiscoverer;
	}

	/**
	 * Set whether to allow circular references between beans - and automatically
	 * try to resolve them.
	 * <p>Note that circular reference resolution means that one of the involved beans
	 * will receive a reference to another bean that is not fully initialized yet.
	 * This can lead to subtle and not-so-subtle side effects on initialization;
	 * it does work fine for many scenarios, though.
	 * <p>Default is "true". Turn this off to throw an exception when encountering
	 * a circular reference, disallowing them completely.
	 * <p><b>NOTE:</b> It is generally recommended to not rely on circular references
	 * between your beans. Refactor your application logic to have the two beans
	 * involved delegate to a third bean that encapsulates their common logic.
	 */
	public void setAllowCircularReferences(boolean allowCircularReferences) {
		this.allowCircularReferences = allowCircularReferences;
	}

	/**
	 * Set whether to allow the raw injection of a bean instance into some other
	 * bean's property, despite the injected bean eventually getting wrapped
	 * (for example, through AOP auto-proxying).
	 * <p>This will only be used as a last resort in case of a circular reference
	 * that cannot be resolved otherwise: essentially, preferring a raw instance
	 * getting injected over a failure of the entire bean wiring process.
	 * <p>Default is "false", as of Spring 2.0. Turn this on to allow for non-wrapped
	 * raw beans injected into some of your references, which was Spring 1.2's
	 * (arguably unclean) default behavior.
	 * <p><b>NOTE:</b> It is generally recommended to not rely on circular references
	 * between your beans, in particular with auto-proxying involved.
	 * @see #setAllowCircularReferences
	 */
	public void setAllowRawInjectionDespiteWrapping(boolean allowRawInjectionDespiteWrapping) {
		this.allowRawInjectionDespiteWrapping = allowRawInjectionDespiteWrapping;
	}

	/**
	 * Ignore the given dependency type for autowiring:
	 * for example, String. Default is none.
	 */
	public void ignoreDependencyType(Class<?> type) {
		this.ignoredDependencyTypes.add(type);
	}

	/**
	 * Ignore the given dependency interface for autowiring.
	 * <p>This will typically be used by application contexts to register
	 * dependencies that are resolved in other ways, like BeanFactory through
	 * BeanFactoryAware or ApplicationContext through ApplicationContextAware.
	 * <p>By default, only the BeanFactoryAware interface is ignored.
	 * For further types to ignore, invoke this method for each type.
	 * @see org.springframework.beans.factory.BeanFactoryAware
	 * @see org.springframework.context.ApplicationContextAware
	 */
	public void ignoreDependencyInterface(Class<?> ifc) {
		this.ignoredDependencyInterfaces.add(ifc);
	}

	@Override
	public void copyConfigurationFrom(ConfigurableBeanFactory otherFactory) {
		super.copyConfigurationFrom(otherFactory);
		if (otherFactory instanceof AbstractAutowireCapableBeanFactory) {
			AbstractAutowireCapableBeanFactory otherAutowireFactory =
					(AbstractAutowireCapableBeanFactory) otherFactory;
			this.instantiationStrategy = otherAutowireFactory.instantiationStrategy;
			this.allowCircularReferences = otherAutowireFactory.allowCircularReferences;
			this.ignoredDependencyTypes.addAll(otherAutowireFactory.ignoredDependencyTypes);
			this.ignoredDependencyInterfaces.addAll(otherAutowireFactory.ignoredDependencyInterfaces);
		}
	}


	//-------------------------------------------------------------------------
	// Typical methods for creating and populating external bean instances
	//-------------------------------------------------------------------------

	@Override
	@SuppressWarnings("unchecked")
	public <T> T createBean(Class<T> beanClass) throws BeansException {
		// Use prototype bean definition, to avoid registering bean as dependent bean.
		RootBeanDefinition bd = new RootBeanDefinition(beanClass);
		bd.setScope(SCOPE_PROTOTYPE);
		bd.allowCaching = ClassUtils.isCacheSafe(beanClass, getBeanClassLoader());
		return (T) createBean(beanClass.getName(), bd, null);
	}

	@Override
	public void autowireBean(Object existingBean) {
		// Use non-singleton bean definition, to avoid registering bean as dependent bean.
		RootBeanDefinition bd = new RootBeanDefinition(ClassUtils.getUserClass(existingBean));
		bd.setScope(SCOPE_PROTOTYPE);
		bd.allowCaching = ClassUtils.isCacheSafe(bd.getBeanClass(), getBeanClassLoader());
		BeanWrapper bw = new BeanWrapperImpl(existingBean);
		initBeanWrapper(bw);
		populateBean(bd.getBeanClass().getName(), bd, bw);
	}

	@Override
	public Object configureBean(Object existingBean, String beanName) throws BeansException {
		markBeanAsCreated(beanName);
		BeanDefinition mbd = getMergedBeanDefinition(beanName);
		RootBeanDefinition bd = null;
		if (mbd instanceof RootBeanDefinition) {
			RootBeanDefinition rbd = (RootBeanDefinition) mbd;
			bd = (rbd.isPrototype() ? rbd : rbd.cloneBeanDefinition());
		}
		if (bd == null) {
			bd = new RootBeanDefinition(mbd);
		}
		if (!bd.isPrototype()) {
			bd.setScope(SCOPE_PROTOTYPE);
			bd.allowCaching = ClassUtils.isCacheSafe(ClassUtils.getUserClass(existingBean), getBeanClassLoader());
		}
		BeanWrapper bw = new BeanWrapperImpl(existingBean);
		initBeanWrapper(bw);
		populateBean(beanName, bd, bw);
		return initializeBean(beanName, existingBean, bd);
	}


	//-------------------------------------------------------------------------
	// Specialized methods for fine-grained control over the bean lifecycle
	//-------------------------------------------------------------------------

	@Override
	public Object createBean(Class<?> beanClass, int autowireMode, boolean dependencyCheck) throws BeansException {
		// Use non-singleton bean definition, to avoid registering bean as dependent bean.
		RootBeanDefinition bd = new RootBeanDefinition(beanClass, autowireMode, dependencyCheck);
		bd.setScope(SCOPE_PROTOTYPE);
		return createBean(beanClass.getName(), bd, null);
	}

	@Override
	public Object autowire(Class<?> beanClass, int autowireMode, boolean dependencyCheck) throws BeansException {
		// Use non-singleton bean definition, to avoid registering bean as dependent bean.
		RootBeanDefinition bd = new RootBeanDefinition(beanClass, autowireMode, dependencyCheck);
		bd.setScope(SCOPE_PROTOTYPE);
		if (bd.getResolvedAutowireMode() == AUTOWIRE_CONSTRUCTOR) {
			return autowireConstructor(beanClass.getName(), bd, null, null).getWrappedInstance();
		}
		else {
			Object bean;
			if (System.getSecurityManager() != null) {
				bean = AccessController.doPrivileged(
						(PrivilegedAction<Object>) () -> getInstantiationStrategy().instantiate(bd, null, this),
						getAccessControlContext());
			}
			else {
				bean = getInstantiationStrategy().instantiate(bd, null, this);
			}
			populateBean(beanClass.getName(), bd, new BeanWrapperImpl(bean));
			return bean;
		}
	}

	@Override
	public void autowireBeanProperties(Object existingBean, int autowireMode, boolean dependencyCheck)
			throws BeansException {

		if (autowireMode == AUTOWIRE_CONSTRUCTOR) {
			throw new IllegalArgumentException("AUTOWIRE_CONSTRUCTOR not supported for existing bean instance");
		}
		// Use non-singleton bean definition, to avoid registering bean as dependent bean.
		RootBeanDefinition bd =
				new RootBeanDefinition(ClassUtils.getUserClass(existingBean), autowireMode, dependencyCheck);
		bd.setScope(SCOPE_PROTOTYPE);
		BeanWrapper bw = new BeanWrapperImpl(existingBean);
		initBeanWrapper(bw);
		populateBean(bd.getBeanClass().getName(), bd, bw);
	}

	@Override
	public void applyBeanPropertyValues(Object existingBean, String beanName) throws BeansException {
		markBeanAsCreated(beanName);
		BeanDefinition bd = getMergedBeanDefinition(beanName);
		BeanWrapper bw = new BeanWrapperImpl(existingBean);
		initBeanWrapper(bw);
		applyPropertyValues(beanName, bd, bw, bd.getPropertyValues());
	}

	@Override
	public Object initializeBean(Object existingBean, String beanName) {
		return initializeBean(beanName, existingBean, null);
	}

	@Override
	public Object applyBeanPostProcessorsBeforeInitialization(Object existingBean, String beanName)
			throws BeansException {

		Object result = existingBean;
		for (BeanPostProcessor processor : getBeanPostProcessors()) {
			Object current = processor.postProcessBeforeInitialization(result, beanName);
			if (current == null) {
				return result;
			}
			result = current;
		}
		return result;
	}

	@Override
	public Object applyBeanPostProcessorsAfterInitialization(Object existingBean, String beanName)
			throws BeansException {

		Object result = existingBean;
		for (BeanPostProcessor processor : getBeanPostProcessors()) {
			// TODO 挨个执行所有后处理器的postProcessAfterInitialization方法, 对初始化后的bean进行处理. 这是个很重要的方法, AOP,
			//  JNDI, 等实现都是基于后处理器的此方法
			Object current = processor.postProcessAfterInitialization(result, beanName);
			if (current == null) {
				// TODO 如果处理后返回的是null, 直接返回传入的bean对象
				return result;
			}
			// TODO 否则返回处理后的对象
			result = current;
		}
		return result;
	}

	@Override
	public void destroyBean(Object existingBean) {
		new DisposableBeanAdapter(
				existingBean, getBeanPostProcessorCache().destructionAware, getAccessControlContext()).destroy();
	}


	//-------------------------------------------------------------------------
	// Delegate methods for resolving injection points
	//-------------------------------------------------------------------------

	@Override
	public Object resolveBeanByName(String name, DependencyDescriptor descriptor) {
		InjectionPoint previousInjectionPoint = ConstructorResolver.setCurrentInjectionPoint(descriptor);
		try {
			return getBean(name, descriptor.getDependencyType());
		}
		finally {
			ConstructorResolver.setCurrentInjectionPoint(previousInjectionPoint);
		}
	}

	@Override
	@Nullable
	public Object resolveDependency(DependencyDescriptor descriptor, @Nullable String requestingBeanName) throws BeansException {
		return resolveDependency(descriptor, requestingBeanName, null, null);
	}


	//---------------------------------------------------------------------
	// Implementation of relevant AbstractBeanFactory template methods
	//---------------------------------------------------------------------

	/**
	 * Central method of this class: creates a bean instance,
	 * populates the bean instance, applies post-processors, etc.
	 * @see #doCreateBean
	 *
	 * @param beanName the name of the bean
	 * @param mbd the merged bean definition for the bean
	 * @param args explicit arguments to use for constructor or factory method invocation 为bean设置的参数值, 只有构造方法
	 *             和工厂方法可以用此参数来给取得的bean赋值, 同时bean的scope也必需是prototype类型
	 * @return
	 * @throws BeanCreationException
	 */
	@Override
	protected Object createBean(String beanName, RootBeanDefinition mbd, @Nullable Object[] args)
			throws BeanCreationException {

		if (logger.isTraceEnabled()) {
			logger.trace("Creating instance of bean '" + beanName + "'");
		}
		RootBeanDefinition mbdToUse = mbd;

		// Make sure bean class is actually resolved at this point, and
		// clone the bean definition in case of a dynamically resolved Class
		// which cannot be stored in the shared merged bean definition.
		// TODO 解析类, 通过ClassLoader.loadClass()或Class.ForName()对指定名字的类进行加载, 得到对应的引用. 根据类属性或类名加载
		//  resolveBeanClass()最后接收一个Class类型的可变长参数, 用来指定特定类型的ClassLoader, 根据代码来看, 主要是为了支持AspectJ
		Class<?> resolvedClass = resolveBeanClass(mbd, beanName);
		if (resolvedClass != null && !mbd.hasBeanClass() && mbd.getBeanClassName() != null) {
			// TODO 类加载后, 如果mbd依然没有对应的bean引用时(没有'class'属性, 或'class'设置的是全限定名), 则创建一个RootBeanDefinition,
			//  并把加载后的类引用做为其beanClass属性
			mbdToUse = new RootBeanDefinition(mbd);
			mbdToUse.setBeanClass(resolvedClass);
		}

		// Prepare method overrides.
		try {
			// TODO 处理bean的方法重载(@Lookup, <lookup-method />, <replace-method />)
			mbdToUse.prepareMethodOverrides();
		}
		catch (BeanDefinitionValidationException ex) {
			throw new BeanDefinitionStoreException(mbdToUse.getResourceDescription(),
					beanName, "Validation of method overrides failed", ex);
		}

		try {
			// Give BeanPostProcessors a chance to return a proxy instead of the target bean instance.
			// TODO 返回一个目标类的代理(用于动态代理等). 如果是普通的bean, 这里返回的会是null. 容器里所有的
			//  InstantiationAwareBeanPostProcessors实例都会在此处生效, 同时进行前置处理
			Object bean = resolveBeforeInstantiation(beanName, mbdToUse);
			if (bean != null) {
				// TODO 短路操作, 如果返回的是代理对象, 则创建结束, 直接返回
				return bean;
			}
		}
		catch (Throwable ex) {
			throw new BeanCreationException(mbdToUse.getResourceDescription(), beanName,
					"BeanPostProcessor before instantiation of bean failed", ex);
		}

		try {
			// TODO 开始正式创建bean实例, 然后返回创建好的bean实例
			Object beanInstance = doCreateBean(beanName, mbdToUse, args);
			if (logger.isTraceEnabled()) {
				logger.trace("Finished creating instance of bean '" + beanName + "'");
			}
			return beanInstance;
		}
		catch (BeanCreationException | ImplicitlyAppearedSingletonException ex) {
			// A previously detected exception with proper bean creation context already,
			// or illegal singleton state to be communicated up to DefaultSingletonBeanRegistry.
			throw ex;
		}
		catch (Throwable ex) {
			throw new BeanCreationException(
					mbdToUse.getResourceDescription(), beanName, "Unexpected exception during bean creation", ex);
		}
	}

	/**
	 * Actually create the specified bean. Pre-creation processing has already happened
	 * at this point, e.g. checking {@code postProcessBeforeInstantiation} callbacks.
	 * <p>Differentiates between default bean instantiation, use of a
	 * factory method, and autowiring a constructor.
	 *
	 * @param beanName the name of the bean 要得到的bean
	 * @param mbd the merged bean definition for the bean 要得到的bean的mbd
	 * @param args explicit arguments to use for constructor or factory method invocation 为bean设置的参数值, 只有构造方法
	 *             和工厂方法可以用此参数来给取得的bean赋值, 同时bean的scope也必需是prototype类型
	 * @return a new instance of the bean
	 * @throws BeanCreationException if the bean could not be created
	 * @see #instantiateBean
	 * @see #instantiateUsingFactoryMethod
	 * @see #autowireConstructor
	 */
	protected Object doCreateBean(String beanName, RootBeanDefinition mbd, @Nullable Object[] args)
			throws BeanCreationException {

		// Instantiate the bean.
		// TODO 经过包含后的bean实例
		BeanWrapper instanceWrapper = null;
		if (mbd.isSingleton()) {
			// TODO 单例的情况, 尝试从实例缓存取得bean实例
			instanceWrapper = this.factoryBeanInstanceCache.remove(beanName);
		}
		if (instanceWrapper == null) {
			// TODO 缓存中不存在bean实例时, 创建对应的bean实例
			instanceWrapper = createBeanInstance(beanName, mbd, args);
		}
<<<<<<< HEAD
		// TODO 取得被包装过的bean实例以及bean实例的类信息
		final Object bean = instanceWrapper.getWrappedInstance();
=======
		Object bean = instanceWrapper.getWrappedInstance();
>>>>>>> e190851a
		Class<?> beanType = instanceWrapper.getWrappedClass();
		if (beanType != NullBean.class) {
			// TODO bean实例的不是NullBean类型时, 将其做为解析后的目标类型, 放到mbd的resolvedTargetType属性中
			mbd.resolvedTargetType = beanType;
		}

		// Allow post-processors to modify the merged bean definition.
		synchronized (mbd.postProcessingLock) {
			// TODO 判断mbd是否被MergedBeanDefinitionPostProcessor类型的后处理器处理过
			if (!mbd.postProcessed) {
				try {
					// TODO 没被处理过, 就用MergedBeanDefinitionPostProcessor#postProcessMergedBeanDefinition()方法
					//  对bean进行处理, 经过这里后, 自动注入, 生命周期等注解的方法或字段会被放入缓存, 后面填充属性时就可以使用了
					applyMergedBeanDefinitionPostProcessors(mbd, beanType, beanName);
				}
				catch (Throwable ex) {
					throw new BeanCreationException(mbd.getResourceDescription(), beanName,
							"Post-processing of merged bean definition failed", ex);
				}
				// TODO 处理完成后, 标识为已处理
				mbd.postProcessed = true;
			}
		}

		// Eagerly cache singletons to be able to resolve circular references
		// even when triggered by lifecycle interfaces like BeanFactoryAware.
		// TODO 提前暴露可以解析循环依赖的问题. 这里先验证一下当前bean是否支持提前暴露. 如果当前bean是个单例的, 且允许循环引用时, 如果
		//  这个bean正处在创建过程中, 则表示其支持提前暴露. 支持提前暴露的bean会向singletonFactories添加一个objectFactory, 后期
		//  依赖该bean的其他bean都可以从singletonFactories中直接获取
		boolean earlySingletonExposure = (mbd.isSingleton() && this.allowCircularReferences &&
				isSingletonCurrentlyInCreation(beanName));
		if (earlySingletonExposure) {
			if (logger.isTraceEnabled()) {
				logger.trace("Eagerly caching bean '" + beanName +
						"' to allow for resolving potential circular references");
			}
			// TODO 解决单例bean的循环引用是通过提前暴露bean来实现的. 如果bean支持提前暴露, 会通过addSingletonFactory()方法将其放到
			//  singletonFactories, 和registeredSingletons缓存中, 同时从earlySingletonObjects缓存中移除.
			//  提前暴露的bean有可能需要进行AOP代理, 所以SmartInstantiationAwareBeanPostProcessor#getEarlyBeanReference()方法
			//  会看容器中是否有可以应用于当前操作的bean的Advisor来决定是否为其创建动态代理. 基于接口的代理会用JDK的动态代理实现, 基于
			//  类的代理会用CGLIB来实现
			addSingletonFactory(beanName, () -> getEarlyBeanReference(beanName, mbd, bean));
		}

		// Initialize the bean instance.
		// TODO 到这为止, bean的实例化已经完成, 下面开始准备对实例化的bean进行初始化
		Object exposedObject = bean;
		try {
			// TODO 开始给bean填充属性
			populateBean(beanName, mbd, instanceWrapper);
			// TODO 进行初始化
			exposedObject = initializeBean(beanName, exposedObject, mbd);
		}
		catch (Throwable ex) {
			if (ex instanceof BeanCreationException && beanName.equals(((BeanCreationException) ex).getBeanName())) {
				throw (BeanCreationException) ex;
			}
			else {
				throw new BeanCreationException(
						mbd.getResourceDescription(), beanName, "Initialization of bean failed", ex);
			}
		}

		if (earlySingletonExposure) {
			// TODO 支持提前暴露时, 拿出对应的单例bean
			Object earlySingletonReference = getSingleton(beanName, false);
			if (earlySingletonReference != null) {
				if (exposedObject == bean) {
					exposedObject = earlySingletonReference;
				}
				else if (!this.allowRawInjectionDespiteWrapping && hasDependentBean(beanName)) {
					String[] dependentBeans = getDependentBeans(beanName);
					Set<String> actualDependentBeans = new LinkedHashSet<>(dependentBeans.length);
					for (String dependentBean : dependentBeans) {
						if (!removeSingletonIfCreatedForTypeCheckOnly(dependentBean)) {
							actualDependentBeans.add(dependentBean);
						}
					}
					if (!actualDependentBeans.isEmpty()) {
						throw new BeanCurrentlyInCreationException(beanName,
								"Bean with name '" + beanName + "' has been injected into other beans [" +
								StringUtils.collectionToCommaDelimitedString(actualDependentBeans) +
								"] in its raw version as part of a circular reference, but has eventually been " +
								"wrapped. This means that said other beans do not use the final version of the " +
								"bean. This is often the result of over-eager type matching - consider using " +
								"'getBeanNamesForType' with the 'allowEagerInit' flag turned off, for example.");
					}
				}
			}
		}

		// Register bean as disposable.
		try {
			registerDisposableBeanIfNecessary(beanName, bean, mbd);
		}
		catch (BeanDefinitionValidationException ex) {
			throw new BeanCreationException(
					mbd.getResourceDescription(), beanName, "Invalid destruction signature", ex);
		}

		return exposedObject;
	}

	@Override
	@Nullable
	// TODO 预测bean的type类型
	protected Class<?> predictBeanType(String beanName, RootBeanDefinition mbd, Class<?>... typesToMatch) {
		// TODO 确定bean的类型, 即: bean所引用的Class对象
		Class<?> targetType = determineTargetType(beanName, mbd, typesToMatch);
		// Apply SmartInstantiationAwareBeanPostProcessors to predict the
		// eventual type after a before-instantiation shortcut.
		if (targetType != null && !mbd.isSynthetic() && hasInstantiationAwareBeanPostProcessors()) {
			// TODO 在有明确了的bean的类型, 且这个bean是由容器创建, 并且容器注册过InstantiationAwareBeanPostProcessor类型的初始
			//  化后处理器时, 开始类型预测.
			//  首先看一下要匹配的类型是否只有一个, 且是FactoryBean类型
			boolean matchingOnlyFactoryBean = typesToMatch.length == 1 && typesToMatch[0] == FactoryBean.class;
			for (SmartInstantiationAwareBeanPostProcessor bp : getBeanPostProcessorCache().smartInstantiationAware) {
				// TODO 遍历所有的SmartInstantiationAwareBeanPostProcessor类型后处理器来预测目标类型, 以下后处理器实现了predictBeanType()方法:
				//  1. SmartInstantiationAwareBeanPostProcessor接口: 提供了一个默认实现, 返回的是null;
				//  2. InstantiationAwareBeanPostProcessorAdapter抽象类: 什么也没做, 也是返回null, 其实可以去掉这个方法, 直接使用接口中的默认方法;
				//  3. AbstractAutoProxyCreator抽象类: 从代理类型中查找
				//  4. ScriptFactoryPostProcessor类: 用脚本工厂来查找 mark 以后补上
				Class<?> predicted = bp.predictBeanType(targetType, beanName);
				if (predicted != null &&
						(!matchingOnlyFactoryBean || FactoryBean.class.isAssignableFrom(predicted))) {
					// TODO 只要有一个类型匹配上, 并且不是FactoryBean类型时, 就返回预测的类型, 这是个断路操作
					return predicted;
				}
			}
		}
		// TODO 其他情况直接返回确定了的bean的类型, 即: bean所引用的Class对象
		return targetType;
	}

	/**
	 * Determine the target type for the given bean definition.
	 * @param beanName the name of the bean (for error handling purposes)
	 * @param mbd the merged bean definition for the bean
	 * @param typesToMatch the types to match in case of internal type matching purposes
	 * (also signals that the returned {@code Class} will never be exposed to application code)
	 * @return the type for the bean if determinable, or {@code null} otherwise
	 */
	@Nullable
	protected Class<?> determineTargetType(String beanName, RootBeanDefinition mbd, Class<?>... typesToMatch) {
		// TODO 从bean的mbd中取得bean所表示的Class对象
		Class<?> targetType = mbd.getTargetType();
		if (targetType == null) {
			// TODO 所表示的Class对象不存在时, 根据bean的不同类型来解析其所表示的Class对象:
			targetType = (mbd.getFactoryMethodName() != null ?
					// TODO bean是由工厂方法进行实例化时, 用工厂方法的返回类型做为bean的类型
					getTypeForFactoryMethod(beanName, mbd, typesToMatch) :
					// TODO 其他情况直接取得bean的类型
					resolveBeanClass(mbd, beanName, typesToMatch));
			if (ObjectUtils.isEmpty(typesToMatch) || getTempClassLoader() == null) {
				// TODO 并没有指定匹配的类型时, 把解析后的bean所表示的Class放到resolvedTargetType缓存中
				mbd.resolvedTargetType = targetType;
			}
		}
		return targetType;
	}

	/**
	 * Determine the target type for the given bean definition which is based on
	 * a factory method. Only called if there is no singleton instance registered
	 * for the target bean already.
	 * <p>This implementation determines the type matching {@link #createBean}'s
	 * different creation strategies. As far as possible, we'll perform static
	 * type checking to avoid creation of the target bean.
	 * @param beanName the name of the bean (for error handling purposes)
	 * @param mbd the merged bean definition for the bean
	 * @param typesToMatch the types to match in case of internal type matching purposes
	 * (also signals that the returned {@code Class} will never be exposed to application code)
	 * @return the type for the bean if determinable, or {@code null} otherwise
	 * @see #createBean
	 */
	@Nullable
	// TODO 用来获得在使用工厂方法时, 工厂方法的类型
	protected Class<?> getTypeForFactoryMethod(String beanName, RootBeanDefinition mbd, Class<?>... typesToMatch) {
		// TODO 从表示bean的mbd的缓存中取出用于实例化bean的工厂方法的返回类型
		ResolvableType cachedReturnType = mbd.factoryMethodReturnType;
		if (cachedReturnType != null) {
			// TODO 找到直接返回
			return cachedReturnType.resolve();
		}
		// TODO 工厂类中所有的用于实例化bean的工厂方法返回的类型都是一样的
		Class<?> commonType = null;
		// TODO 缓存里没有, 看看内省工厂方法有没有被缓存
		Method uniqueCandidate = mbd.factoryMethodToIntrospect;

		if (uniqueCandidate == null) {
			// TODO 还是没有, 就表示第一次执行, 需要对工厂方法进行解析
			Class<?> factoryClass;
			// TODO 首先假设用于实例化bean的工厂方法是静态的
			boolean isStatic = true;
			// TODO 获取用于实例化bean的工厂类的名字
			String factoryBeanName = mbd.getFactoryBeanName();
			if (factoryBeanName != null) {
				// TODO 如果指定了工厂类(配置文件中配置了工厂类), 表示其为一个非静态工厂方法
				if (factoryBeanName.equals(beanName)) {
					// TODO 工厂类的名字不能和要实例化的bean同名
					throw new BeanDefinitionStoreException(mbd.getResourceDescription(), beanName,
							"factory-bean reference points back to the same bean definition");
				}
				// Check declared factory method return type on factory class.
				// TODO 取得工厂类的类型
				factoryClass = getType(factoryBeanName);
				// TODO 使用工厂类的工厂方法都是非静态的
				isStatic = false;
			}
			else {
				// Check declared factory method return type on bean class.
				// TODO 如果没有指定工厂类, 根据指定的类型(这个typesToMatch可能是空的, 在做自动装配时会为FactoryBean)来解析bean做为工厂类的类型
				factoryClass = resolveBeanClass(mbd, beanName, typesToMatch);
			}

			if (factoryClass == null) {
				// TODO 还是没解析出来, 返回null
				return null;
			}
			// TODO 取得Class, 会处理CGLIB的情况
			factoryClass = ClassUtils.getUserClass(factoryClass);

			// If all factory methods have the same return type, return that type.
			// Can't clearly figure out exact method due to type converting / autowiring!
			// TODO 如果配置文件中定义了的构造bean时所需要的参数(由'constructor-arg'设置)时, 取得参数数量做为匹配值, 没有的话为0
			int minNrOfArgs =
					(mbd.hasConstructorArgumentValues() ? mbd.getConstructorArgumentValues().getArgumentCount() : 0);
			// TODO 取得工厂类中定义所有的方法, 如果这些方法不在factoryMethodCandidateCache缓存中, 则将其加入缓存
			Method[] candidates = this.factoryMethodCandidateCache.computeIfAbsent(factoryClass,
					clazz -> ReflectionUtils.getUniqueDeclaredMethods(clazz, ReflectionUtils.USER_DECLARED_METHODS));

			for (Method candidate : candidates) {
				// TODO 遍历所有候选的方法
				if (Modifier.isStatic(candidate.getModifiers()) == isStatic && mbd.isFactoryMethod(candidate) &&
						candidate.getParameterCount() >= minNrOfArgs) {
					// Declared type variables to inspect?
					// TODO 找出工厂类中所有参数数量多于配置文件所指定的参数数量的静态工厂方法
					if (candidate.getTypeParameters().length > 0) {
						try {
							// Fully resolve parameter names and argument values.
							// TODO 方法有泛型类型的参数时时, 需要对泛型进行处理. 取出该方法有类型变量参数(TypeVariable可以表示任
							//  何类型的泛型变量, 如：T、K、V等变量. 比如: method(T name, V value))时, 取得方法中所有参数的类型, T和V
							Class<?>[] paramTypes = candidate.getParameterTypes();
							String[] paramNames = null;
							// TODO 参数名探测器, 默认为DefaultParameterNameDiscoverer
							ParameterNameDiscoverer pnd = getParameterNameDiscoverer();
							if (pnd != null) {
								// TODO 用探测器取得方法所有参数的名字. 有好多实现, 这个得慢慢看, 最后得到的就是参数名数组, name和value
								paramNames = pnd.getParameterNames(candidate);
							}
							// TODO 取得bean的构造器的参数. 如果没有, 则会创建一个ConstructorArgumentValues
							ConstructorArgumentValues cav = mbd.getConstructorArgumentValues();
							// TODO 这里是所有使用过的参数值
							Set<ConstructorArgumentValues.ValueHolder> usedValueHolders = new HashSet<>(paramTypes.length);
							Object[] args = new Object[paramTypes.length];
							for (int i = 0; i < args.length; i++) {
								// TODO 按顺序根据候选方法的参数值, 和参数名与要实例化bean所用的方法(工厂方法, 构造器)对应位置所使
								//  用的参数进行匹配. 如果完全一致, 就返回要实例化bean所使用的方法(工厂方法, 构造器)对应位置的参数值.
								//  如果不一致, 会用参数类型及参数名进行一次泛型类型参数的判断. 如果有一致的, 就返回. 没有就返回空.
								//  比如: 例子中就是用index = 0, paramType = T, paramName = name与要实例化bean所使用的方法
								//  (工厂方法, 构造器)的index = 0的位置的参数进行类型及类型名的匹配. 找不到的话, 就用这些到实例化
								//  bean所使用的方法(工厂方法, 构造器)的所有泛型参数中进行匹配.
								//  取得构造器的参数的值(先T, 后V), 并放到一个set中
								ConstructorArgumentValues.ValueHolder valueHolder = cav.getArgumentValue(
										i, paramTypes[i], (paramNames != null ? paramNames[i] : null), usedValueHolders);
								if (valueHolder == null) {
									// TODO 如果没匹配上, 就放宽类型及名字的要求, 再次尝试从要实例化bean所使用的方法(工厂方法, 构造器)
									//  的泛型类型参数中进行匹配.
									valueHolder = cav.getGenericArgumentValue(null, null, usedValueHolders);
								}
								if (valueHolder != null) {
									// TODO 找到的话, 就将其放到参数数组, 以及使用过的参数集合中
									args[i] = valueHolder.getValue();
									usedValueHolders.add(valueHolder);
								}
							}
							// TODO 取得该方法的返回类型
							Class<?> returnType = AutowireUtils.resolveReturnTypeForFactoryMethod(
									candidate, args, getBeanClassLoader());
							// TODO 在没有通用type类型, 且上面得到的返回类型与该方法的返回类型相同时, 将该方法做为唯一候选方法
							uniqueCandidate = (commonType == null && returnType == candidate.getReturnType() ?
									candidate : null);
							// TODO 取得returnType和commonType的通用类型
							commonType = ClassUtils.determineCommonAncestor(returnType, commonType);
							if (commonType == null) {
								// Ambiguous return types found: return null to indicate "not determinable".
								// TODO returnType与commonType没有通用类型时, 表示不可预测, 返回null
								return null;
							}
						}
						catch (Throwable ex) {
							if (logger.isDebugEnabled()) {
								logger.debug("Failed to resolve generic return type for factory method: " + ex);
							}
						}
					}
					else {
						// TODO 方法没有泛型类型的参数时, 如果没有通用type, 就用该方法做为唯一候选方法, 否则为null
						uniqueCandidate = (commonType == null ? candidate : null);
						// TODO 和上面一样, 取得returnType和commonType的通用类型
						commonType = ClassUtils.determineCommonAncestor(candidate.getReturnType(), commonType);
						if (commonType == null) {
							// Ambiguous return types found: return null to indicate "not determinable".
							// TODO returnType与commonType没有通用类型时, 表示不可预测, 返回null
							return null;
						}
					}
				}
			}
			// TODO 能走到这的会有两种情况:
			//  1. 上面的逻辑最终会匹配到一个方法, 然后将其做为mbd用于内省的工厂方法
			//  2. 工厂类里没有工厂方法, 这时uniqueCandidate为null, 然后mbd用于内省的工厂方法也就为null了
			mbd.factoryMethodToIntrospect = uniqueCandidate;
			if (commonType == null) {
				// TODO 对于情况1来说, 肯定不会走到这里. 只有情况2才会走到这里, 表示不可预测, 直接返回null
				return null;
			}
		}

		// Common return type found: all factory methods return same type. For a non-parameterized
		// unique candidate, cache the full type declaration context of the target factory method.
		// TODO 有唯一的侯选工厂方法时, 使用唯一工厂方法的返回类型, 没有时使用通用类型(工厂类中所有的工厂方法返回的类型都是一样的)
		cachedReturnType = (uniqueCandidate != null ?
				ResolvableType.forMethodReturnType(uniqueCandidate) : ResolvableType.forClass(commonType));
		// TODO 设置用于实例化bean的工厂方法的返回类型
		mbd.factoryMethodReturnType = cachedReturnType;
		// TODO 返回工厂类型的返回类型引用的Class对象
		return cachedReturnType.resolve();
	}

	/**
	 * This implementation attempts to query the FactoryBean's generic parameter metadata
	 * if present to determine the object type. If not present, i.e. the FactoryBean is
	 * declared as a raw type, checks the FactoryBean's {@code getObjectType} method
	 * on a plain instance of the FactoryBean, without bean properties applied yet.
	 * If this doesn't return a type yet, and {@code allowInit} is {@code true} a
	 * full creation of the FactoryBean is used as fallback (through delegation to the
	 * superclass's implementation).
	 * <p>The shortcut check for a FactoryBean is only applied in case of a singleton
	 * FactoryBean. If the FactoryBean instance itself is not kept as singleton,
	 * it will be fully created to check the type of its exposed object.
	 */
	@Override
	protected ResolvableType getTypeForFactoryBean(String beanName, RootBeanDefinition mbd, boolean allowInit) {
		// Check if the bean definition itself has defined the type with an attribute
		// TODO 从mbd的'factoryBeanObjectType'属性中取得类型
		ResolvableType result = getTypeForFactoryBeanFromAttributes(mbd);
		if (result != ResolvableType.NONE) {
			// TODO 不是NONE类型时, 直接返回
			return result;
		}
		// TODO 如果mbd对应是的class对象, 用bean的类型创建一个ResolvableType, 如果是全限定名, 则返回的是NONE
		ResolvableType beanType =
				(mbd.hasBeanClass() ? ResolvableType.forClass(mbd.getBeanClass()) : ResolvableType.NONE);

		// For instance supplied beans try the target type and bean class
		if (mbd.getInstanceSupplier() != null) {
			// TODO 如果合并后的bean definition有回调函数, 尝试用两种方式取得类型:
			//  1. 通过mbd的目标类型
			//  2. 通过上面得到的beanType类型
			result = getFactoryBeanGeneric(mbd.targetType);
			if (result.resolve() != null) {
				return result;
			}
			result = getFactoryBeanGeneric(beanType);
			if (result.resolve() != null) {
				return result;
			}
		}

		// Consider factory methods
		// TODO 取得工厂bean和工厂方法的名字
		String factoryBeanName = mbd.getFactoryBeanName();
		String factoryMethodName = mbd.getFactoryMethodName();

		// Scan the factory bean methods
		if (factoryBeanName != null) {
			// TODO 工厂类存在的时的处理
			if (factoryMethodName != null) {
				// Try to obtain the FactoryBean's object type from its factory method
				// declaration without instantiating the containing bean at all.
				// TODO 指定了工厂方法时, 通过工厂类名从注册中心beanDefinitionMap中取得工厂bd
				BeanDefinition factoryBeanDefinition = getBeanDefinition(factoryBeanName);
				Class<?> factoryBeanClass;
				if (factoryBeanDefinition instanceof AbstractBeanDefinition &&
						((AbstractBeanDefinition) factoryBeanDefinition).hasBeanClass()) {
					// TODO 工厂bd是AbstractBeanDefinition类型, 且其为class类型时, 直接使用对应的class类型
					factoryBeanClass = ((AbstractBeanDefinition) factoryBeanDefinition).getBeanClass();
				}
				else {
					// TODO 其他情况时, 得到合并了双亲属性的工厂类的mbd
					RootBeanDefinition fbmbd = getMergedBeanDefinition(factoryBeanName, factoryBeanDefinition);
					// TODO 然后从工厂类的mbd中确定目标类型
					factoryBeanClass = determineTargetType(factoryBeanName, fbmbd);
				}
				if (factoryBeanClass != null) {
					// TODO 经过上面的处理后, 如果得到了工厂类的Class类型, 取得工厂类使用的工厂方法的类型
					result = getTypeForFactoryBeanFromMethod(factoryBeanClass, factoryMethodName);
					if (result.resolve() != null) {
						// TODO 如果类型已经解析过了, 直接返回上面取得的工厂类使用的工厂方法的返回类型
						return result;
					}
				}
			}
			// If not resolvable above and the referenced factory bean doesn't exist yet,
			// exit here - we don't want to force the creation of another bean just to
			// obtain a FactoryBean's object type...
			if (!isBeanEligibleForMetadataCaching(factoryBeanName)) {
				// TODO 上面没有解析出工厂方法的返回类型, 且工厂类没被创建过时, 返回NONE
				return ResolvableType.NONE;
			}
		}

		// If we're allowed, we can create the factory bean and call getObjectType() early
		if (allowInit) {
			// TODO 允许初始化时, 会根据mbd是否为单例取得工厂类
			FactoryBean<?> factoryBean = (mbd.isSingleton() ?
					getSingletonFactoryBeanForTypeCheck(beanName, mbd) :
					getNonSingletonFactoryBeanForTypeCheck(beanName, mbd));
			if (factoryBean != null) {
				// Try to obtain the FactoryBean's object type from this early stage of the instance.
				// TODO 有工厂类时, 取其类型
				Class<?> type = getTypeForFactoryBean(factoryBean);
				if (type != null) {
					// TODO 类型存在时, 包装为一个ResolvableType返回
					return ResolvableType.forClass(type);
				}
				// No type found for shortcut FactoryBean instance:
				// fall back to full creation of the FactoryBean instance.
				// TODO 类型不存在时, 用AbstractBeanFactory#getTypeForFactoryBean()来初始化工厂类, 然后得到其类型后返回
				return super.getTypeForFactoryBean(beanName, mbd, true);
			}
		}
		// TODO mbd有静态工厂方法(没有工厂类名, 有工厂方法名的就是静态工厂方法), 且指定了class属性时
		if (factoryBeanName == null && mbd.hasBeanClass() && factoryMethodName != null) {
			// No early bean instantiation possible: determine FactoryBean's type from
			// static factory method signature or from class inheritance hierarchy...
			// TODO 根据静态工厂方法的返回类型来确定工厂类的类型
			return getTypeForFactoryBeanFromMethod(mbd.getBeanClass(), factoryMethodName);
		}
		// TODO 到这时, 表示以下情况:
		//  1. mbd中factoryBeanObjectType属性没有设置值
		//  2. 没有Supplier回调函数
		//  3. 没设置工厂类, 且还不是静态工厂方法
		//  4. 不允许初始化工厂类
		//  这时尝试用mbd中class属性指定的Class类型来取得类型
		result = getFactoryBeanGeneric(beanType);
		if (result.resolve() != null) {
			return result;
		}
		return ResolvableType.NONE;
	}

	private ResolvableType getFactoryBeanGeneric(@Nullable ResolvableType type) {
		if (type == null) {
			return ResolvableType.NONE;
		}
		// TODO 返回工厂类的泛型信息
		return type.as(FactoryBean.class).getGeneric();
	}

	/**
	 * Introspect the factory method signatures on the given bean class,
	 * trying to find a common {@code FactoryBean} object type declared there.
	 * @param beanClass the bean class to find the factory method on
	 * @param factoryMethodName the name of the factory method
	 * @return the common {@code FactoryBean} object type, or {@code null} if none
	 */
	private ResolvableType getTypeForFactoryBeanFromMethod(Class<?> beanClass, String factoryMethodName) {
		// CGLIB subclass methods hide generic parameters; look at the original user class.
		// TODO 取得工厂类的原始Class类型
		Class<?> factoryBeanClass = ClassUtils.getUserClass(beanClass);
		// TODO 将要使用的工厂方法包装为FactoryBeanMethodTypeFinder(指定了FactoryBeanMethodTypeFinder的factoryMethodName属性)
		//  FactoryBeanMethodTypeFinder的doWith()方法封装了获取方法返回类型的逻辑
		FactoryBeanMethodTypeFinder finder = new FactoryBeanMethodTypeFinder(factoryMethodName);
		// TODO 过滤所有的非桥接, 和合成方法, 然后调用FactoryBeanMethodTypeFinder的doWith()方法取得方法的返回类型(缓存在find的result中), 并返回
		ReflectionUtils.doWithMethods(factoryBeanClass, finder, ReflectionUtils.USER_DECLARED_METHODS);
		return finder.getResult();
	}

	/**
	 * This implementation attempts to query the FactoryBean's generic parameter metadata
	 * if present to determine the object type. If not present, i.e. the FactoryBean is
	 * declared as a raw type, checks the FactoryBean's {@code getObjectType} method
	 * on a plain instance of the FactoryBean, without bean properties applied yet.
	 * If this doesn't return a type yet, a full creation of the FactoryBean is
	 * used as fallback (through delegation to the superclass's implementation).
	 * <p>The shortcut check for a FactoryBean is only applied in case of a singleton
	 * FactoryBean. If the FactoryBean instance itself is not kept as singleton,
	 * it will be fully created to check the type of its exposed object.
	 */
	@Override
	@Deprecated
	@Nullable
	protected Class<?> getTypeForFactoryBean(String beanName, RootBeanDefinition mbd) {
		return getTypeForFactoryBean(beanName, mbd, true).resolve();
	}

	/**
	 * Obtain a reference for early access to the specified bean,
	 * typically for the purpose of resolving a circular reference.
	 * @param beanName the name of the bean (for error handling purposes)
	 * @param mbd the merged bean definition for the bean
	 * @param bean the raw bean instance
	 * @return the object to expose as bean reference
	 */
	// TODO 解析循环引用问题. 会对支持提前暴露的单例bean进行处理, 在需要的时候会为其创建代理
	protected Object getEarlyBeanReference(String beanName, RootBeanDefinition mbd, Object bean) {
		Object exposedObject = bean;
		// TODO hasInstantiationAwareBeanPostProcessors()方法用来标记容器里是否有InstantiationAwareBeanPostProcessor的实现
		//  InstantiationAwareBeanPostProcessor接口的主要作用是在目标实例化前后, 以及实例的属性进行处理
		if (!mbd.isSynthetic() && hasInstantiationAwareBeanPostProcessors()) {
			// TODO 当这个mbd(当前bean)是由容器创建的, 并且容器注册过用于对实例化阶段进行处理的InstantiationAwareBeanPostProcessor
			//  类型后处理器时, 尝试用这些处理器来对要创建的bean进行处理, 提前暴露出需要的bean, 来应对循环引用问题
			for (SmartInstantiationAwareBeanPostProcessor bp : getBeanPostProcessorCache().smartInstantiationAware) {
				// TODO 有三个地方实现了SmartInstantiationAwareBeanPostProcessor#getEarlyBeanReference(Object, String)方法:
				//  1. SmartInstantiationAwareBeanPostProcessor: 接口提供了一个默认实现方法, 直接返回当前bean做为要暴露的bean
				//  2. InstantiationAwareBeanPostProcessorAdapter: 抽象类, 实现与接口默认方法相同, Java 8后可以去掉了
				//  3. AbstractAutoProxyCreator: 抽象类, 用于提供为Spring AOP自动创建代理的功能
				exposedObject = bp.getEarlyBeanReference(exposedObject, beanName);
			}
		}
		return exposedObject;
	}


	//---------------------------------------------------------------------
	// Implementation methods
	//---------------------------------------------------------------------

	/**
	 * Obtain a "shortcut" singleton FactoryBean instance to use for a
	 * {@code getObjectType()} call, without full initialization of the FactoryBean.
	 * @param beanName the name of the bean
	 * @param mbd the bean definition for the bean
	 * @return the FactoryBean instance, or {@code null} to indicate
	 * that we couldn't obtain a shortcut FactoryBean instance
	 */
	@Nullable
	private FactoryBean<?> getSingletonFactoryBeanForTypeCheck(String beanName, RootBeanDefinition mbd) {
		synchronized (getSingletonMutex()) {
			BeanWrapper bw = this.factoryBeanInstanceCache.get(beanName);
			if (bw != null) {
				return (FactoryBean<?>) bw.getWrappedInstance();
			}
			Object beanInstance = getSingleton(beanName, false);
			if (beanInstance instanceof FactoryBean) {
				return (FactoryBean<?>) beanInstance;
			}
			if (isSingletonCurrentlyInCreation(beanName) ||
					(mbd.getFactoryBeanName() != null && isSingletonCurrentlyInCreation(mbd.getFactoryBeanName()))) {
				return null;
			}

			Object instance;
			try {
				// Mark this bean as currently in creation, even if just partially.
				beforeSingletonCreation(beanName);
				// Give BeanPostProcessors a chance to return a proxy instead of the target bean instance.
				instance = resolveBeforeInstantiation(beanName, mbd);
				if (instance == null) {
					bw = createBeanInstance(beanName, mbd, null);
					instance = bw.getWrappedInstance();
				}
			}
			catch (UnsatisfiedDependencyException ex) {
				// Don't swallow, probably misconfiguration...
				throw ex;
			}
			catch (BeanCreationException ex) {
				// Instantiation failure, maybe too early...
				if (logger.isDebugEnabled()) {
					logger.debug("Bean creation exception on singleton FactoryBean type check: " + ex);
				}
				onSuppressedException(ex);
				return null;
			}
			finally {
				// Finished partial creation of this bean.
				afterSingletonCreation(beanName);
			}

			FactoryBean<?> fb = getFactoryBean(beanName, instance);
			if (bw != null) {
				this.factoryBeanInstanceCache.put(beanName, bw);
			}
			return fb;
		}
	}

	/**
	 * Obtain a "shortcut" non-singleton FactoryBean instance to use for a
	 * {@code getObjectType()} call, without full initialization of the FactoryBean.
	 * @param beanName the name of the bean
	 * @param mbd the bean definition for the bean
	 * @return the FactoryBean instance, or {@code null} to indicate
	 * that we couldn't obtain a shortcut FactoryBean instance
	 */
	@Nullable
	private FactoryBean<?> getNonSingletonFactoryBeanForTypeCheck(String beanName, RootBeanDefinition mbd) {
		if (isPrototypeCurrentlyInCreation(beanName)) {
			return null;
		}

		Object instance;
		try {
			// Mark this bean as currently in creation, even if just partially.
			beforePrototypeCreation(beanName);
			// Give BeanPostProcessors a chance to return a proxy instead of the target bean instance.
			instance = resolveBeforeInstantiation(beanName, mbd);
			if (instance == null) {
				BeanWrapper bw = createBeanInstance(beanName, mbd, null);
				instance = bw.getWrappedInstance();
			}
		}
		catch (UnsatisfiedDependencyException ex) {
			// Don't swallow, probably misconfiguration...
			throw ex;
		}
		catch (BeanCreationException ex) {
			// Instantiation failure, maybe too early...
			if (logger.isDebugEnabled()) {
				logger.debug("Bean creation exception on non-singleton FactoryBean type check: " + ex);
			}
			onSuppressedException(ex);
			return null;
		}
		finally {
			// Finished partial creation of this bean.
			afterPrototypeCreation(beanName);
		}

		return getFactoryBean(beanName, instance);
	}

	/**
	 * Apply MergedBeanDefinitionPostProcessors to the specified bean definition,
	 * invoking their {@code postProcessMergedBeanDefinition} methods.
	 * @param mbd the merged bean definition for the bean
	 * @param beanType the actual type of the managed bean instance
	 * @param beanName the name of the bean
	 * @see MergedBeanDefinitionPostProcessor#postProcessMergedBeanDefinition
	 */
	protected void applyMergedBeanDefinitionPostProcessors(RootBeanDefinition mbd, Class<?> beanType, String beanName) {
		for (MergedBeanDefinitionPostProcessor processor : getBeanPostProcessorCache().mergedDefinition) {
			// TODO 迭代所有实现了MergedBeanDefinitionPostProcessor接口的后处理器(此接口是个回调接口)的postProcessMergedBeanDefinition()
			//  方法(此方法提供了修改合并后的bd的属性, 缓存元数据信息的功能). MergedBeanDefinitionPostProcessor接口有以下实现:
			//  1. ApplicationListenerDetector: 将每个mbd是否为单例缓存到singletonNames中. 此实现在容器初始化时, 由以下两个位置注册到容器中:
			//     a. AbstractApplicationContext#prepareBeanFactory()方法中注册
			//     b. AbstractApplicationContext#registerBeanPostProcessors()最后会为探测嵌套bean而再次注入一个到容器中
			//  2. AutowiredAnnotationBeanPostProcessor: 提供自动装配功能, 处理被@Autowire, @Value, @Inject标注的字段或方法,
			//     为其生成注入点信息并加入injectionMetadataCache缓存中用于后续自动注入处理. 此实现在AnnotationConfigApplicationContext
			//     容器初始化时由AnnotatedBeanDefinitionReader创建
			//  3. InitDestroyAnnotationBeanPostProcessor: 处理bean的生命周期, 对于指定的注解(比如@PostConstruct, 或@PreDestroy)
			//     进行处理, 如果想自定义一些处理bean生命周期的处理器, 可以使用这个为基类. 其本身没有被Spring实例化, 用的都是其
			//     子类, 比如下面的CommonAnnotationBeanPostProcessor
			//  4. CommonAnnotationBeanPostProcessor: InitDestroyAnnotationBeanPostProcessor的子类, 除了设置了处理
			//     生命周期所支持的注解@PostConstruct和@PreDestroy, 还支持@Resource注解, 以及对@EJB, @WebServiceRef的支持.
			//     AnnotationConfigApplicationContext容器初始化时, 由AnnotatedBeanDefinitionReader创建
			//  5. JmsListenerAnnotationBeanPostProcessor: 什么都没做
			//  6. PersistenceAnnotationBeanPostProcessor: 处理持久化相关功能(@PersistenceContext和@PersistenceUnit注解),
			//     AnnotationConfigApplicationContext容器初始化时, 由AnnotatedBeanDefinitionReader创建
			//  7. RequiredAnnotationBeanPostProcessor: 已被废弃
			//  8. ScheduledAnnotationBeanPostProcessor: 什么都没做
			processor.postProcessMergedBeanDefinition(mbd, beanType, beanName);
		}
	}

	/**
	 * Apply before-instantiation post-processors, resolving whether there is a
	 * before-instantiation shortcut for the specified bean.
	 * @param beanName the name of the bean
	 * @param mbd the bean definition for the bean
	 * @return the shortcut-determined bean instance, or {@code null} if none
	 */
	@Nullable
	protected Object resolveBeforeInstantiation(String beanName, RootBeanDefinition mbd) {
		// TODO Spring的一个扩展点, 允许我们在bean实例化前, 和实例化后做一些处理, 这里主要是为bean生成代理
		Object bean = null;
		// TODO beforeInstantiationResolved是用来确定bean是否已经解析过了:
		//  true: 表示bean已经解析过了, 不需要再进行前置处理
		//  false: 表示bean还没有被解析过, 这时会在实例化前对bean definition做前置处理
		if (!Boolean.FALSE.equals(mbd.beforeInstantiationResolved)) {
			// Make sure bean class is actually resolved at this point.
			// TODO hasInstantiationAwareBeanPostProcessors()方法用来标记容器里是否有InstantiationAwareBeanPostProcessor的实现
			//  InstantiationAwareBeanPostProcessor接口的主要作用是在目标实例化前后, 以及实例的属性进行处理
			if (!mbd.isSynthetic() && hasInstantiationAwareBeanPostProcessors()) {
				// TODO 当这个mbd是由容器创建的, 并且容器注册过用于对实例化阶段进行处理的InstantiationAwareBeanPostProcessor
				//  类型后处理器时, 尝试从mbd中拿到bean的类型
				Class<?> targetType = determineTargetType(beanName, mbd);
				if (targetType != null) {
					// TODO 拿到了bean所表示的Class对象时, 用后处理器对其进行处理, 生成一个代理对象, 如果没有处理结果, 也不需要再进行实例化的后处理器了
					bean = applyBeanPostProcessorsBeforeInstantiation(targetType, beanName);
					if (bean != null) {
						// TODO resolveBeforeInstantiation是个短路方法, 一旦生成了代理对象, 调用他的外层方法就会直接返回代理对象,
						//  而不再对bean进行其他处理(不会调用BeanPostProcessor后处理器的postProcessAfterInitialization()方法).
						//  所以Spring在这里为创建的代理应用了BeanPostProcessor后处理器, 让代理类在初始化后也可以被后处理器处理
						bean = applyBeanPostProcessorsAfterInitialization(bean, beanName);
					}
				}
			}
			// TODO 因为已经执行了本方法, 此时如果就表示bean已经解析过了
			mbd.beforeInstantiationResolved = (bean != null);
		}
		return bean;
	}

	/**
	 * Apply InstantiationAwareBeanPostProcessors to the specified bean definition
	 * (by class and name), invoking their {@code postProcessBeforeInstantiation} methods.
	 * <p>Any returned object will be used as the bean instead of actually instantiating
	 * the target bean. A {@code null} return value from the post-processor will
	 * result in the target bean being instantiated.
	 * @param beanClass the class of the bean to be instantiated
	 * @param beanName the name of the bean
	 * @return the bean object to use instead of a default instance of the target bean, or {@code null}
	 * @see InstantiationAwareBeanPostProcessor#postProcessBeforeInstantiation
	 */
	@Nullable
	protected Object applyBeanPostProcessorsBeforeInstantiation(Class<?> beanClass, String beanName) {
		for (InstantiationAwareBeanPostProcessor bp : getBeanPostProcessorCache().instantiationAware) {
			// TODO 迭代所有后InstantiationAwareBeanPostProcessor类型的后处理器, 执行postProcessBeforeInstantiation()方法
			//  对bean进行处理, 只要有一个处理器产生了处理结果, 就直接返回, 目前有以下几个实现复写了postProcessBeforeInstantiation()方法:
			//  1. ScriptFactoryPostProcessor: 用脚本对象替换所有的工厂bean
			//  2. PersistenceAnnotationBeanPostProcessor: 返回null
			//  3. CommonAnnotationBeanPostProcessor: 返回null
			//  4. InstantiationAwareBeanPostProcessorAdapter: 返回null
			//  5. AbstractAutoProxyCreator: 用于创建代理对象
			//  6. ConfigurationClassPostProcessor$ImportAwareBeanPostProcessor: 对ImportAware类型的bean做了一下处理
			//  这边主要是处理AOP, 声明式事务等
			Object result = bp.postProcessBeforeInstantiation(beanClass, beanName);
			if (result != null) {
				return result;
			}
		}
		return null;
	}

	/**
	 * Create a new instance for the specified bean, using an appropriate instantiation strategy:
	 * factory method, constructor autowiring, or simple instantiation.
	 * @param beanName the name of the bean
	 * @param mbd the bean definition for the bean
	 * @param args explicit arguments to use for constructor or factory method invocation 为bean设置的参数值, 只有构造方法
	 *             和工厂方法可以用此参数来给取得的bean赋值, 同时bean的scope也必需是prototype类型
	 * @return a BeanWrapper for the new instance
	 * @see #obtainFromSupplier
	 * @see #instantiateUsingFactoryMethod
	 * @see #autowireConstructor
	 * @see #instantiateBean
	 */
	protected BeanWrapper createBeanInstance(String beanName, RootBeanDefinition mbd, @Nullable Object[] args) {
		// Make sure bean class is actually resolved at this point.
		// TODO 解析类, 通过ClassLoader.loadClass()或Class.ForName()对指定名字的类进行加载, 得到对应的引用. 根据类属性或类名加载
		//  resolveBeanClass()最后接收一个Class类型的可变长参数, 根据代码来看, 主要是为了支持AspectJ. 这些参数会排除在由LTW指定的
		//  自定义ClassLoader之外, 由JDK进行加载. 在创建实体时并没有指定这个参数
		Class<?> beanClass = resolveBeanClass(mbd, beanName);
		// TODO 确保class不为空, 并且访问权限为public. Spring无法创建非public对象, 会抛出BeanCreationException异常
		if (beanClass != null && !Modifier.isPublic(beanClass.getModifiers()) && !mbd.isNonPublicAccessAllowed()) {
			throw new BeanCreationException(mbd.getResourceDescription(), beanName,
					"Bean class isn't public, and non-public access not allowed: " + beanClass.getName());
		}
		// TODO 在用注解形式配置bean时, AnnotatedBeanDefinitionReader#registerBean()方法有三个重载设置过Supplier:
		//  1. registerBean(Class<T>, @Nullable Supplier<T>): Spring中没有调用过
		//  2. registerBean(Class<T>, @Nullable String, @Nullable Supplier<T>): Spring中没有调用过
		//  3. registerBean(Class<T>, @Nullable String, @Nullable Supplier<T>, BeanDefinitionCustomizer...): 这个重载被容器
		//       AnnotationConfigApplicationContext#registerBean(@Nullable String, Class<T>, @Nullable Supplier<T>, BeanDefinitionCustomizer...)
		//       进行了重载, 可以设置Supplier.
		//  这三个重载最终都会调用AnnotatedBeanDefinitionReader#doRegisterBean()来设置用于创建bean对象的Supplier
		Supplier<?> instanceSupplier = mbd.getInstanceSupplier();
		if (instanceSupplier != null) {
			// TODO 如果设置了mbd中的supplier属性, 从supplier中取得实例并包装为BeanWrapper返回
			return obtainFromSupplier(instanceSupplier, beanName);
		}

		if (mbd.getFactoryMethodName() != null) {
			// TODO 设置了工厂方法时, 用工厂方法实例化对应的bean并返回. 工厂方法有两种类型:
			//  1. 静态工厂方法: 不需要直接实例化工厂类即可使用工厂方法, 类似于静态类:
			//     A. XML配置方式:
			//        <bean id="car" class="factory.StaticCarFactory" factory-method="getCar">
			//            <constructor-arg value="Audio" />
			//        </bean>
			//        a. factoryBeanName: null, 静态工厂方法没有工厂
			//        b. factoryBean: null, 静态工厂方法没有工厂类
			//        c. factoryClass: 'class'属性, 指向的是静态工厂方法的全限定名, 即: 例子中的'factory.StaticCarFactory'
			//        d. factoryMethod: 'factory-method'属性, 指向静态工厂方法的名字, 即: 例子中的'getCar'
			//        e. explicitArgs: 'constructor-arg'标签所指定的, 用于调用工厂方法时使用的参数, 即: 例子中的'Audio'
			//     B. 注解配置方式, 解析过程在ConfigurationClassBeanDefinitionReader#loadBeanDefinitionsForBeanMethod(BeanMethod)方法中:
			//        package factory
			//        @Configuration
			//        Class CarConfiguration {
			//            @Bean
			//            public static getCar() {
			//            }
			//        }
			//        a. factoryBeanName: null, 静态工厂方法没有工厂
			//        b. factoryBean: null, 静态工厂方法没有工厂类
			//        c. factoryClass: 配置类的全限定名, 即: 例子中的'factory.CarConfiguration'
			//        d. factoryMethod: @Bean所标注的static方法 mark
			//        e. explicitArgs: mark
			//  2. 实例工厂: 实例化后才能使用工厂方法, 类似于普通类, 实例工厂没有'class'属性:
			//     A. XML配置方式:
			//        <bean id="carFactory" class="xxx.CarFactory">
			//        <bean id="car" factory-bean="carFactory" factory-method="getCar">
			//            <constructor-arg value="BMW"></constructor-arg>
			//        </bean>
			//        a. factoryBeanName: 'factory-bean'属性指定的实例工厂方法的名字, 调用工厂方法前需要实例化的类, 即: 例子中的'carFactory'
			//        b. factoryBean: 'factory-bean'属性所指定的bean实例, 即: 例子中的'<bean id="carFactory" class="xxx.CarFactory">'
			//        c. factoryClass: 'factory-bean'属性所指定的bean实例的Class对象, 即: 例子中的'xxx.CarFactory'
			//        d. factoryMethod: 'factory-method'属性: 指向实例工厂方法的名字, 即: 例子中的'getCar'
			//        e. explicitArgs: 'constructor-arg'标签所指定的, 用于调用工厂方法时使用的参数, 即: 例子中的'Audio'
			//     B. 注解配置方式, 解析过程在ConfigurationClassBeanDefinitionReader#loadBeanDefinitionsForBeanMethod(BeanMethod)方法中:
			//        package factory
			//        @Configuration
			//        Class CarConfiguration {
			//            @Bean
			//            public static getCar() {
			//            }
			//        }
			//        a. factoryBeanName: 注解方式的工厂类为@Bean所在的类的名字, 即: 例子中的'CarConfiguration'
			//        a. factoryBean: 注解方式的工厂类为@Bean所在的类, 即, 例子中的'CarConfiguration'
			//        b. factoryClass: 工厂类的Class对象, 即, 例子中的'CarConfiguration'
			//        c. factoryMethod: @Bean所标注的方法 mark
			//        d. explicitArgs: mark
			return instantiateUsingFactoryMethod(beanName, mbd, args);
		}

		// Shortcut when re-creating the same bean...
		// TODO 下面就是用其他方式实例化bean了. 这里设置了2个标志位. bean是否解析完成标志位, 对于已经解析过的bean, 提供一个快速断路操作
		boolean resolved = false;
		// TODO 是否需要自动注入. 这是由bean的构造参数是否解析完毕来决定的
		boolean autowireNecessary = false;
		if (args == null) {
			// TODO 没有为创建的bean指定属性参数时
			synchronized (mbd.constructorArgumentLock) {
				if (mbd.resolvedConstructorOrFactoryMethod != null) {
					// TODO 如果构造器或工厂方法已经解析完了, 即, 非第一次调用创建bean的方法时, 设置标识flag
					resolved = true;
					// TODO 根据构造器参数是否解析完毕来设置是否需要自动注入
					autowireNecessary = mbd.constructorArgumentsResolved;
				}
			}
		}
		if (resolved) {
			// TODO 对于非第一次调用创建bean的方法来说, 一切都是从缓存中取已经解析好的参数, 以及构造器或方法等来实例化bean
			if (autowireNecessary) {
				// TODO 需要自动注入时对构造器进行自动注入, 同时完成实例化. 这时是不需要构造器或工厂方法的的, mbd里已经有解析好的构造器或工厂方法了
				return autowireConstructor(beanName, mbd, null, null);
			}
			else {
				// TODO 不需要自动注入时, 用默认构造器直接实例化bean
				return instantiateBean(beanName, mbd);
			}
		}

		// Candidate constructors for autowiring?
		// TODO 第一次调用时会走到下面的逻辑, 即: 解析出用于实例化bean所需要的构造器. 首先拿出bean所有的构造器
		Constructor<?>[] ctors = determineConstructorsFromBeanPostProcessors(beanClass, beanName);
		if (ctors != null || mbd.getResolvedAutowireMode() == AUTOWIRE_CONSTRUCTOR ||
				mbd.hasConstructorArgumentValues() || !ObjectUtils.isEmpty(args)) {
			// TODO bean有构造器, 或者自动注入模式是构造器注入, 或者构造器带参数, 或者传入了构造对象时要用的参数时, 对构造器进行自动注入并返回
			return autowireConstructor(beanName, mbd, ctors, args);
		}

		// Preferred constructors for default construction?
		// TODO 没有构造器时就选一个优先的构造器做为实例化bean的构造器, 有以下两个实现:
		//  1. GenericApplicationContext$ClassDerivedBeanDefinition: 针对Kotlin有实现. 其他情况返回的是bean引用的Class对象的全部public构造器
		//  2. RootBeanDefinition: 并不支持此操作, 直接返回null, 后面用无参构造器来进行实例化
		ctors = mbd.getPreferredConstructors();
		if (ctors != null) {
			// TODO 用支持自动装配的构造器进行实例化
			return autowireConstructor(beanName, mbd, ctors, null);
		}

		// No special handling: simply use no-arg constructor.
		// TODO 如果还是没找到, 最后就用无参构造器来实例化bean了
		return instantiateBean(beanName, mbd);
	}

	/**
	 * Obtain a bean instance from the given supplier.
	 * @param instanceSupplier the configured supplier
	 * @param beanName the corresponding bean name
	 * @return a BeanWrapper for the new instance
	 * @since 5.0
	 * @see #getObjectForBeanInstance
	 */
	// TODO 从Supplier中创建bean
	protected BeanWrapper obtainFromSupplier(Supplier<?> instanceSupplier, String beanName) {
		Object instance;
		// TODO 拿出当前线程NamedThreadLoad的bean, 然后设置为新的bean
		String outerBean = this.currentlyCreatedBean.get();
		this.currentlyCreatedBean.set(beanName);
		try {
			// TODO 通过Supplier函数得到实例
			instance = instanceSupplier.get();
		}
		finally {
			if (outerBean != null) {
				// TODO 如果当前线程NamedThreadLoad有值, 再设置一下
				this.currentlyCreatedBean.set(outerBean);
			}
			else {
				// TODO 否则从当前线程NamedThreadLoad中移除beanName
				this.currentlyCreatedBean.remove();
			}
		}
		if (instance == null) {
			instance = new NullBean();
		}
		// TODO 将bean包装为一个BeanWrapper, 然后进行初始化
		BeanWrapper bw = new BeanWrapperImpl(instance);
		initBeanWrapper(bw);
		return bw;
	}

	/**
	 * Overridden in order to implicitly register the currently created bean as
	 * dependent on further beans getting programmatically retrieved during a
	 * {@link Supplier} callback.
	 * @since 5.0
	 * @see #obtainFromSupplier
	 */
	@Override
	protected Object getObjectForBeanInstance(
			Object beanInstance, String name, String beanName, @Nullable RootBeanDefinition mbd) {

		String currentlyCreatedBean = this.currentlyCreatedBean.get();
		if (currentlyCreatedBean != null) {
			// TODO 注册依赖的bean
			registerDependentBean(beanName, currentlyCreatedBean);
		}

		return super.getObjectForBeanInstance(beanInstance, name, beanName, mbd);
	}

	/**
	 * Determine candidate constructors to use for the given bean, checking all registered
	 * {@link SmartInstantiationAwareBeanPostProcessor SmartInstantiationAwareBeanPostProcessors}.
	 * @param beanClass the raw class of the bean
	 * @param beanName the name of the bean
	 * @return the candidate constructors, or {@code null} if none specified
	 * @throws org.springframework.beans.BeansException in case of errors
	 * @see org.springframework.beans.factory.config.SmartInstantiationAwareBeanPostProcessor#determineCandidateConstructors
	 */
	@Nullable
	// TODO 用SmartInstantiationAwareBeanPostProcessor后处理器来确定要实例化bean时所需要的构造器
	protected Constructor<?>[] determineConstructorsFromBeanPostProcessors(@Nullable Class<?> beanClass, String beanName)
			throws BeansException {

		if (beanClass != null && hasInstantiationAwareBeanPostProcessors()) {
			// TODO 在有明确了的bean的类型, 并且容器注册过InstantiationAwareBeanPostProcessor类型的初始化后处理器时, 开始类型预测.
			//  首先看一下要匹配的类型是否只有一个, 且是FactoryBean类型
			for (SmartInstantiationAwareBeanPostProcessor bp : getBeanPostProcessorCache().smartInstantiationAware) {
				// TODO 遍历所有的SmartInstantiationAwareBeanPostProcessor类型后处理器来确定构造器, 以下后处理器实现了此方法:
				//  1. SmartInstantiationAwareBeanPostProcessor接口: 提供了默认方法, 直接返回null;
				//  2. AbstractAutoProxyCreator抽象类: 直接返回null. 实际上Java 8后可以移除此方法了;
				//  3. InstantiationAwareBeanPostProcessorAdapter抽象类: 同上;
				//  4. AutowiredAnnotationBeanPostProcessor类: InstantiationAwareBeanPostProcessorAdapter的实现类, 用来
				//     确定要实例化的bean有哪些满足要求的构造器. 这里会处理@Lookup注解. 还会处理@Autowire, @Inject这些用来
				//     自动注入的注解. 这2个注解的'required'属性默认都为true, 只是@Inject没有设置此属性的地方. Spring只允许
				//     一个类中有一个构造器的'required'属性为true(@Autowire需要明确设置'required = false'), 否则会抛出异常.
				Constructor<?>[] ctors = bp.determineCandidateConstructors(beanClass, beanName);
				if (ctors != null) {
					// TODO 这也是个断路操作, 只要有一个后处理器找到了候选构造器, 直接返回
					return ctors;
				}
			}
		}
		return null;
	}

	/**
	 * Instantiate the given bean using its default constructor.
	 * @param beanName the name of the bean
	 * @param mbd the bean definition for the bean
	 * @return a BeanWrapper for the new instance
	 */
<<<<<<< HEAD
	// TODO 用默认构造器实例化bean
	protected BeanWrapper instantiateBean(final String beanName, final RootBeanDefinition mbd) {
=======
	protected BeanWrapper instantiateBean(String beanName, RootBeanDefinition mbd) {
>>>>>>> e190851a
		try {
			Object beanInstance;
			if (System.getSecurityManager() != null) {
				beanInstance = AccessController.doPrivileged(
						(PrivilegedAction<Object>) () -> getInstantiationStrategy().instantiate(mbd, beanName, this),
						getAccessControlContext());
			}
			else {
<<<<<<< HEAD
				// TODO 根据容器指定的实例化策略来实例化bean, 默认策略为SimpleInstantiationStrategy. CGLIB增强过的bean会使用
				//  CglibSubclassInstantiationStrategy策略来进行实例化
				beanInstance = getInstantiationStrategy().instantiate(mbd, beanName, parent);
=======
				beanInstance = getInstantiationStrategy().instantiate(mbd, beanName, this);
>>>>>>> e190851a
			}
			// TODO 将实例化后的bean包装为一个BeanWrapper, 初始化后返回
			BeanWrapper bw = new BeanWrapperImpl(beanInstance);
			initBeanWrapper(bw);
			return bw;
		}
		catch (Throwable ex) {
			throw new BeanCreationException(
					mbd.getResourceDescription(), beanName, "Instantiation of bean failed", ex);
		}
	}

	/**
	 * Instantiate the bean using a named factory method. The method may be static, if the
	 * mbd parameter specifies a class, rather than a factoryBean, or an instance variable
	 * on a factory object itself configured using Dependency Injection.
	 * @param beanName the name of the bean 要创建实例的bean名
	 * @param mbd the bean definition for the bean 要创建实例的bean的mbd
	 * @param explicitArgs argument values passed in programmatically via the getBean method,
	 * or {@code null} if none (-> use constructor argument values from bean definition) 为bean设置的参数值, 只有构造方法
	 *             和工厂方法可以用此参数来给取得的bean赋值, 同时bean的scope也必需是prototype类型
	 * @return a BeanWrapper for the new instance
	 * @see #getBean(String, Object[])
	 */
	// TODO 设置了工厂方法时, 用工厂方法实例化对应的bean并返回. 工厂方法有两种类型:
	//  1. 静态工厂方法: 不需要直接实例化工厂类即可使用工厂方法, 类似于静态类:
	//     A. XML配置方式:
	//        <bean id="car" class="factory.StaticCarFactory" factory-method="getCar">
	//            <constructor-arg value="Audio" />
	//        </bean>
	//        a. factoryBeanName: null, 静态工厂方法没有工厂
	//        b. factoryBean: null, 静态工厂方法没有工厂类
	//        c. factoryClass: 'class'属性, 指向的是静态工厂方法的全限定名, 即: 例子中的'factory.StaticCarFactory'
	//        d. factoryMethod: 'factory-method'属性, 指向静态工厂方法的名字, 即: 例子中的'getCar'
	//        e. explicitArgs: 'constructor-arg'标签所指定的, 用于调用工厂方法时使用的参数, 即: 例子中的'Audio'
	//     B. 注解配置方式, 解析过程在ConfigurationClassBeanDefinitionReader#loadBeanDefinitionsForBeanMethod(BeanMethod)方法中:
	//        package factory
	//        @Configuration
	//        Class CarConfiguration {
	//            @Bean
	//            public static getCar() {
	//            }
	//        }
	//        a. factoryBeanName: null, 静态工厂方法没有工厂
	//        b. factoryBean: null, 静态工厂方法没有工厂类
	//        c. factoryClass: 配置类的全限定名, 即: 例子中的'factory.CarConfiguration'
	//        d. factoryMethod: @Bean所标注的static方法 mark
	//        e. explicitArgs: mark
	//  2. 实例工厂: 实例化后才能使用工厂方法, 类似于普通类, 实例工厂没有'class'属性:
	//     A. XML配置方式:
	//        <bean id="carFactory" class="xxx.CarFactory">
	//        <bean id="car" factory-bean="carFactory" factory-method="getCar">
	//            <constructor-arg value="BMW"></constructor-arg>
	//        </bean>
	//        a. factoryBeanName: 'factory-bean'属性指定的实例工厂方法的名字, 调用工厂方法前需要实例化的类, 即: 例子中的'carFactory'
	//        b. factoryBean: 'factory-bean'属性所指定的bean实例, 即: 例子中的'<bean id="carFactory" class="xxx.CarFactory">'
	//        c. factoryClass: 'factory-bean'属性所指定的bean实例的Class对象, 即: 例子中的'xxx.CarFactory'
	//        d. factoryMethod: 'factory-method'属性: 指向实例工厂方法的名字, 即: 例子中的'getCar'
	//        e. explicitArgs: 'constructor-arg'标签所指定的, 用于调用工厂方法时使用的参数, 即: 例子中的'Audio'
	//     B. 注解配置方式, 解析过程在ConfigurationClassBeanDefinitionReader#loadBeanDefinitionsForBeanMethod(BeanMethod)方法中:
	//        package factory
	//        @Configuration
	//        Class CarConfiguration {
	//            @Bean
	//            public static getCar() {
	//            }
	//        }
	//        a. factoryBeanName: 注解方式的工厂类为@Bean所在的类的名字, 即: 例子中的'CarConfiguration'
	//        a. factoryBean: 注解方式的工厂类为@Bean所在的类, 即, 例子中的'CarConfiguration'
	//        b. factoryClass: 工厂类的Class对象, 即, 例子中的'CarConfiguration'
	//        c. factoryMethod: @Bean所标注的方法 mark
	//        d. explicitArgs: mark
	protected BeanWrapper instantiateUsingFactoryMethod(
			String beanName, RootBeanDefinition mbd, @Nullable Object[] explicitArgs) {
		// TODO ConstructorResolver通过工厂方法来实例化一个bean
		return new ConstructorResolver(this).instantiateUsingFactoryMethod(beanName, mbd, explicitArgs);
	}

	/**
	 * "autowire constructor" (with constructor arguments by type) behavior.
	 * Also applied if explicit constructor argument values are specified,
	 * matching all remaining arguments with beans from the bean factory.
	 * <p>This corresponds to constructor injection: In this mode, a Spring
	 * bean factory is able to host components that expect constructor-based
	 * dependency resolution.
	 * @param beanName the name of the bean 要实例化的bean
	 * @param mbd the bean definition for the bean 要实例化的bean的mbd
	 * @param ctors the chosen candidate constructors 候选构造器
	 * @param explicitArgs argument values passed in programmatically via the getBean method,
	 * or {@code null} if none (-> use constructor argument values from bean definition) 实例化bean时, 指定的参数
	 * @return a BeanWrapper for the new instance
	 */
	protected BeanWrapper autowireConstructor(
			String beanName, RootBeanDefinition mbd, @Nullable Constructor<?>[] ctors, @Nullable Object[] explicitArgs) {

		return new ConstructorResolver(this).autowireConstructor(beanName, mbd, ctors, explicitArgs);
	}

	/**
	 * Populate the bean instance in the given BeanWrapper with the property values
	 * from the bean definition.
	 * @param beanName the name of the bean
	 * @param mbd the bean definition for the bean
	 * @param bw the BeanWrapper with bean instance
	 */
	@SuppressWarnings("deprecation")  // for postProcessPropertyValues
	protected void populateBean(String beanName, RootBeanDefinition mbd, @Nullable BeanWrapper bw) {
		if (bw == null) {
			if (mbd.hasPropertyValues()) {
				// TODO 如果没有bean包装实例, 但mbd有bean的属性值时, 会抛出'Cannot apply property values to null instance'的
				//  BeanCreationException异常
				throw new BeanCreationException(
						mbd.getResourceDescription(), beanName, "Cannot apply property values to null instance");
			}
			else {
				// Skip property population phase for null instance.
				// TODO 同时mbd也没有属性值时, 直接跳过就好
				return;
			}
		}

		// Give any InstantiationAwareBeanPostProcessors the opportunity to modify the
		// state of the bean before properties are set. This can be used, for example,
		// to support styles of field injection.
		if (!mbd.isSynthetic() && hasInstantiationAwareBeanPostProcessors()) {
			for (InstantiationAwareBeanPostProcessor bp : getBeanPostProcessorCache().instantiationAware) {
				if (!bp.postProcessAfterInstantiation(bw.getWrappedInstance(), beanName)) {
					// TODO 对于容器创建的bean来说, 如果容器中任何一个InstantiationAwareBeanPostProcessor类型的后处理器表示
					//  不需要实例化后执行其他操作, 就无需要进行后续的属性设值(这是个断路操作)
					return;
				}
			}
		}
		// TODO 下面就是开始进行属性填充了, 先取得所有解析好的属性值
		PropertyValues pvs = (mbd.hasPropertyValues() ? mbd.getPropertyValues() : null);
		// TODO 取得自动装配的模式, 用于后续判断
		int resolvedAutowireMode = mbd.getResolvedAutowireMode();
		if (resolvedAutowireMode == AUTOWIRE_BY_NAME || resolvedAutowireMode == AUTOWIRE_BY_TYPE) {
			MutablePropertyValues newPvs = new MutablePropertyValues(pvs);
			// Add property values based on autowire by name if applicable.
			if (resolvedAutowireMode == AUTOWIRE_BY_NAME) {
				// TODO 开始按名字进行自动装配
				autowireByName(beanName, mbd, bw, newPvs);
			}
			// Add property values based on autowire by type if applicable.
			if (resolvedAutowireMode == AUTOWIRE_BY_TYPE) {
				// TODO 开始按类型进行自动装配
				autowireByType(beanName, mbd, bw, newPvs);
			}
			pvs = newPvs;
		}
		// TODO 判断容器是否注册了InstantiationAwareBeanPostProcessors类型的后处理器
		boolean hasInstAwareBpps = hasInstantiationAwareBeanPostProcessors();
		// TODO 当前bean是否需要依赖检查. bean的默认值是DEPENDENCY_CHECK_NONE, 表示不需要依赖检查. 一共有4种模式:
		//  1. DEPENDENCY_CHECK_NONE = 0: 不需要依赖检查
		//  2. DEPENDENCY_CHECK_OBJECTS = 1: 检查对象引用
		//  3. DEPENDENCY_CHECK_SIMPLE = 2: 检查简单属性
		//  4. DEPENDENCY_CHECK_ALL = 3: 同时检查对象引用和简单属性
		boolean needsDepCheck = (mbd.getDependencyCheck() != AbstractBeanDefinition.DEPENDENCY_CHECK_NONE);

		PropertyDescriptor[] filteredPds = null;
		if (hasInstAwareBpps) {
			if (pvs == null) {
				pvs = mbd.getPropertyValues();
			}
			for (InstantiationAwareBeanPostProcessor bp : getBeanPostProcessorCache().instantiationAware) {
				// TODO 遍历所有InstantiationAwareBeanPostProcessor类型的后处理器, 来对属性进行处理:
				//  1. InstantiationAwareBeanPostProcessor: 接口提供了默认方法, 永远返回null;
				//  2. InstantiationAwareBeanPostProcessorAdapter: InstantiationAwareBeanPostProcessor接口的子类. 也是
				//     什么也没做, 直接返回null. 留着应该是为了兼容以前的版本. Java 8后可以去掉了;
				//  3. PersistenceAnnotationBeanPostProcessor: 用于JAP持久化相关功能. 在AnnotationConfigApplicationContext
				//     容器初始化时, 由AnnotatedBeanDefinitionReader创建. 会把bean里所有标有@PersistenceContext和@PersistenceUnit
				//     注解的字段以及方法全都找出来, 生成包含PersistenceElement的注入点元数据后, 根据注入点元数据信息进行注入操作
				//  4. AbstractAutoProxyCreator: 用于AOP代理创建. 其并没有对属性进行任何操作, 直接返回属性
				//  5. AutowiredAnnotationBeanPostProcessor: 用于处理自动装配注解的后处理器. 在AnnotationConfigApplicationContext
				//     容器初始化时由AnnotatedBeanDefinitionReader创建. 会把bean里所有标有@Autowire, @Value, @Inject注解的
				//     字段以及方法全都找出来, 生成包含有AutowiredFieldElement和AutowiredMethodElement的注入点元数据. 根据
				//     注入点元数据信息进行注入操作
				//  6. CommonAnnotationBeanPostProcessor: 用来处理通用资源的后处理器. AnnotationConfigApplicationContext
				//     容器初始化时, 由AnnotatedBeanDefinitionReader创建. 会把bean里所有标有@Autowire, @Value, @Inject注解
				//     的字段以及方法全都找出来, 生成包含有AutowiredFieldElement和AutowiredMethodElement的注入点元数据. 根据
				//     注入点元数据信息进行注入操作
				//  7. ConfigurationClassPostProcessor$ImportAwareBeanPostProcessor: 用来处理由CGLIB增强的@Configuration
				//     配置类. 为增强类设置了相同的容器
				//  8. ScriptFactoryPostProcessor: 不做任何处理, 直接返回属性
				PropertyValues pvsToUse = bp.postProcessProperties(pvs, bw.getWrappedInstance(), beanName);
				if (pvsToUse == null) {
					if (filteredPds == null) {
						filteredPds = filterPropertyDescriptorsForDependencyCheck(bw, mbd.allowCaching);
					}
					pvsToUse = bp.postProcessPropertyValues(pvs, filteredPds, bw.getWrappedInstance(), beanName);
					if (pvsToUse == null) {
						return;
					}
				}
				pvs = pvsToUse;
			}
		}
		if (needsDepCheck) {
			if (filteredPds == null) {
				filteredPds = filterPropertyDescriptorsForDependencyCheck(bw, mbd.allowCaching);
			}
			checkDependencies(beanName, mbd, filteredPds, pvs);
		}

		if (pvs != null) {
			applyPropertyValues(beanName, mbd, bw, pvs);
		}
	}

	/**
	 * Fill in any missing property values with references to
	 * other beans in this factory if autowire is set to "byName".
	 * @param beanName the name of the bean we're wiring up.
	 * Useful for debugging messages; not used functionally. 需要填充属性的bean名(当前正在创建的bean的名字)
	 * @param mbd bean definition to update through autowiring 属性填充属性的bean的mbd
	 * @param bw the BeanWrapper from which we can obtain information about the bean 包装好的, 用来返回的bw
	 * @param pvs the PropertyValues to register wired objects with 属性值
	 */
	// TODO 这里其实是按bean名进行自动装配
	protected void autowireByName(
			String beanName, AbstractBeanDefinition mbd, BeanWrapper bw, MutablePropertyValues pvs) {

		String[] propertyNames = unsatisfiedNonSimpleProperties(mbd, bw);
		for (String propertyName : propertyNames) {
			if (containsBean(propertyName)) {
				// TODO 如果容器中有属性所对应的bean, 取得对应的bean
				Object bean = getBean(propertyName);
				// TODO 设置到
				pvs.add(propertyName, bean);
				registerDependentBean(propertyName, beanName);
				if (logger.isTraceEnabled()) {
					logger.trace("Added autowiring by name from bean name '" + beanName +
							"' via property '" + propertyName + "' to bean named '" + propertyName + "'");
				}
			}
			else {
				if (logger.isTraceEnabled()) {
					logger.trace("Not autowiring property '" + propertyName + "' of bean '" + beanName +
							"' by name: no matching bean found");
				}
			}
		}
	}

	/**
	 * Abstract method defining "autowire by type" (bean properties by type) behavior.
	 * <p>This is like PicoContainer default, in which there must be exactly one bean
	 * of the property type in the bean factory. This makes bean factories simple to
	 * configure for small namespaces, but doesn't work as well as standard Spring
	 * behavior for bigger applications.
	 * @param beanName the name of the bean to autowire by type
	 * @param mbd the merged bean definition to update through autowiring
	 * @param bw the BeanWrapper from which we can obtain information about the bean
	 * @param pvs the PropertyValues to register wired objects with
	 */
	protected void autowireByType(
			String beanName, AbstractBeanDefinition mbd, BeanWrapper bw, MutablePropertyValues pvs) {

		TypeConverter converter = getCustomTypeConverter();
		if (converter == null) {
			converter = bw;
		}

		Set<String> autowiredBeanNames = new LinkedHashSet<>(4);
		String[] propertyNames = unsatisfiedNonSimpleProperties(mbd, bw);
		for (String propertyName : propertyNames) {
			try {
				PropertyDescriptor pd = bw.getPropertyDescriptor(propertyName);
				// Don't try autowiring by type for type Object: never makes sense,
				// even if it technically is a unsatisfied, non-simple property.
				if (Object.class != pd.getPropertyType()) {
					MethodParameter methodParam = BeanUtils.getWriteMethodParameter(pd);
					// Do not allow eager init for type matching in case of a prioritized post-processor.
					boolean eager = !(bw.getWrappedInstance() instanceof PriorityOrdered);
					DependencyDescriptor desc = new AutowireByTypeDependencyDescriptor(methodParam, eager);
					Object autowiredArgument = resolveDependency(desc, beanName, autowiredBeanNames, converter);
					if (autowiredArgument != null) {
						pvs.add(propertyName, autowiredArgument);
					}
					for (String autowiredBeanName : autowiredBeanNames) {
						registerDependentBean(autowiredBeanName, beanName);
						if (logger.isTraceEnabled()) {
							logger.trace("Autowiring by type from bean name '" + beanName + "' via property '" +
									propertyName + "' to bean named '" + autowiredBeanName + "'");
						}
					}
					autowiredBeanNames.clear();
				}
			}
			catch (BeansException ex) {
				throw new UnsatisfiedDependencyException(mbd.getResourceDescription(), beanName, propertyName, ex);
			}
		}
	}


	/**
	 * Return an array of non-simple bean properties that are unsatisfied.
	 * These are probably unsatisfied references to other beans in the
	 * factory. Does not include simple properties like primitives or Strings.
	 * @param mbd the merged bean definition the bean was created with
	 * @param bw the BeanWrapper the bean was created with
	 * @return an array of bean property names
	 * @see org.springframework.beans.BeanUtils#isSimpleProperty
	 */
	protected String[] unsatisfiedNonSimpleProperties(AbstractBeanDefinition mbd, BeanWrapper bw) {
		Set<String> result = new TreeSet<>();
		PropertyValues pvs = mbd.getPropertyValues();
		PropertyDescriptor[] pds = bw.getPropertyDescriptors();
		for (PropertyDescriptor pd : pds) {
			if (pd.getWriteMethod() != null && !isExcludedFromDependencyCheck(pd) && !pvs.contains(pd.getName()) &&
					!BeanUtils.isSimpleProperty(pd.getPropertyType())) {
				result.add(pd.getName());
			}
		}
		return StringUtils.toStringArray(result);
	}

	/**
	 * Extract a filtered set of PropertyDescriptors from the given BeanWrapper,
	 * excluding ignored dependency types or properties defined on ignored dependency interfaces.
	 * @param bw the BeanWrapper the bean was created with
	 * @param cache whether to cache filtered PropertyDescriptors for the given bean Class
	 * @return the filtered PropertyDescriptors
	 * @see #isExcludedFromDependencyCheck
	 * @see #filterPropertyDescriptorsForDependencyCheck(org.springframework.beans.BeanWrapper)
	 */
	protected PropertyDescriptor[] filterPropertyDescriptorsForDependencyCheck(BeanWrapper bw, boolean cache) {
		PropertyDescriptor[] filtered = this.filteredPropertyDescriptorsCache.get(bw.getWrappedClass());
		if (filtered == null) {
			filtered = filterPropertyDescriptorsForDependencyCheck(bw);
			if (cache) {
				PropertyDescriptor[] existing =
						this.filteredPropertyDescriptorsCache.putIfAbsent(bw.getWrappedClass(), filtered);
				if (existing != null) {
					filtered = existing;
				}
			}
		}
		return filtered;
	}

	/**
	 * Extract a filtered set of PropertyDescriptors from the given BeanWrapper,
	 * excluding ignored dependency types or properties defined on ignored dependency interfaces.
	 * @param bw the BeanWrapper the bean was created with
	 * @return the filtered PropertyDescriptors
	 * @see #isExcludedFromDependencyCheck
	 */
	protected PropertyDescriptor[] filterPropertyDescriptorsForDependencyCheck(BeanWrapper bw) {
		List<PropertyDescriptor> pds = new ArrayList<>(Arrays.asList(bw.getPropertyDescriptors()));
		pds.removeIf(this::isExcludedFromDependencyCheck);
		return pds.toArray(new PropertyDescriptor[0]);
	}

	/**
	 * Determine whether the given bean property is excluded from dependency checks.
	 * <p>This implementation excludes properties defined by CGLIB and
	 * properties whose type matches an ignored dependency type or which
	 * are defined by an ignored dependency interface.
	 * @param pd the PropertyDescriptor of the bean property
	 * @return whether the bean property is excluded
	 * @see #ignoreDependencyType(Class)
	 * @see #ignoreDependencyInterface(Class)
	 */
	protected boolean isExcludedFromDependencyCheck(PropertyDescriptor pd) {
		return (AutowireUtils.isExcludedFromDependencyCheck(pd) ||
				this.ignoredDependencyTypes.contains(pd.getPropertyType()) ||
				AutowireUtils.isSetterDefinedInInterface(pd, this.ignoredDependencyInterfaces));
	}

	/**
	 * Perform a dependency check that all properties exposed have been set,
	 * if desired. Dependency checks can be objects (collaborating beans),
	 * simple (primitives and String), or all (both).
	 * @param beanName the name of the bean
	 * @param mbd the merged bean definition the bean was created with
	 * @param pds the relevant property descriptors for the target bean
	 * @param pvs the property values to be applied to the bean
	 * @see #isExcludedFromDependencyCheck(java.beans.PropertyDescriptor)
	 */
	protected void checkDependencies(
			String beanName, AbstractBeanDefinition mbd, PropertyDescriptor[] pds, @Nullable PropertyValues pvs)
			throws UnsatisfiedDependencyException {

		int dependencyCheck = mbd.getDependencyCheck();
		for (PropertyDescriptor pd : pds) {
			if (pd.getWriteMethod() != null && (pvs == null || !pvs.contains(pd.getName()))) {
				boolean isSimple = BeanUtils.isSimpleProperty(pd.getPropertyType());
				boolean unsatisfied = (dependencyCheck == AbstractBeanDefinition.DEPENDENCY_CHECK_ALL) ||
						(isSimple && dependencyCheck == AbstractBeanDefinition.DEPENDENCY_CHECK_SIMPLE) ||
						(!isSimple && dependencyCheck == AbstractBeanDefinition.DEPENDENCY_CHECK_OBJECTS);
				if (unsatisfied) {
					throw new UnsatisfiedDependencyException(mbd.getResourceDescription(), beanName, pd.getName(),
							"Set this property value or disable dependency checking for this bean.");
				}
			}
		}
	}

	/**
	 * Apply the given property values, resolving any runtime references
	 * to other beans in this bean factory. Must use deep copy, so we
	 * don't permanently modify this property.
	 * @param beanName the bean name passed for better exception information
	 * @param mbd the merged bean definition
	 * @param bw the BeanWrapper wrapping the target object
	 * @param pvs the new property values
	 */
	protected void applyPropertyValues(String beanName, BeanDefinition mbd, BeanWrapper bw, PropertyValues pvs) {
		if (pvs.isEmpty()) {
			return;
		}

		if (System.getSecurityManager() != null && bw instanceof BeanWrapperImpl) {
			((BeanWrapperImpl) bw).setSecurityContext(getAccessControlContext());
		}

		MutablePropertyValues mpvs = null;
		List<PropertyValue> original;

		if (pvs instanceof MutablePropertyValues) {
			mpvs = (MutablePropertyValues) pvs;
			if (mpvs.isConverted()) {
				// Shortcut: use the pre-converted values as-is.
				try {
					bw.setPropertyValues(mpvs);
					return;
				}
				catch (BeansException ex) {
					throw new BeanCreationException(
							mbd.getResourceDescription(), beanName, "Error setting property values", ex);
				}
			}
			original = mpvs.getPropertyValueList();
		}
		else {
			original = Arrays.asList(pvs.getPropertyValues());
		}

		TypeConverter converter = getCustomTypeConverter();
		if (converter == null) {
			converter = bw;
		}
		BeanDefinitionValueResolver valueResolver = new BeanDefinitionValueResolver(this, beanName, mbd, converter);

		// Create a deep copy, resolving any references for values.
		List<PropertyValue> deepCopy = new ArrayList<>(original.size());
		boolean resolveNecessary = false;
		for (PropertyValue pv : original) {
			if (pv.isConverted()) {
				deepCopy.add(pv);
			}
			else {
				String propertyName = pv.getName();
				Object originalValue = pv.getValue();
				if (originalValue == AutowiredPropertyMarker.INSTANCE) {
					Method writeMethod = bw.getPropertyDescriptor(propertyName).getWriteMethod();
					if (writeMethod == null) {
						throw new IllegalArgumentException("Autowire marker for property without write method: " + pv);
					}
					originalValue = new DependencyDescriptor(new MethodParameter(writeMethod, 0), true);
				}
				Object resolvedValue = valueResolver.resolveValueIfNecessary(pv, originalValue);
				Object convertedValue = resolvedValue;
				boolean convertible = bw.isWritableProperty(propertyName) &&
						!PropertyAccessorUtils.isNestedOrIndexedProperty(propertyName);
				if (convertible) {
					convertedValue = convertForProperty(resolvedValue, propertyName, bw, converter);
				}
				// Possibly store converted value in merged bean definition,
				// in order to avoid re-conversion for every created bean instance.
				if (resolvedValue == originalValue) {
					if (convertible) {
						pv.setConvertedValue(convertedValue);
					}
					deepCopy.add(pv);
				}
				else if (convertible && originalValue instanceof TypedStringValue &&
						!((TypedStringValue) originalValue).isDynamic() &&
						!(convertedValue instanceof Collection || ObjectUtils.isArray(convertedValue))) {
					pv.setConvertedValue(convertedValue);
					deepCopy.add(pv);
				}
				else {
					resolveNecessary = true;
					deepCopy.add(new PropertyValue(pv, convertedValue));
				}
			}
		}
		if (mpvs != null && !resolveNecessary) {
			mpvs.setConverted();
		}

		// Set our (possibly massaged) deep copy.
		try {
			bw.setPropertyValues(new MutablePropertyValues(deepCopy));
		}
		catch (BeansException ex) {
			throw new BeanCreationException(
					mbd.getResourceDescription(), beanName, "Error setting property values", ex);
		}
	}

	/**
	 * Convert the given value for the specified target property.
	 */
	@Nullable
	private Object convertForProperty(
			@Nullable Object value, String propertyName, BeanWrapper bw, TypeConverter converter) {

		if (converter instanceof BeanWrapperImpl) {
			return ((BeanWrapperImpl) converter).convertForProperty(value, propertyName);
		}
		else {
			PropertyDescriptor pd = bw.getPropertyDescriptor(propertyName);
			MethodParameter methodParam = BeanUtils.getWriteMethodParameter(pd);
			return converter.convertIfNecessary(value, pd.getPropertyType(), methodParam);
		}
	}


	/**
	 * Initialize the given bean instance, applying factory callbacks
	 * as well as init methods and bean post processors.
	 * <p>Called from {@link #createBean} for traditionally defined beans,
	 * and from {@link #initializeBean} for existing bean instances.
	 * @param beanName the bean name in the factory (for debugging purposes)
	 * @param bean the new bean instance we may need to initialize
	 * @param mbd the bean definition that the bean was created with
	 * (can also be {@code null}, if given an existing bean instance)
	 * @return the initialized bean instance (potentially wrapped)
	 * @see BeanNameAware
	 * @see BeanClassLoaderAware
	 * @see BeanFactoryAware
	 * @see #applyBeanPostProcessorsBeforeInitialization
	 * @see #invokeInitMethods
	 * @see #applyBeanPostProcessorsAfterInitialization
	 */
	protected Object initializeBean(String beanName, Object bean, @Nullable RootBeanDefinition mbd) {
		if (System.getSecurityManager() != null) {
			AccessController.doPrivileged((PrivilegedAction<Object>) () -> {
				invokeAwareMethods(beanName, bean);
				return null;
			}, getAccessControlContext());
		}
		else {
			invokeAwareMethods(beanName, bean);
		}

		Object wrappedBean = bean;
		if (mbd == null || !mbd.isSynthetic()) {
			wrappedBean = applyBeanPostProcessorsBeforeInitialization(wrappedBean, beanName);
		}

		try {
			invokeInitMethods(beanName, wrappedBean, mbd);
		}
		catch (Throwable ex) {
			throw new BeanCreationException(
					(mbd != null ? mbd.getResourceDescription() : null),
					beanName, "Invocation of init method failed", ex);
		}
		if (mbd == null || !mbd.isSynthetic()) {
			wrappedBean = applyBeanPostProcessorsAfterInitialization(wrappedBean, beanName);
		}

		return wrappedBean;
	}

	private void invokeAwareMethods(String beanName, Object bean) {
		if (bean instanceof Aware) {
			if (bean instanceof BeanNameAware) {
				((BeanNameAware) bean).setBeanName(beanName);
			}
			if (bean instanceof BeanClassLoaderAware) {
				ClassLoader bcl = getBeanClassLoader();
				if (bcl != null) {
					((BeanClassLoaderAware) bean).setBeanClassLoader(bcl);
				}
			}
			if (bean instanceof BeanFactoryAware) {
				((BeanFactoryAware) bean).setBeanFactory(AbstractAutowireCapableBeanFactory.this);
			}
		}
	}

	/**
	 * Give a bean a chance to react now all its properties are set,
	 * and a chance to know about its owning bean factory (this object).
	 * This means checking whether the bean implements InitializingBean or defines
	 * a custom init method, and invoking the necessary callback(s) if it does.
	 * @param beanName the bean name in the factory (for debugging purposes)
	 * @param bean the new bean instance we may need to initialize
	 * @param mbd the merged bean definition that the bean was created with
	 * (can also be {@code null}, if given an existing bean instance)
	 * @throws Throwable if thrown by init methods or by the invocation process
	 * @see #invokeCustomInitMethod
	 */
	protected void invokeInitMethods(String beanName, Object bean, @Nullable RootBeanDefinition mbd)
			throws Throwable {

		boolean isInitializingBean = (bean instanceof InitializingBean);
		if (isInitializingBean && (mbd == null || !mbd.isExternallyManagedInitMethod("afterPropertiesSet"))) {
			if (logger.isTraceEnabled()) {
				logger.trace("Invoking afterPropertiesSet() on bean with name '" + beanName + "'");
			}
			if (System.getSecurityManager() != null) {
				try {
					AccessController.doPrivileged((PrivilegedExceptionAction<Object>) () -> {
						((InitializingBean) bean).afterPropertiesSet();
						return null;
					}, getAccessControlContext());
				}
				catch (PrivilegedActionException pae) {
					throw pae.getException();
				}
			}
			else {
				((InitializingBean) bean).afterPropertiesSet();
			}
		}

		if (mbd != null && bean.getClass() != NullBean.class) {
			String initMethodName = mbd.getInitMethodName();
			if (StringUtils.hasLength(initMethodName) &&
					!(isInitializingBean && "afterPropertiesSet".equals(initMethodName)) &&
					!mbd.isExternallyManagedInitMethod(initMethodName)) {
				invokeCustomInitMethod(beanName, bean, mbd);
			}
		}
	}

	/**
	 * Invoke the specified custom init method on the given bean.
	 * Called by invokeInitMethods.
	 * <p>Can be overridden in subclasses for custom resolution of init
	 * methods with arguments.
	 * @see #invokeInitMethods
	 */
	protected void invokeCustomInitMethod(String beanName, Object bean, RootBeanDefinition mbd)
			throws Throwable {

		String initMethodName = mbd.getInitMethodName();
		Assert.state(initMethodName != null, "No init method set");
		Method initMethod = (mbd.isNonPublicAccessAllowed() ?
				BeanUtils.findMethod(bean.getClass(), initMethodName) :
				ClassUtils.getMethodIfAvailable(bean.getClass(), initMethodName));

		if (initMethod == null) {
			if (mbd.isEnforceInitMethod()) {
				throw new BeanDefinitionValidationException("Could not find an init method named '" +
						initMethodName + "' on bean with name '" + beanName + "'");
			}
			else {
				if (logger.isTraceEnabled()) {
					logger.trace("No default init method named '" + initMethodName +
							"' found on bean with name '" + beanName + "'");
				}
				// Ignore non-existent default lifecycle methods.
				return;
			}
		}

		if (logger.isTraceEnabled()) {
			logger.trace("Invoking init method  '" + initMethodName + "' on bean with name '" + beanName + "'");
		}
		Method methodToInvoke = ClassUtils.getInterfaceMethodIfPossible(initMethod);

		if (System.getSecurityManager() != null) {
			AccessController.doPrivileged((PrivilegedAction<Object>) () -> {
				ReflectionUtils.makeAccessible(methodToInvoke);
				return null;
			});
			try {
				AccessController.doPrivileged((PrivilegedExceptionAction<Object>)
						() -> methodToInvoke.invoke(bean), getAccessControlContext());
			}
			catch (PrivilegedActionException pae) {
				InvocationTargetException ex = (InvocationTargetException) pae.getException();
				throw ex.getTargetException();
			}
		}
		else {
			try {
				ReflectionUtils.makeAccessible(methodToInvoke);
				methodToInvoke.invoke(bean);
			}
			catch (InvocationTargetException ex) {
				throw ex.getTargetException();
			}
		}
	}


	/**
	 * Applies the {@code postProcessAfterInitialization} callback of all
	 * registered BeanPostProcessors, giving them a chance to post-process the
	 * object obtained from FactoryBeans (for example, to auto-proxy them).
	 * @see #applyBeanPostProcessorsAfterInitialization
	 */
	@Override
	protected Object postProcessObjectFromFactoryBean(Object object, String beanName) {
		// TODO 挨个调用BeanPostProcessor.postProcessAfterInitialization()对从工厂类得到的bean进行处理并返回, 这是初始化后的动作
		return applyBeanPostProcessorsAfterInitialization(object, beanName);
	}

	/**
	 * Overridden to clear FactoryBean instance cache as well.
	 */
	@Override
	protected void removeSingleton(String beanName) {
		synchronized (getSingletonMutex()) {
			super.removeSingleton(beanName);
			this.factoryBeanInstanceCache.remove(beanName);
		}
	}

	/**
	 * Overridden to clear FactoryBean instance cache as well.
	 */
	@Override
	protected void clearSingletonCache() {
		synchronized (getSingletonMutex()) {
			super.clearSingletonCache();
			this.factoryBeanInstanceCache.clear();
		}
	}

	/**
	 * Expose the logger to collaborating delegates.
	 * @since 5.0.7
	 */
	Log getLogger() {
		return logger;
	}


	/**
	 * Special DependencyDescriptor variant for Spring's good old autowire="byType" mode.
	 * Always optional; never considering the parameter name for choosing a primary candidate.
	 */
	@SuppressWarnings("serial")
	private static class AutowireByTypeDependencyDescriptor extends DependencyDescriptor {

		public AutowireByTypeDependencyDescriptor(MethodParameter methodParameter, boolean eager) {
			super(methodParameter, false, eager);
		}

		@Override
		public String getDependencyName() {
			return null;
		}
	}


	/**
	 * {@link MethodCallback} used to find {@link FactoryBean} type information.
	 */
	private static class FactoryBeanMethodTypeFinder implements MethodCallback {

		private final String factoryMethodName;

		private ResolvableType result = ResolvableType.NONE;

		FactoryBeanMethodTypeFinder(String factoryMethodName) {
			this.factoryMethodName = factoryMethodName;
		}

		@Override
		public void doWith(Method method) throws IllegalArgumentException, IllegalAccessException {
			if (isFactoryBeanMethod(method)) {
				// TODO 当处理的方法返回的是工厂类, 且与finder记录的工厂方法相同时, 解析出方法的返回类型, 及其泛型
				ResolvableType returnType = ResolvableType.forMethodReturnType(method);
				ResolvableType candidate = returnType.as(FactoryBean.class).getGeneric();
				if (this.result == ResolvableType.NONE) {
					// TODO result的初始值是ResolvableType.NONE, 所以第一次进来时会被替换为方法返回类型的泛型ResolvableType
					this.result = candidate;
				}
				else {
					// TODO 后面再进来时就是解析泛型了
					Class<?> resolvedResult = this.result.resolve();
					// TODO 然后再确定一下返回类型和其泛型类型的共同父类型
					Class<?> commonAncestor = ClassUtils.determineCommonAncestor(candidate.resolve(), resolvedResult);
					if (!ObjectUtils.nullSafeEquals(resolvedResult, commonAncestor)) {
						// TODO 两个类型不同时, 用共同的父类型替代
						this.result = ResolvableType.forClass(commonAncestor);
					}
				}
			}
		}

		private boolean isFactoryBeanMethod(Method method) {
			// TODO 判断方法的返回类型是否为工厂类, 并且是创建FactoryBeanMethodTypeFinder所指定的那个方法
			return (method.getName().equals(this.factoryMethodName) &&
					FactoryBean.class.isAssignableFrom(method.getReturnType()));
		}

		ResolvableType getResult() {
			Class<?> resolved = this.result.resolve();
			boolean foundResult = resolved != null && resolved != Object.class;
			return (foundResult ? this.result : ResolvableType.NONE);
		}
	}

}<|MERGE_RESOLUTION|>--- conflicted
+++ resolved
@@ -581,12 +581,8 @@
 			// TODO 缓存中不存在bean实例时, 创建对应的bean实例
 			instanceWrapper = createBeanInstance(beanName, mbd, args);
 		}
-<<<<<<< HEAD
 		// TODO 取得被包装过的bean实例以及bean实例的类信息
-		final Object bean = instanceWrapper.getWrappedInstance();
-=======
 		Object bean = instanceWrapper.getWrappedInstance();
->>>>>>> e190851a
 		Class<?> beanType = instanceWrapper.getWrappedClass();
 		if (beanType != NullBean.class) {
 			// TODO bean实例的不是NullBean类型时, 将其做为解析后的目标类型, 放到mbd的resolvedTargetType属性中
@@ -1565,12 +1561,8 @@
 	 * @param mbd the bean definition for the bean
 	 * @return a BeanWrapper for the new instance
 	 */
-<<<<<<< HEAD
 	// TODO 用默认构造器实例化bean
-	protected BeanWrapper instantiateBean(final String beanName, final RootBeanDefinition mbd) {
-=======
 	protected BeanWrapper instantiateBean(String beanName, RootBeanDefinition mbd) {
->>>>>>> e190851a
 		try {
 			Object beanInstance;
 			if (System.getSecurityManager() != null) {
@@ -1579,13 +1571,9 @@
 						getAccessControlContext());
 			}
 			else {
-<<<<<<< HEAD
 				// TODO 根据容器指定的实例化策略来实例化bean, 默认策略为SimpleInstantiationStrategy. CGLIB增强过的bean会使用
 				//  CglibSubclassInstantiationStrategy策略来进行实例化
-				beanInstance = getInstantiationStrategy().instantiate(mbd, beanName, parent);
-=======
 				beanInstance = getInstantiationStrategy().instantiate(mbd, beanName, this);
->>>>>>> e190851a
 			}
 			// TODO 将实例化后的bean包装为一个BeanWrapper, 初始化后返回
 			BeanWrapper bw = new BeanWrapperImpl(beanInstance);
