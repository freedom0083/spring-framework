/*
 * Copyright 2002-present the original author or authors.
 *
 * Licensed under the Apache License, Version 2.0 (the "License");
 * you may not use this file except in compliance with the License.
 * You may obtain a copy of the License at
 *
 *      https://www.apache.org/licenses/LICENSE-2.0
 *
 * Unless required by applicable law or agreed to in writing, software
 * distributed under the License is distributed on an "AS IS" BASIS,
 * WITHOUT WARRANTIES OR CONDITIONS OF ANY KIND, either express or implied.
 * See the License for the specific language governing permissions and
 * limitations under the License.
 */

package org.springframework.beans.factory.support;

import java.beans.PropertyDescriptor;
import java.lang.reflect.Constructor;
import java.lang.reflect.InvocationTargetException;
import java.lang.reflect.Method;
import java.lang.reflect.Modifier;
import java.util.ArrayList;
import java.util.Arrays;
import java.util.Collection;
import java.util.HashSet;
import java.util.LinkedHashSet;
import java.util.List;
import java.util.Set;
import java.util.TreeSet;
import java.util.concurrent.ConcurrentHashMap;
import java.util.concurrent.ConcurrentMap;
import java.util.function.Supplier;

import org.apache.commons.logging.Log;
import org.jspecify.annotations.Nullable;

import org.springframework.beans.BeanUtils;
import org.springframework.beans.BeanWrapper;
import org.springframework.beans.BeanWrapperImpl;
import org.springframework.beans.BeansException;
import org.springframework.beans.InvalidPropertyException;
import org.springframework.beans.MutablePropertyValues;
import org.springframework.beans.PropertyAccessorUtils;
import org.springframework.beans.PropertyValue;
import org.springframework.beans.PropertyValues;
import org.springframework.beans.TypeConverter;
import org.springframework.beans.factory.Aware;
import org.springframework.beans.factory.BeanClassLoaderAware;
import org.springframework.beans.factory.BeanCreationException;
import org.springframework.beans.factory.BeanCurrentlyInCreationException;
import org.springframework.beans.factory.BeanDefinitionStoreException;
import org.springframework.beans.factory.BeanFactory;
import org.springframework.beans.factory.BeanFactoryAware;
import org.springframework.beans.factory.BeanNameAware;
import org.springframework.beans.factory.FactoryBean;
import org.springframework.beans.factory.InitializingBean;
import org.springframework.beans.factory.InjectionPoint;
import org.springframework.beans.factory.UnsatisfiedDependencyException;
import org.springframework.beans.factory.config.AutowireCapableBeanFactory;
import org.springframework.beans.factory.config.AutowiredPropertyMarker;
import org.springframework.beans.factory.config.BeanDefinition;
import org.springframework.beans.factory.config.BeanPostProcessor;
import org.springframework.beans.factory.config.ConfigurableBeanFactory;
import org.springframework.beans.factory.config.ConstructorArgumentValues;
import org.springframework.beans.factory.config.DependencyDescriptor;
import org.springframework.beans.factory.config.InstantiationAwareBeanPostProcessor;
import org.springframework.beans.factory.config.SmartInstantiationAwareBeanPostProcessor;
import org.springframework.beans.factory.config.TypedStringValue;
import org.springframework.core.DefaultParameterNameDiscoverer;
import org.springframework.core.MethodParameter;
import org.springframework.core.NamedThreadLocal;
import org.springframework.core.ParameterNameDiscoverer;
import org.springframework.core.PriorityOrdered;
import org.springframework.core.ResolvableType;
import org.springframework.util.ClassUtils;
import org.springframework.util.CollectionUtils;
import org.springframework.util.ObjectUtils;
import org.springframework.util.ReflectionUtils;
import org.springframework.util.ReflectionUtils.MethodCallback;
import org.springframework.util.StringUtils;
import org.springframework.util.function.ThrowingSupplier;

/**
 * Abstract bean factory superclass that implements default bean creation,
 * with the full capabilities specified by the {@link RootBeanDefinition} class.
 * Implements the {@link org.springframework.beans.factory.config.AutowireCapableBeanFactory}
 * interface in addition to AbstractBeanFactory's {@link #createBean} method.
 *
 * <p>Provides bean creation (with constructor resolution), property population,
 * wiring (including autowiring), and initialization. Handles runtime bean
 * references, resolves managed collections, calls initialization methods, etc.
 * Supports autowiring constructors, properties by name, and properties by type.
 *
 * <p>The main template method to be implemented by subclasses is
 * {@link #resolveDependency(DependencyDescriptor, String, Set, TypeConverter)}, used for
 * autowiring. In case of a {@link org.springframework.beans.factory.ListableBeanFactory}
 * which is capable of searching its bean definitions, matching beans will typically be
 * implemented through such a search. Otherwise, simplified matching can be implemented.
 *
 * <p>Note that this class does <i>not</i> assume or implement bean definition
 * registry capabilities. See {@link DefaultListableBeanFactory} for an implementation
 * of the {@link org.springframework.beans.factory.ListableBeanFactory} and
 * {@link BeanDefinitionRegistry} interfaces, which represent the API and SPI
 * view of such a factory, respectively.
 *
 * @author Rod Johnson
 * @author Juergen Hoeller
 * @author Rob Harrop
 * @author Mark Fisher
 * @author Costin Leau
 * @author Chris Beams
 * @author Sam Brannen
 * @author Phillip Webb
 * @since 13.02.2004
 * @see RootBeanDefinition
 * @see DefaultListableBeanFactory
 * @see BeanDefinitionRegistry
 */
public abstract class AbstractAutowireCapableBeanFactory extends AbstractBeanFactory
		implements AutowireCapableBeanFactory {

	/** Strategy for creating bean instances. */
	private InstantiationStrategy instantiationStrategy;

	/** Resolver strategy for method parameter names. */
	private @Nullable ParameterNameDiscoverer parameterNameDiscoverer = new DefaultParameterNameDiscoverer();

	/** Whether to automatically try to resolve circular references between beans. */
	private boolean allowCircularReferences = true;

	/**
	 * Whether to resort to injecting a raw bean instance in case of circular reference,
	 * even if the injected bean eventually got wrapped.
	 */
	private boolean allowRawInjectionDespiteWrapping = false;

	/**
	 * Dependency types to ignore on dependency check and autowire, as Set of
	 * Class objects: for example, String. Default is none.
	 */
	private final Set<Class<?>> ignoredDependencyTypes = new HashSet<>();

	/**
	 * Dependency interfaces to ignore on dependency check and autowire, as a Set
	 * of Class objects.
	 * <p>By default, the {@code BeanNameAware}, {@code BeanFactoryAware}, and
	 * {@code BeanClassLoaderAware} interfaces are ignored.
	 */
	private final Set<Class<?>> ignoredDependencyInterfaces = new HashSet<>();

	/**
	 * The name of the currently created bean, for implicit dependency registration
	 * on getBean etc invocations triggered from a user-specified Supplier callback.
	 */
	private final NamedThreadLocal<String> currentlyCreatedBean = new NamedThreadLocal<>("Currently created bean");

	/** Cache of unfinished FactoryBean instances: FactoryBean name to BeanWrapper. */
	private final ConcurrentMap<String, BeanWrapper> factoryBeanInstanceCache = new ConcurrentHashMap<>();

	/** Cache of candidate factory methods per factory class. */
	private final ConcurrentMap<Class<?>, Method[]> factoryMethodCandidateCache = new ConcurrentHashMap<>();

	/** Cache of filtered PropertyDescriptors: bean Class to PropertyDescriptor array. */
	private final ConcurrentMap<Class<?>, PropertyDescriptor[]> filteredPropertyDescriptorsCache =
			new ConcurrentHashMap<>();


	/**
	 * Create a new AbstractAutowireCapableBeanFactory.
	 */
	public AbstractAutowireCapableBeanFactory() {
		super();
		ignoreDependencyInterface(BeanNameAware.class);
		ignoreDependencyInterface(BeanFactoryAware.class);
		ignoreDependencyInterface(BeanClassLoaderAware.class);
		this.instantiationStrategy = new CglibSubclassingInstantiationStrategy();
	}

	/**
	 * Create a new AbstractAutowireCapableBeanFactory with the given parent.
	 * @param parentBeanFactory parent bean factory, or {@code null} if none
	 */
	public AbstractAutowireCapableBeanFactory(@Nullable BeanFactory parentBeanFactory) {
		this();
		setParentBeanFactory(parentBeanFactory);
	}


	/**
	 * Set the instantiation strategy to use for creating bean instances.
	 * Default is CglibSubclassingInstantiationStrategy.
	 * @see CglibSubclassingInstantiationStrategy
	 */
	public void setInstantiationStrategy(InstantiationStrategy instantiationStrategy) {
		this.instantiationStrategy = instantiationStrategy;
	}

	/**
	 * Return the instantiation strategy to use for creating bean instances.
	 */
	public InstantiationStrategy getInstantiationStrategy() {
		return this.instantiationStrategy;
	}

	/**
	 * Set the ParameterNameDiscoverer to use for resolving method parameter
	 * names if needed (for example, for constructor names).
	 * <p>Default is a {@link DefaultParameterNameDiscoverer}.
	 */
	public void setParameterNameDiscoverer(@Nullable ParameterNameDiscoverer parameterNameDiscoverer) {
		this.parameterNameDiscoverer = parameterNameDiscoverer;
	}

	/**
	 * Return the ParameterNameDiscoverer to use for resolving method parameter
	 * names if needed.
	 */
	public @Nullable ParameterNameDiscoverer getParameterNameDiscoverer() {
		return this.parameterNameDiscoverer;
	}

	/**
	 * Set whether to allow circular references between beans - and automatically
	 * try to resolve them.
	 * <p>Note that circular reference resolution means that one of the involved beans
	 * will receive a reference to another bean that is not fully initialized yet.
	 * This can lead to subtle and not-so-subtle side effects on initialization;
	 * it does work fine for many scenarios, though.
	 * <p>Default is "true". Turn this off to throw an exception when encountering
	 * a circular reference, disallowing them completely.
	 * <p><b>NOTE:</b> It is generally recommended to not rely on circular references
	 * between your beans. Refactor your application logic to have the two beans
	 * involved delegate to a third bean that encapsulates their common logic.
	 */
	public void setAllowCircularReferences(boolean allowCircularReferences) {
		this.allowCircularReferences = allowCircularReferences;
	}

	/**
	 * Return whether to allow circular references between beans.
	 * @since 5.3.10
	 * @see #setAllowCircularReferences
	 */
	public boolean isAllowCircularReferences() {
		return this.allowCircularReferences;
	}

	/**
	 * Set whether to allow the raw injection of a bean instance into some other
	 * bean's property, despite the injected bean eventually getting wrapped
	 * (for example, through AOP auto-proxying).
	 * <p>This will only be used as a last resort in case of a circular reference
	 * that cannot be resolved otherwise: essentially, preferring a raw instance
	 * getting injected over a failure of the entire bean wiring process.
	 * <p>Default is "false", as of Spring 2.0. Turn this on to allow for non-wrapped
	 * raw beans injected into some of your references, which was Spring 1.2's
	 * (arguably unclean) default behavior.
	 * <p><b>NOTE:</b> It is generally recommended to not rely on circular references
	 * between your beans, in particular with auto-proxying involved.
	 * @see #setAllowCircularReferences
	 */
	public void setAllowRawInjectionDespiteWrapping(boolean allowRawInjectionDespiteWrapping) {
		this.allowRawInjectionDespiteWrapping = allowRawInjectionDespiteWrapping;
	}

	/**
	 * Return whether to allow the raw injection of a bean instance.
	 * @since 5.3.10
	 * @see #setAllowRawInjectionDespiteWrapping
	 */
	public boolean isAllowRawInjectionDespiteWrapping() {
		return this.allowRawInjectionDespiteWrapping;
	}

	/**
	 * Ignore the given dependency type for autowiring:
	 * for example, String. Default is none.
	 */
	public void ignoreDependencyType(Class<?> type) {
		this.ignoredDependencyTypes.add(type);
	}

	/**
	 * Ignore the given dependency interface for autowiring.
	 * <p>This will typically be used by application contexts to register
	 * dependencies that are resolved in other ways, like {@code BeanFactory}
	 * through {@code BeanFactoryAware} or {@code ApplicationContext} through
	 * {@code ApplicationContextAware}.
	 * <p>By default, the {@code BeanNameAware}, {@code BeanFactoryAware}, and
	 * {@code BeanClassLoaderAware} interfaces are ignored.
	 * For further types to ignore, invoke this method for each type.
	 * @see org.springframework.beans.factory.BeanNameAware
	 * @see org.springframework.beans.factory.BeanFactoryAware
	 * @see org.springframework.beans.factory.BeanClassLoaderAware
	 * @see org.springframework.context.ApplicationContextAware
	 */
	public void ignoreDependencyInterface(Class<?> ifc) {
		this.ignoredDependencyInterfaces.add(ifc);
	}

	@Override
	public void copyConfigurationFrom(ConfigurableBeanFactory otherFactory) {
		super.copyConfigurationFrom(otherFactory);
		if (otherFactory instanceof AbstractAutowireCapableBeanFactory otherAutowireFactory) {
			this.instantiationStrategy = otherAutowireFactory.instantiationStrategy;
			this.allowCircularReferences = otherAutowireFactory.allowCircularReferences;
			this.ignoredDependencyTypes.addAll(otherAutowireFactory.ignoredDependencyTypes);
			this.ignoredDependencyInterfaces.addAll(otherAutowireFactory.ignoredDependencyInterfaces);
		}
	}


	//-------------------------------------------------------------------------
	// Typical methods for creating and populating external bean instances
	//-------------------------------------------------------------------------

	@Override
	@SuppressWarnings("unchecked")
	public <T> T createBean(Class<T> beanClass) throws BeansException {
		// Use non-singleton bean definition, to avoid registering bean as dependent bean.
		RootBeanDefinition bd = new CreateFromClassBeanDefinition(beanClass);
		bd.setScope(SCOPE_PROTOTYPE);
		bd.allowCaching = ClassUtils.isCacheSafe(beanClass, getBeanClassLoader());
		return (T) createBean(beanClass.getName(), bd, null);
	}

	@Override
	public void autowireBean(Object existingBean) {
		// Use non-singleton bean definition, to avoid registering bean as dependent bean.
		RootBeanDefinition bd = new RootBeanDefinition(ClassUtils.getUserClass(existingBean));
		bd.setScope(SCOPE_PROTOTYPE);
		bd.allowCaching = ClassUtils.isCacheSafe(bd.getBeanClass(), getBeanClassLoader());
		BeanWrapper bw = new BeanWrapperImpl(existingBean);
		initBeanWrapper(bw);
		populateBean(bd.getBeanClass().getName(), bd, bw);
	}

	@Override
	public Object configureBean(Object existingBean, String beanName) throws BeansException {
		markBeanAsCreated(beanName);
		BeanDefinition mbd = getMergedBeanDefinition(beanName);
		RootBeanDefinition bd = null;
		if (mbd instanceof RootBeanDefinition rbd) {
			bd = (rbd.isPrototype() ? rbd : rbd.cloneBeanDefinition());
		}
		if (bd == null) {
			bd = new RootBeanDefinition(mbd);
		}
		if (!bd.isPrototype()) {
			bd.setScope(SCOPE_PROTOTYPE);
			bd.allowCaching = ClassUtils.isCacheSafe(ClassUtils.getUserClass(existingBean), getBeanClassLoader());
		}
		BeanWrapper bw = new BeanWrapperImpl(existingBean);
		initBeanWrapper(bw);
		populateBean(beanName, bd, bw);
		return initializeBean(beanName, existingBean, bd);
	}


	//-------------------------------------------------------------------------
	// Specialized methods for fine-grained control over the bean lifecycle
	//-------------------------------------------------------------------------

	@Deprecated(since = "6.1")
	@Override
	public Object createBean(Class<?> beanClass, int autowireMode, boolean dependencyCheck) throws BeansException {
		// Use non-singleton bean definition, to avoid registering bean as dependent bean.
		RootBeanDefinition bd = new RootBeanDefinition(beanClass, autowireMode, dependencyCheck);
		bd.setScope(SCOPE_PROTOTYPE);
		return createBean(beanClass.getName(), bd, null);
	}

	@Override
	public Object autowire(Class<?> beanClass, int autowireMode, boolean dependencyCheck) throws BeansException {
		// Use non-singleton bean definition, to avoid registering bean as dependent bean.
		RootBeanDefinition bd = new RootBeanDefinition(beanClass, autowireMode, dependencyCheck);
		bd.setScope(SCOPE_PROTOTYPE);
		if (bd.getResolvedAutowireMode() == AUTOWIRE_CONSTRUCTOR) {
			return autowireConstructor(beanClass.getName(), bd, null, null).getWrappedInstance();
		}
		else {
			Object bean = getInstantiationStrategy().instantiate(bd, null, this);
			populateBean(beanClass.getName(), bd, new BeanWrapperImpl(bean));
			return bean;
		}
	}

	@Override
	public void autowireBeanProperties(Object existingBean, int autowireMode, boolean dependencyCheck)
			throws BeansException {

		if (autowireMode == AUTOWIRE_CONSTRUCTOR) {
			throw new IllegalArgumentException("AUTOWIRE_CONSTRUCTOR not supported for existing bean instance");
		}
		// Use non-singleton bean definition, to avoid registering bean as dependent bean.
		RootBeanDefinition bd =
				new RootBeanDefinition(ClassUtils.getUserClass(existingBean), autowireMode, dependencyCheck);
		bd.setScope(SCOPE_PROTOTYPE);
		BeanWrapper bw = new BeanWrapperImpl(existingBean);
		initBeanWrapper(bw);
		populateBean(bd.getBeanClass().getName(), bd, bw);
	}

	@Override
	public void applyBeanPropertyValues(Object existingBean, String beanName) throws BeansException {
		markBeanAsCreated(beanName);
		BeanDefinition bd = getMergedBeanDefinition(beanName);
		BeanWrapper bw = new BeanWrapperImpl(existingBean);
		initBeanWrapper(bw);
		applyPropertyValues(beanName, bd, bw, bd.getPropertyValues());
	}

	@Override
	public Object initializeBean(Object existingBean, String beanName) {
		return initializeBean(beanName, existingBean, null);
	}

	@Deprecated(since = "6.1")
	@Override
	public Object applyBeanPostProcessorsBeforeInitialization(Object existingBean, String beanName)
			throws BeansException {

		Object result = existingBean;
		for (BeanPostProcessor processor : getBeanPostProcessors()) {
			// TODO 挨个执行后处理的postProcessBeforeInitialization方法, 在初始化bean之前, 对bean做处理
			Object current = processor.postProcessBeforeInitialization(result, beanName);
			if (current == null) {
				return result;
			}
			result = current;
		}
		return result;
	}

	@Deprecated(since = "6.1")
	@Override
	public Object applyBeanPostProcessorsAfterInitialization(Object existingBean, String beanName)
			throws BeansException {

		Object result = existingBean;
		for (BeanPostProcessor processor : getBeanPostProcessors()) {
			// TODO 挨个执行所有后处理器的postProcessAfterInitialization方法, 对初始化后的bean进行处理. 这是个很重要的方法, AOP,
			//  JNDI, 等实现都是基于后处理器的此方法
			Object current = processor.postProcessAfterInitialization(result, beanName);
			if (current == null) {
				// TODO 如果处理后返回的是null, 直接返回传入的bean对象
				return result;
			}
			// TODO 否则返回处理后的对象
			result = current;
		}
		return result;
	}

	@Override
	public void destroyBean(Object existingBean) {
		new DisposableBeanAdapter(existingBean, getBeanPostProcessorCache().destructionAware).destroy();
	}


	//-------------------------------------------------------------------------
	// Delegate methods for resolving injection points
	//-------------------------------------------------------------------------

	@Override
	public Object resolveBeanByName(String name, DependencyDescriptor descriptor) {
		InjectionPoint previousInjectionPoint = ConstructorResolver.setCurrentInjectionPoint(descriptor);
		try {
			return getBean(name, descriptor.getDependencyType());
		}
		finally {
			ConstructorResolver.setCurrentInjectionPoint(previousInjectionPoint);
		}
	}

	@Override
	public @Nullable Object resolveDependency(DependencyDescriptor descriptor, @Nullable String requestingBeanName) throws BeansException {
		return resolveDependency(descriptor, requestingBeanName, null, null);
	}


	//---------------------------------------------------------------------
	// Implementation of relevant AbstractBeanFactory template methods
	//---------------------------------------------------------------------

	/**
	 * Central method of this class: creates a bean instance,
	 * populates the bean instance, applies post-processors, etc.
	 * @see #doCreateBean
	 *
	 * @param beanName the name of the bean
	 * @param mbd the merged bean definition for the bean
	 * @param args explicit arguments to use for constructor or factory method invocation 为bean设置的参数值, 只有构造方法
	 *             和工厂方法可以用此参数来给取得的bean赋值, 同时bean的scope也必需是prototype类型
	 * @return
	 * @throws BeanCreationException
	 */
	@Override
	protected Object createBean(String beanName, RootBeanDefinition mbd, @Nullable Object @Nullable [] args)
			throws BeanCreationException {

		if (logger.isTraceEnabled()) {
			logger.trace("Creating instance of bean '" + beanName + "'");
		}
		RootBeanDefinition mbdToUse = mbd;

		// Make sure bean class is actually resolved at this point, and
		// clone the bean definition in case of a dynamically resolved Class
		// which cannot be stored in the shared merged bean definition.
		// TODO 解析类mbd持有的类. 如果mbd设置了class引用, 不再做任何处理，直接返回这个引用.
		//  否则, 通过ClassLoader.loadClass()或Class.ForName()对全限定名加载
		Class<?> resolvedClass = resolveBeanClass(mbd, beanName);
		if (resolvedClass != null && !mbd.hasBeanClass() && mbd.getBeanClassName() != null) {
			// TODO 类加载成功后, 如果mbd的class属性设置的是全限定名, 用mbd复制一个新的mbd, 这个复制用的是深拷贝, 然后所解析好的引用
			//  做为新mbd的beanClass. 后面再处理时，用的就是这个复制的mbd了
			mbdToUse = new RootBeanDefinition(mbd);
			mbdToUse.setBeanClass(resolvedClass);
<<<<<<< HEAD
		}

		// Prepare method overrides.
		try {
			// TODO 处理bean的方法重载(@Lookup, <lookup-method />, <replace-method />)
			mbdToUse.prepareMethodOverrides();
		}
		catch (BeanDefinitionValidationException ex) {
			throw new BeanDefinitionStoreException(mbdToUse.getResourceDescription(),
					beanName, "Validation of method overrides failed", ex);
=======
			try {
				mbdToUse.prepareMethodOverrides();
			}
			catch (BeanDefinitionValidationException ex) {
				throw new BeanDefinitionStoreException(mbdToUse.getResourceDescription(),
						beanName, "Validation of method overrides failed", ex);
			}
>>>>>>> 523552ac
		}

		try {
			// Give BeanPostProcessors a chance to return a proxy instead of the target bean instance.
			// TODO 返回一个目标类的代理(用于动态代理等). 如果是普通的bean, 这里返回的会是null. 容器里所有的
			//  InstantiationAwareBeanPostProcessors实例都会在此处生效, 同时进行前置处理
			Object bean = resolveBeforeInstantiation(beanName, mbdToUse);
			if (bean != null) {
				// TODO 短路操作, 如果返回的是代理对象, 则创建结束, 直接返回
				return bean;
			}
		}
		catch (Throwable ex) {
			throw new BeanCreationException(mbdToUse.getResourceDescription(), beanName,
					"BeanPostProcessor before instantiation of bean failed", ex);
		}

		try {
			// TODO 开始正式创建bean实例, 然后返回创建好的bean实例
			Object beanInstance = doCreateBean(beanName, mbdToUse, args);
			if (logger.isTraceEnabled()) {
				logger.trace("Finished creating instance of bean '" + beanName + "'");
			}
			return beanInstance;
		}
		catch (BeanCreationException | ImplicitlyAppearedSingletonException ex) {
			// A previously detected exception with proper bean creation context already,
			// or illegal singleton state to be communicated up to DefaultSingletonBeanRegistry.
			throw ex;
		}
		catch (Throwable ex) {
			throw new BeanCreationException(
					mbdToUse.getResourceDescription(), beanName, "Unexpected exception during bean creation", ex);
		}
	}

	/**
	 * Actually create the specified bean. Pre-creation processing has already happened
	 * at this point, for example, checking {@code postProcessBeforeInstantiation} callbacks.
	 * <p>Differentiates between default bean instantiation, use of a
	 * factory method, and autowiring a constructor.
	 *
	 * @param beanName the name of the bean 要得到的bean
	 * @param mbd the merged bean definition for the bean 要得到的bean的mbd
	 * @param args explicit arguments to use for constructor or factory method invocation 为bean设置的参数值, 只有构造方法
	 *             和工厂方法可以用此参数来给取得的bean赋值, 同时bean的scope也必需是prototype类型
	 * @return a new instance of the bean
	 * @throws BeanCreationException if the bean could not be created
	 * @see #instantiateBean
	 * @see #instantiateUsingFactoryMethod
	 * @see #autowireConstructor
	 */
	protected Object doCreateBean(String beanName, RootBeanDefinition mbd, @Nullable Object @Nullable [] args)
			throws BeanCreationException {

		// Instantiate the bean.
		// TODO 经过包含后的bean实例
		BeanWrapper instanceWrapper = null;
		if (mbd.isSingleton()) {
			// TODO 单例的情况, 尝试从 FactoryBean 的实例缓存取得bean实例
			instanceWrapper = this.factoryBeanInstanceCache.remove(beanName);
		}
		if (instanceWrapper == null) {
			// TODO 缓存中不存在bean实例时, 说明其不是一个 FactoryBean, 创建对应的bean实例
			instanceWrapper = createBeanInstance(beanName, mbd, args);
		}
		// TODO 取得被包装过的bean实例以及bean实例的类信息
		Object bean = instanceWrapper.getWrappedInstance();
		Class<?> beanType = instanceWrapper.getWrappedClass();
		if (beanType != NullBean.class) {
			// TODO bean实例的不是NullBean类型时, 将其做为解析后的目标类型, 放到mbd的resolvedTargetType属性中
			mbd.resolvedTargetType = beanType;
		}

		// Allow post-processors to modify the merged bean definition.
		synchronized (mbd.postProcessingLock) {
			// TODO 判断mbd是否被MergedBeanDefinitionPostProcessor类型的后处理器处理过
			if (!mbd.postProcessed) {
				try {
					// TODO 没被处理过, 就用MergedBeanDefinitionPostProcessor#postProcessMergedBeanDefinition()方法
					//  对bean进行处理, 经过这里后, 自动注入, 生命周期等注解的方法或字段会被放入缓存, 后面填充属性时就可以使用了
					applyMergedBeanDefinitionPostProcessors(mbd, beanType, beanName);
				}
				catch (Throwable ex) {
					throw new BeanCreationException(mbd.getResourceDescription(), beanName,
							"Post-processing of merged bean definition failed", ex);
				}
<<<<<<< HEAD
				// TODO 处理完成后, 标识为已处理
				mbd.postProcessed = true;
=======
				mbd.markAsPostProcessed();
>>>>>>> 523552ac
			}
		}

		// Eagerly cache singletons to be able to resolve circular references
		// even when triggered by lifecycle interfaces like BeanFactoryAware.
		// TODO 提前暴露可以解析循环依赖的问题. 这里先验证一下当前bean是否支持提前暴露. 如果当前bean是个单例的, 且允许循环引用时, 如果
		//  这个bean正处在创建过程中, 则表示其支持提前暴露. 支持提前暴露的bean会向singletonFactories添加一个objectFactory, 后期
		//  依赖该bean的其他bean都可以从singletonFactories中直接获取
		boolean earlySingletonExposure = (mbd.isSingleton() && this.allowCircularReferences &&
				isSingletonCurrentlyInCreation(beanName));
		if (earlySingletonExposure) {
			if (logger.isTraceEnabled()) {
				logger.trace("Eagerly caching bean '" + beanName +
						"' to allow for resolving potential circular references");
			}
			// TODO 解决单例bean的循环引用是通过提前暴露bean来实现的. 如果bean支持提前暴露, 会通过addSingletonFactory()方法将其放到
			//  singletonFactories, 和registeredSingletons缓存中, 同时从earlySingletonObjects缓存中移除.
			//  提前暴露的bean有可能需要进行AOP代理, 所以SmartInstantiationAwareBeanPostProcessor#getEarlyBeanReference()方法
			//  会看容器中是否有可以应用于当前操作的bean的Advisor来决定是否为其创建动态代理. 基于接口的代理会用JDK的动态代理实现, 基于
			//  类的代理会用CGLIB来实现
			addSingletonFactory(beanName, () -> getEarlyBeanReference(beanName, mbd, bean));
		}

		// Initialize the bean instance.
		// TODO 到这为止, bean的实例化已经完成, 下面开始准备对实例化的bean进行初始化
		Object exposedObject = bean;
		try {
			// TODO 开始给bean填充属性
			populateBean(beanName, mbd, instanceWrapper);
			// TODO 进行初始化
			exposedObject = initializeBean(beanName, exposedObject, mbd);
		}
		catch (Throwable ex) {
			if (ex instanceof BeanCreationException bce && beanName.equals(bce.getBeanName())) {
				throw bce;
			}
			else {
				throw new BeanCreationException(mbd.getResourceDescription(), beanName, ex.getMessage(), ex);
			}
		}

		if (earlySingletonExposure) {
			// TODO 支持提前暴露时, 拿出对应的单例bean
			Object earlySingletonReference = getSingleton(beanName, false);
			if (earlySingletonReference != null) {
				if (exposedObject == bean) {
					exposedObject = earlySingletonReference;
				}
				else if (!this.allowRawInjectionDespiteWrapping && hasDependentBean(beanName)) {
					// TODO 取得所有依赖此bean的依赖bean
					String[] dependentBeans = getDependentBeans(beanName);
					Set<String> actualDependentBeans = CollectionUtils.newLinkedHashSet(dependentBeans.length);
					for (String dependentBean : dependentBeans) {
						// TODO 遍历所有依赖bean, 如果依赖的bean正在创建, 就把依赖bean加入到列表里
						if (!removeSingletonIfCreatedForTypeCheckOnly(dependentBean)) {
							actualDependentBeans.add(dependentBean);
						}
					}
					if (!actualDependentBeans.isEmpty()) {
						throw new BeanCurrentlyInCreationException(beanName,
								"Bean with name '" + beanName + "' has been injected into other beans [" +
								StringUtils.collectionToCommaDelimitedString(actualDependentBeans) +
								"] in its raw version as part of a circular reference, but has eventually been " +
								"wrapped. This means that said other beans do not use the final version of the " +
								"bean. This is often the result of over-eager type matching - consider using " +
								"'getBeanNamesForType' with the 'allowEagerInit' flag turned off, for example.");
					}
				}
			}
		}

		// Register bean as disposable.
		try {
			registerDisposableBeanIfNecessary(beanName, bean, mbd);
		}
		catch (BeanDefinitionValidationException ex) {
			throw new BeanCreationException(
					mbd.getResourceDescription(), beanName, "Invalid destruction signature", ex);
		}

		return exposedObject;
	}

	@Override
<<<<<<< HEAD
	@Nullable
	// TODO 预测bean的type类型
	protected Class<?> predictBeanType(String beanName, RootBeanDefinition mbd, Class<?>... typesToMatch) {
		// TODO 确定bean的类型, 即: bean所引用的Class对象
=======
	protected @Nullable Class<?> predictBeanType(String beanName, RootBeanDefinition mbd, Class<?>... typesToMatch) {
>>>>>>> 523552ac
		Class<?> targetType = determineTargetType(beanName, mbd, typesToMatch);
		// Apply SmartInstantiationAwareBeanPostProcessors to predict the
		// eventual type after a before-instantiation shortcut.
		if (targetType != null && !mbd.isSynthetic() && hasInstantiationAwareBeanPostProcessors()) {
<<<<<<< HEAD
			// TODO 在有明确了的bean的类型, 且这个bean是由容器创建, 并且容器注册过InstantiationAwareBeanPostProcessor类型的初始
			//  化后处理器时, 开始类型预测.
			//  首先看一下要匹配的类型是否只有一个, 且是FactoryBean类型
			boolean matchingOnlyFactoryBean = typesToMatch.length == 1 && typesToMatch[0] == FactoryBean.class;
=======
			boolean matchingOnlyFactoryBean = (typesToMatch.length == 1 && typesToMatch[0] == FactoryBean.class);
>>>>>>> 523552ac
			for (SmartInstantiationAwareBeanPostProcessor bp : getBeanPostProcessorCache().smartInstantiationAware) {
				// TODO 遍历所有的SmartInstantiationAwareBeanPostProcessor类型后处理器来预测目标类型, 以下后处理器实现了predictBeanType()方法:
				//  1. SmartInstantiationAwareBeanPostProcessor接口: 提供了一个默认实现, 返回的是null;
				//  2. InstantiationAwareBeanPostProcessorAdapter抽象类: 什么也没做, 也是返回null, 其实可以去掉这个方法, 直接使用接口中的默认方法;
				//  3. AbstractAutoProxyCreator抽象类: 从代理类型中查找
				//  4. ScriptFactoryPostProcessor类: 用脚本工厂来查找 mark 以后补上
				Class<?> predicted = bp.predictBeanType(targetType, beanName);
				if (predicted != null &&
						(!matchingOnlyFactoryBean || FactoryBean.class.isAssignableFrom(predicted))) {
					// TODO 只要有一个类型匹配上, 并且不是FactoryBean类型时, 就返回预测的类型, 这是个断路操作
					return predicted;
				}
			}
		}
		// TODO 其他情况直接返回确定了的bean的类型, 即: bean所引用的Class对象
		return targetType;
	}

	/**
	 * Determine the target type for the given bean definition.
	 * @param beanName the name of the bean (for error handling purposes)
	 * @param mbd the merged bean definition for the bean
	 * @param typesToMatch the types to match in case of internal type matching purposes
	 * (also signals that the returned {@code Class} will never be exposed to application code)
	 * @return the type for the bean if determinable, or {@code null} otherwise
	 */
<<<<<<< HEAD
	@Nullable
	protected Class<?> determineTargetType(String beanName, RootBeanDefinition mbd, Class<?>... typesToMatch) {
		// TODO 从bean的mbd中取得bean所表示的Class对象
		Class<?> targetType = mbd.getTargetType();
		if (targetType == null) {
			// TODO 所表示的Class对象不存在时, 根据bean的不同类型来解析其所表示的Class对象:
			targetType = (mbd.getFactoryMethodName() != null ?
					// TODO bean是由工厂方法进行实例化时, 用工厂方法的返回类型做为bean的类型
					getTypeForFactoryMethod(beanName, mbd, typesToMatch) :
					// TODO 其他情况直接取得bean的类型
					resolveBeanClass(mbd, beanName, typesToMatch));
=======
	protected @Nullable Class<?> determineTargetType(String beanName, RootBeanDefinition mbd, Class<?>... typesToMatch) {
		Class<?> targetType = mbd.getTargetType();
		if (targetType == null) {
			if (mbd.getFactoryMethodName() != null) {
				targetType = getTypeForFactoryMethod(beanName, mbd, typesToMatch);
			}
			else {
				targetType = resolveBeanClass(mbd, beanName, typesToMatch);
				if (mbd.hasBeanClass()) {
					targetType = getInstantiationStrategy().getActualBeanClass(mbd, beanName, this);
				}
			}
>>>>>>> 523552ac
			if (ObjectUtils.isEmpty(typesToMatch) || getTempClassLoader() == null) {
				// TODO 并没有指定匹配的类型时, 把解析后的bean所表示的Class放到resolvedTargetType缓存中
				mbd.resolvedTargetType = targetType;
			}
		}
		return targetType;
	}

	/**
	 * Determine the target type for the given bean definition which is based on
	 * a factory method. Only called if there is no singleton instance registered
	 * for the target bean already.
	 * <p>This implementation determines the type matching {@link #createBean}'s
	 * different creation strategies. As far as possible, we'll perform static
	 * type checking to avoid creation of the target bean.
	 * @param beanName the name of the bean (for error handling purposes)
	 * @param mbd the merged bean definition for the bean
	 * @param typesToMatch the types to match in case of internal type matching purposes
	 * (also signals that the returned {@code Class} will never be exposed to application code)
	 * @return the type for the bean if determinable, or {@code null} otherwise
	 * @see #createBean
	 */
<<<<<<< HEAD
	@Nullable
	// TODO 用来获得在使用工厂方法时, 工厂方法的类型
	protected Class<?> getTypeForFactoryMethod(String beanName, RootBeanDefinition mbd, Class<?>... typesToMatch) {
		// TODO 从表示bean的mbd的缓存中取出用于实例化bean的工厂方法的返回类型
=======
	protected @Nullable Class<?> getTypeForFactoryMethod(String beanName, RootBeanDefinition mbd, Class<?>... typesToMatch) {
>>>>>>> 523552ac
		ResolvableType cachedReturnType = mbd.factoryMethodReturnType;
		if (cachedReturnType != null) {
			// TODO 找到直接返回
			return cachedReturnType.resolve();
		}
		// TODO 工厂类中所有的用于实例化bean的工厂方法返回的类型都是一样的
		Class<?> commonType = null;
		// TODO 缓存里没有, 看看内省工厂方法有没有被缓存
		Method uniqueCandidate = mbd.factoryMethodToIntrospect;

		if (uniqueCandidate == null) {
			// TODO 还是没有, 就表示第一次执行, 需要对工厂方法进行解析
			Class<?> factoryClass;
			// TODO 首先假设用于实例化bean的工厂方法是静态的
			boolean isStatic = true;
			// TODO 获取用于实例化bean的工厂类的名字
			String factoryBeanName = mbd.getFactoryBeanName();
			if (factoryBeanName != null) {
				// TODO 如果指定了工厂类(配置文件中配置了工厂类), 表示其为一个非静态工厂方法
				if (factoryBeanName.equals(beanName)) {
					// TODO 工厂类的名字不能和要实例化的bean同名
					throw new BeanDefinitionStoreException(mbd.getResourceDescription(), beanName,
							"factory-bean reference points back to the same bean definition");
				}
				// Check declared factory method return type on factory class.
				// TODO 取得工厂类的类型
				factoryClass = getType(factoryBeanName);
				// TODO 使用工厂类的工厂方法都是非静态的
				isStatic = false;
			}
			else {
				// Check declared factory method return type on bean class.
				// TODO 如果没有指定工厂类, 根据指定的类型(这个typesToMatch可能是空的, 在做自动装配时会为FactoryBean)来解析bean做为工厂类的类型
				factoryClass = resolveBeanClass(mbd, beanName, typesToMatch);
			}

			if (factoryClass == null) {
				// TODO 还是没解析出来, 返回null
				return null;
			}
			// TODO 取得Class, 会处理CGLIB的情况
			factoryClass = ClassUtils.getUserClass(factoryClass);

			// If all factory methods have the same return type, return that type.
			// Can't clearly figure out exact method due to type converting / autowiring!
			// TODO 如果配置文件中定义了的构造bean时所需要的参数(由'constructor-arg'设置)时, 取得参数数量做为匹配值, 没有的话为0
			int minNrOfArgs =
					(mbd.hasConstructorArgumentValues() ? mbd.getConstructorArgumentValues().getArgumentCount() : 0);
			// TODO 取得工厂类中定义所有的方法, 如果这些方法不在factoryMethodCandidateCache缓存中, 则将其加入缓存
			Method[] candidates = this.factoryMethodCandidateCache.computeIfAbsent(factoryClass,
					clazz -> ReflectionUtils.getUniqueDeclaredMethods(clazz, ReflectionUtils.USER_DECLARED_METHODS));

			for (Method candidate : candidates) {
				// TODO 遍历所有候选的方法
				if (Modifier.isStatic(candidate.getModifiers()) == isStatic && mbd.isFactoryMethod(candidate) &&
						candidate.getParameterCount() >= minNrOfArgs) {
					// Declared type variables to inspect?
					// TODO 找出工厂类中所有参数数量多于配置文件所指定的参数数量的静态工厂方法
					if (candidate.getTypeParameters().length > 0) {
						try {
							// Fully resolve parameter names and argument values.
<<<<<<< HEAD
							// TODO 方法有泛型类型的参数时时, 需要对泛型进行处理. 取出该方法有类型变量参数(TypeVariable可以表示任
							//  何类型的泛型变量, 如：T、K、V等变量. 比如: method(T name, V value))时, 取得方法中所有参数的类型, T和V
							Class<?>[] paramTypes = candidate.getParameterTypes();
							String[] paramNames = null;
							// TODO 参数名探测器, 默认为DefaultParameterNameDiscoverer
							ParameterNameDiscoverer pnd = getParameterNameDiscoverer();
							if (pnd != null) {
								// TODO 用探测器取得方法所有参数的名字. 有好多实现, 这个得慢慢看, 最后得到的就是参数名数组, name和value
								paramNames = pnd.getParameterNames(candidate);
							}
							// TODO 取得bean的构造器的参数. 如果没有, 则会创建一个ConstructorArgumentValues
							ConstructorArgumentValues cav = mbd.getConstructorArgumentValues();
							// TODO 这里是所有使用过的参数值
							Set<ConstructorArgumentValues.ValueHolder> usedValueHolders = new HashSet<>(paramTypes.length);
							Object[] args = new Object[paramTypes.length];
=======
							ConstructorArgumentValues cav = mbd.getConstructorArgumentValues();
							Class<?>[] paramTypes = candidate.getParameterTypes();
							@Nullable String[] paramNames = null;
							if (cav.containsNamedArgument()) {
								ParameterNameDiscoverer pnd = getParameterNameDiscoverer();
								if (pnd != null) {
									paramNames = pnd.getParameterNames(candidate);
								}
							}
							Set<ConstructorArgumentValues.ValueHolder> usedValueHolders = CollectionUtils.newHashSet(paramTypes.length);
							@Nullable Object[] args = new Object[paramTypes.length];
>>>>>>> 523552ac
							for (int i = 0; i < args.length; i++) {
								// TODO 按顺序根据候选方法的参数值, 和参数名与要实例化bean所用的方法(工厂方法, 构造器)对应位置所使
								//  用的参数进行匹配. 如果完全一致, 就返回要实例化bean所使用的方法(工厂方法, 构造器)对应位置的参数值.
								//  如果不一致, 会用参数类型及参数名进行一次泛型类型参数的判断. 如果有一致的, 就返回. 没有就返回空.
								//  比如: 例子中就是用index = 0, paramType = T, paramName = name与要实例化bean所使用的方法
								//  (工厂方法, 构造器)的index = 0的位置的参数进行类型及类型名的匹配. 找不到的话, 就用这些到实例化
								//  bean所使用的方法(工厂方法, 构造器)的所有泛型参数中进行匹配.
								//  取得构造器的参数的值(先T, 后V), 并放到一个set中
								ConstructorArgumentValues.ValueHolder valueHolder = cav.getArgumentValue(
										i, paramTypes[i], (paramNames != null ? paramNames[i] : null), usedValueHolders);
								if (valueHolder == null) {
									// TODO 如果没匹配上, 就放宽类型及名字的要求, 再次尝试从要实例化bean所使用的方法(工厂方法, 构造器)
									//  的泛型类型参数中进行匹配.
									valueHolder = cav.getGenericArgumentValue(null, null, usedValueHolders);
								}
								if (valueHolder != null) {
									// TODO 找到的话, 就将其放到参数数组, 以及使用过的参数集合中
									args[i] = valueHolder.getValue();
									usedValueHolders.add(valueHolder);
								}
							}
							// TODO 取得该方法的返回类型
							Class<?> returnType = AutowireUtils.resolveReturnTypeForFactoryMethod(
									candidate, args, getBeanClassLoader());
							// TODO 在没有通用type类型, 且上面得到的返回类型与该方法的返回类型相同时, 将该方法做为唯一候选方法
							uniqueCandidate = (commonType == null && returnType == candidate.getReturnType() ?
									candidate : null);
							// TODO 取得returnType和commonType的通用类型
							commonType = ClassUtils.determineCommonAncestor(returnType, commonType);
							if (commonType == null) {
								// Ambiguous return types found: return null to indicate "not determinable".
								// TODO returnType与commonType没有通用类型时, 表示不可预测, 返回null
								return null;
							}
						}
						catch (Throwable ex) {
							if (logger.isDebugEnabled()) {
								logger.debug("Failed to resolve generic return type for factory method: " + ex);
							}
						}
					}
					else {
						// TODO 方法没有泛型类型的参数时, 如果没有通用type, 就用该方法做为唯一候选方法, 否则为null
						uniqueCandidate = (commonType == null ? candidate : null);
						// TODO 和上面一样, 取得returnType和commonType的通用类型
						commonType = ClassUtils.determineCommonAncestor(candidate.getReturnType(), commonType);
						if (commonType == null) {
							// Ambiguous return types found: return null to indicate "not determinable".
							// TODO returnType与commonType没有通用类型时, 表示不可预测, 返回null
							return null;
						}
					}
				}
			}
			// TODO 能走到这的会有两种情况:
			//  1. 上面的逻辑最终会匹配到一个方法, 然后将其做为mbd用于内省的工厂方法
			//  2. 工厂类里没有工厂方法, 这时uniqueCandidate为null, 然后mbd用于内省的工厂方法也就为null了
			mbd.factoryMethodToIntrospect = uniqueCandidate;
			if (commonType == null) {
				// TODO 对于情况1来说, 肯定不会走到这里. 只有情况2才会走到这里, 表示不可预测, 直接返回null
				return null;
			}
		}

		// Common return type found: all factory methods return same type. For a non-parameterized
		// unique candidate, cache the full type declaration context of the target factory method.
<<<<<<< HEAD
		// TODO 有唯一的侯选工厂方法时, 使用唯一工厂方法的返回类型, 没有时使用通用类型(工厂类中所有的工厂方法返回的类型都是一样的)
		cachedReturnType = (uniqueCandidate != null ?
				ResolvableType.forMethodReturnType(uniqueCandidate) : ResolvableType.forClass(commonType));
		// TODO 设置用于实例化bean的工厂方法的返回类型
		mbd.factoryMethodReturnType = cachedReturnType;
		// TODO 返回工厂类型的返回类型引用的Class对象
		return cachedReturnType.resolve();
=======
		try {
			cachedReturnType = (uniqueCandidate != null ?
					ResolvableType.forMethodReturnType(uniqueCandidate) : ResolvableType.forClass(commonType));
			mbd.factoryMethodReturnType = cachedReturnType;
			return cachedReturnType.resolve();
		}
		catch (LinkageError err) {
			// For example, a NoClassDefFoundError for a generic method return type
			if (logger.isDebugEnabled()) {
				logger.debug("Failed to resolve type for factory method of bean '" + beanName + "': " +
						(uniqueCandidate != null ? uniqueCandidate : commonType), err);
			}
			return null;
		}
>>>>>>> 523552ac
	}

	/**
	 * This implementation attempts to query the FactoryBean's generic parameter metadata
	 * if present to determine the object type. If not present, i.e. the FactoryBean is
	 * declared as a raw type, it checks the FactoryBean's {@code getObjectType} method
	 * on a plain instance of the FactoryBean, without bean properties applied yet.
	 * If this doesn't return a type yet and {@code allowInit} is {@code true}, full
	 * creation of the FactoryBean is attempted as fallback (through delegation to the
	 * superclass implementation).
	 * <p>The shortcut check for a FactoryBean is only applied in case of a singleton
	 * FactoryBean. If the FactoryBean instance itself is not kept as singleton,
	 * it will be fully created to check the type of its exposed object.
	 */
	@Override
	protected ResolvableType getTypeForFactoryBean(String beanName, RootBeanDefinition mbd, boolean allowInit) {
		ResolvableType result;

		// Check if the bean definition itself has defined the type with an attribute
<<<<<<< HEAD
		// TODO 从mbd的'factoryBeanObjectType'属性中取得类型
		ResolvableType result = getTypeForFactoryBeanFromAttributes(mbd);
		if (result != ResolvableType.NONE) {
			// TODO 不是NONE类型时, 直接返回
			return result;
		}
		// TODO 如果mbd对应是的class对象, 用bean的类型创建一个ResolvableType, 如果是全限定名, 则返回的是NONE
		ResolvableType beanType =
				(mbd.hasBeanClass() ? ResolvableType.forClass(mbd.getBeanClass()) : ResolvableType.NONE);

		// For instance supplied beans try the target type and bean class
=======
		try {
			result = getTypeForFactoryBeanFromAttributes(mbd);
			if (result != ResolvableType.NONE) {
				return result;
			}
		}
		catch (IllegalArgumentException ex) {
			throw new BeanDefinitionStoreException(mbd.getResourceDescription(), beanName,
					String.valueOf(ex.getMessage()));
		}

		// For instance supplied beans, try the target type and bean class immediately
>>>>>>> 523552ac
		if (mbd.getInstanceSupplier() != null) {
			// TODO 如果合并后的bean definition有回调函数, 尝试用两种方式取得类型:
			//  1. 通过mbd的目标类型
			//  2. 通过上面得到的beanType类型
			result = getFactoryBeanGeneric(mbd.targetType);
			if (result.resolve() != null) {
				return result;
			}
			result = getFactoryBeanGeneric(mbd.hasBeanClass() ? ResolvableType.forClass(mbd.getBeanClass()) : null);
			if (result.resolve() != null) {
				return result;
			}
		}

		// Consider factory methods
		// TODO 取得工厂bean和工厂方法的名字
		String factoryBeanName = mbd.getFactoryBeanName();
		String factoryMethodName = mbd.getFactoryMethodName();

		// Scan the factory bean methods
		if (factoryBeanName != null) {
			// TODO 工厂类存在的时的处理
			if (factoryMethodName != null) {
				// Try to obtain the FactoryBean's object type from its factory method
				// declaration without instantiating the containing bean at all.
				// TODO 指定了工厂方法时, 通过工厂类名从注册中心beanDefinitionMap中取得工厂bd
				BeanDefinition factoryBeanDefinition = getBeanDefinition(factoryBeanName);
				Class<?> factoryBeanClass;
<<<<<<< HEAD
				if (factoryBeanDefinition instanceof AbstractBeanDefinition &&
						((AbstractBeanDefinition) factoryBeanDefinition).hasBeanClass()) {
					// TODO 工厂bd是AbstractBeanDefinition类型, 且其为class类型时, 直接使用对应的class类型
					factoryBeanClass = ((AbstractBeanDefinition) factoryBeanDefinition).getBeanClass();
=======
				if (factoryBeanDefinition instanceof AbstractBeanDefinition abstractBeanDefinition &&
						abstractBeanDefinition.hasBeanClass()) {
					factoryBeanClass = abstractBeanDefinition.getBeanClass();
>>>>>>> 523552ac
				}
				else {
					// TODO 其他情况时, 得到合并了双亲属性的工厂类的mbd
					RootBeanDefinition fbmbd = getMergedBeanDefinition(factoryBeanName, factoryBeanDefinition);
					// TODO 然后从工厂类的mbd中确定目标类型
					factoryBeanClass = determineTargetType(factoryBeanName, fbmbd);
				}
				if (factoryBeanClass != null) {
					// TODO 经过上面的处理后, 如果得到了工厂类的Class类型, 取得工厂类使用的工厂方法的类型
					result = getTypeForFactoryBeanFromMethod(factoryBeanClass, factoryMethodName);
					if (result.resolve() != null) {
						// TODO 如果类型已经解析过了, 直接返回上面取得的工厂类使用的工厂方法的返回类型
						return result;
					}
				}
			}
			// If not resolvable above and the referenced factory bean doesn't exist yet,
			// exit here - we don't want to force the creation of another bean just to
			// obtain a FactoryBean's object type...
			if (!isBeanEligibleForMetadataCaching(factoryBeanName)) {
				// TODO 上面没有解析出工厂方法的返回类型, 且工厂类没被创建过时, 返回NONE
				return ResolvableType.NONE;
			}
		}

		// If we're allowed, we can create the factory bean and call getObjectType() early
		if (allowInit) {
			// TODO 允许初始化时, 会根据mbd是否为单例取得工厂类
			FactoryBean<?> factoryBean = (mbd.isSingleton() ?
					getSingletonFactoryBeanForTypeCheck(beanName, mbd) :
					getNonSingletonFactoryBeanForTypeCheck(beanName, mbd));
			if (factoryBean != null) {
				// Try to obtain the FactoryBean's object type from this early stage of the instance.
				// TODO 有工厂类时, 取其类型
				Class<?> type = getTypeForFactoryBean(factoryBean);
				if (type != null) {
					// TODO 类型存在时, 包装为一个ResolvableType返回
					return ResolvableType.forClass(type);
				}
				// No type found for shortcut FactoryBean instance:
				// fall back to full creation of the FactoryBean instance.
				// TODO 类型不存在时, 用AbstractBeanFactory#getTypeForFactoryBean()来初始化工厂类, 然后得到其类型后返回
				return super.getTypeForFactoryBean(beanName, mbd, true);
			}
		}
		// TODO mbd有静态工厂方法(没有工厂类名, 有工厂方法名的就是静态工厂方法), 且指定了class属性时
		if (factoryBeanName == null && mbd.hasBeanClass() && factoryMethodName != null) {
			// No early bean instantiation possible: determine FactoryBean's type from
			// static factory method signature or from class inheritance hierarchy...
			// TODO 根据静态工厂方法的返回类型来确定工厂类的类型
			return getTypeForFactoryBeanFromMethod(mbd.getBeanClass(), factoryMethodName);
		}
<<<<<<< HEAD
		// TODO 到这时, 表示以下情况:
		//  1. mbd中factoryBeanObjectType属性没有设置值
		//  2. 没有Supplier回调函数
		//  3. 没设置工厂类, 且还不是静态工厂方法
		//  4. 不允许初始化工厂类
		//  这时尝试用mbd中class属性指定的Class类型来取得类型
		result = getFactoryBeanGeneric(beanType);
		if (result.resolve() != null) {
			return result;
		}
		return ResolvableType.NONE;
	}
=======
>>>>>>> 523552ac

		// For regular beans, try the target type and bean class as fallback
		if (mbd.getInstanceSupplier() == null) {
			result = getFactoryBeanGeneric(mbd.targetType);
			if (result.resolve() != null) {
				return result;
			}
			result = getFactoryBeanGeneric(mbd.hasBeanClass() ? ResolvableType.forClass(mbd.getBeanClass()) : null);
			if (result.resolve() != null) {
				return result;
			}
		}
<<<<<<< HEAD
		// TODO 返回工厂类的泛型信息
		return type.as(FactoryBean.class).getGeneric();
=======

		// FactoryBean type not resolvable
		return ResolvableType.NONE;
>>>>>>> 523552ac
	}

	/**
	 * Introspect the factory method signatures on the given bean class,
	 * trying to find a common {@code FactoryBean} object type declared there.
	 * @param beanClass the bean class to find the factory method on
	 * @param factoryMethodName the name of the factory method
	 * @return the common {@code FactoryBean} object type, or {@code null} if none
	 */
	private ResolvableType getTypeForFactoryBeanFromMethod(Class<?> beanClass, String factoryMethodName) {
		// CGLIB subclass methods hide generic parameters; look at the original user class.
		// TODO 取得工厂类的原始Class类型
		Class<?> factoryBeanClass = ClassUtils.getUserClass(beanClass);
		// TODO 将要使用的工厂方法包装为FactoryBeanMethodTypeFinder(指定了FactoryBeanMethodTypeFinder的factoryMethodName属性)
		//  FactoryBeanMethodTypeFinder的doWith()方法封装了获取方法返回类型的逻辑
		FactoryBeanMethodTypeFinder finder = new FactoryBeanMethodTypeFinder(factoryMethodName);
		// TODO 过滤所有的非桥接, 和合成方法, 然后调用FactoryBeanMethodTypeFinder的doWith()方法取得方法的返回类型(缓存在find的result中), 并返回
		ReflectionUtils.doWithMethods(factoryBeanClass, finder, ReflectionUtils.USER_DECLARED_METHODS);
		return finder.getResult();
	}

	/**
	 * Obtain a reference for early access to the specified bean,
	 * typically for the purpose of resolving a circular reference.
	 * @param beanName the name of the bean (for error handling purposes)
	 * @param mbd the merged bean definition for the bean
	 * @param bean the raw bean instance
	 * @return the object to expose as bean reference
	 */
	// TODO 解析循环引用问题. 会对支持提前暴露的单例bean进行处理, 在需要的时候会为其创建代理
	protected Object getEarlyBeanReference(String beanName, RootBeanDefinition mbd, Object bean) {
		Object exposedObject = bean;
		// TODO hasInstantiationAwareBeanPostProcessors()方法用来标记容器里是否有InstantiationAwareBeanPostProcessor的实现
		//  InstantiationAwareBeanPostProcessor接口的主要作用是在目标实例化前后, 对实例的属性进行处理
		if (!mbd.isSynthetic() && hasInstantiationAwareBeanPostProcessors()) {
			// TODO 当这个mbd(当前bean)是由容器创建的, 并且容器注册过用于对实例化阶段进行处理的InstantiationAwareBeanPostProcessor
			//  类型后处理器时, 尝试用这些处理器来对要创建的bean进行处理, 提前暴露出需要的bean, 来应对循环引用问题
			for (SmartInstantiationAwareBeanPostProcessor bp : getBeanPostProcessorCache().smartInstantiationAware) {
				// TODO 有三个地方实现了SmartInstantiationAwareBeanPostProcessor#getEarlyBeanReference(Object, String)方法:
				//  1. SmartInstantiationAwareBeanPostProcessor: 接口提供了一个默认实现方法, 直接返回当前bean做为要暴露的bean
				//  2. InstantiationAwareBeanPostProcessorAdapter: 抽象类, 实现与接口默认方法相同, Java 8后可以去掉了
				//  3. AbstractAutoProxyCreator: 抽象类, 用于提供为Spring AOP自动创建代理的功能
				exposedObject = bp.getEarlyBeanReference(exposedObject, beanName);
			}
		}
		return exposedObject;
	}


	//---------------------------------------------------------------------
	// Implementation methods
	//---------------------------------------------------------------------

	/**
	 * Obtain a "shortcut" singleton FactoryBean instance to use for a
	 * {@code getObjectType()} call, without full initialization of the FactoryBean.
	 * @param beanName the name of the bean
	 * @param mbd the bean definition for the bean
	 * @return the FactoryBean instance, or {@code null} to indicate
	 * that we couldn't obtain a shortcut FactoryBean instance
	 */
	private @Nullable FactoryBean<?> getSingletonFactoryBeanForTypeCheck(String beanName, RootBeanDefinition mbd) {
		Boolean lockFlag = isCurrentThreadAllowedToHoldSingletonLock();
		if (lockFlag == null) {
			this.singletonLock.lock();
		}
		else {
			boolean locked = (lockFlag && this.singletonLock.tryLock());
			if (!locked) {
				// Avoid shortcut FactoryBean instance but allow for subsequent type-based resolution.
				resolveBeanClass(mbd, beanName);
				return null;
			}
		}

		try {
			BeanWrapper bw = this.factoryBeanInstanceCache.get(beanName);
			if (bw != null) {
				return (FactoryBean<?>) bw.getWrappedInstance();
			}
			Object beanInstance = getSingleton(beanName, false);
			if (beanInstance instanceof FactoryBean<?> factoryBean) {
				return factoryBean;
			}
			if (isSingletonCurrentlyInCreation(beanName) ||
					(mbd.getFactoryBeanName() != null && isSingletonCurrentlyInCreation(mbd.getFactoryBeanName()))) {
				return null;
			}

			Object instance;
			try {
				// Mark this bean as currently in creation, even if just partially.
				beforeSingletonCreation(beanName);
				// Give BeanPostProcessors a chance to return a proxy instead of the target bean instance.
				instance = resolveBeforeInstantiation(beanName, mbd);
				if (instance == null) {
					bw = createBeanInstance(beanName, mbd, null);
					instance = bw.getWrappedInstance();
					this.factoryBeanInstanceCache.put(beanName, bw);
				}
			}
			catch (UnsatisfiedDependencyException ex) {
				// Don't swallow, probably misconfiguration...
				throw ex;
			}
			catch (BeanCreationException ex) {
				// Don't swallow a linkage error since it contains a full stacktrace on
				// first occurrence... and just a plain NoClassDefFoundError afterwards.
				if (ex.contains(LinkageError.class)) {
					throw ex;
				}
				// Instantiation failure, maybe too early...
				if (logger.isDebugEnabled()) {
					logger.debug("Bean creation exception on singleton FactoryBean type check: " + ex);
				}
				onSuppressedException(ex);
				return null;
			}
			finally {
				// Finished partial creation of this bean.
				afterSingletonCreation(beanName);
			}

			return getFactoryBean(beanName, instance);
		}
		finally {
			this.singletonLock.unlock();
		}
	}

	/**
	 * Obtain a "shortcut" non-singleton FactoryBean instance to use for a
	 * {@code getObjectType()} call, without full initialization of the FactoryBean.
	 * @param beanName the name of the bean
	 * @param mbd the bean definition for the bean
	 * @return the FactoryBean instance, or {@code null} to indicate
	 * that we couldn't obtain a shortcut FactoryBean instance
	 */
	private @Nullable FactoryBean<?> getNonSingletonFactoryBeanForTypeCheck(String beanName, RootBeanDefinition mbd) {
		if (isPrototypeCurrentlyInCreation(beanName)) {
			return null;
		}

		Object instance;
		try {
			// Mark this bean as currently in creation, even if just partially.
			beforePrototypeCreation(beanName);
			// Give BeanPostProcessors a chance to return a proxy instead of the target bean instance.
			instance = resolveBeforeInstantiation(beanName, mbd);
			if (instance == null) {
				BeanWrapper bw = createBeanInstance(beanName, mbd, null);
				instance = bw.getWrappedInstance();
			}
		}
		catch (UnsatisfiedDependencyException ex) {
			// Don't swallow, probably misconfiguration...
			throw ex;
		}
		catch (BeanCreationException ex) {
			// Instantiation failure, maybe too early...
			if (logger.isDebugEnabled()) {
				logger.debug("Bean creation exception on non-singleton FactoryBean type check: " + ex);
			}
			onSuppressedException(ex);
			return null;
		}
		finally {
			// Finished partial creation of this bean.
			afterPrototypeCreation(beanName);
		}

		return getFactoryBean(beanName, instance);
	}

	/**
	 * Apply MergedBeanDefinitionPostProcessors to the specified bean definition,
	 * invoking their {@code postProcessMergedBeanDefinition} methods.
	 * @param mbd the merged bean definition for the bean
	 * @param beanType the actual type of the managed bean instance
	 * @param beanName the name of the bean
	 * @see MergedBeanDefinitionPostProcessor#postProcessMergedBeanDefinition
	 */
	protected void applyMergedBeanDefinitionPostProcessors(RootBeanDefinition mbd, Class<?> beanType, String beanName) {
		for (MergedBeanDefinitionPostProcessor processor : getBeanPostProcessorCache().mergedDefinition) {
			// TODO 迭代所有实现了MergedBeanDefinitionPostProcessor接口的后处理器(此接口是个回调接口)的postProcessMergedBeanDefinition()
			//  方法(此方法提供了修改合并后的bd的属性, 缓存元数据信息的功能). MergedBeanDefinitionPostProcessor接口有以下实现:
			//  1. ApplicationListenerDetector: 将每个mbd是否为单例缓存到singletonNames中. 此实现在容器初始化时, 由以下两个位置注册到容器中:
			//     a. AbstractApplicationContext#prepareBeanFactory()方法中注册
			//     b. AbstractApplicationContext#registerBeanPostProcessors()最后会为探测嵌套bean而再次注入一个到容器中
			//  2. AutowiredAnnotationBeanPostProcessor: 提供自动装配功能, 处理被@Autowire, @Value, @Inject标注的字段或方法,
			//     为其生成注入点信息并加入injectionMetadataCache缓存中用于后续自动注入处理. 此实现在AnnotationConfigApplicationContext
			//     容器初始化时由AnnotatedBeanDefinitionReader创建
			//  3. InitDestroyAnnotationBeanPostProcessor: 处理bean的生命周期, 对于指定的注解(比如@PostConstruct, 或@PreDestroy)
			//     进行处理, 如果想自定义一些处理bean生命周期的处理器, 可以使用这个为基类. 其本身没有被Spring实例化, 用的都是其
			//     子类, 比如下面的CommonAnnotationBeanPostProcessor
			//  4. CommonAnnotationBeanPostProcessor: InitDestroyAnnotationBeanPostProcessor的子类, 除了设置了处理
			//     生命周期所支持的注解@PostConstruct和@PreDestroy, 还支持@Resource注解, 以及对@EJB, @WebServiceRef的支持.
			//     AnnotationConfigApplicationContext容器初始化时, 由AnnotatedBeanDefinitionReader创建
			//  5. JmsListenerAnnotationBeanPostProcessor: 什么都没做
			//  6. PersistenceAnnotationBeanPostProcessor: 处理持久化相关功能(@PersistenceContext和@PersistenceUnit注解),
			//     AnnotationConfigApplicationContext容器初始化时, 由AnnotatedBeanDefinitionReader创建
			//  7. RequiredAnnotationBeanPostProcessor: 已被废弃
			//  8. ScheduledAnnotationBeanPostProcessor: 什么都没做
			processor.postProcessMergedBeanDefinition(mbd, beanType, beanName);
		}
	}

	/**
	 * Apply before-instantiation post-processors, resolving whether there is a
	 * before-instantiation shortcut for the specified bean.
	 * @param beanName the name of the bean
	 * @param mbd the bean definition for the bean
	 * @return the shortcut-determined bean instance, or {@code null} if none
	 */
<<<<<<< HEAD
	@Nullable
	protected Object resolveBeforeInstantiation(String beanName, RootBeanDefinition mbd) {
		// TODO Spring的一个扩展点, 允许我们在bean实例化前, 和实例化后做一些处理, 这里主要是为bean生成代理
=======
	@SuppressWarnings("deprecation")
	protected @Nullable Object resolveBeforeInstantiation(String beanName, RootBeanDefinition mbd) {
>>>>>>> 523552ac
		Object bean = null;
		// TODO beforeInstantiationResolved是用来确定bean是否已经解析过了:
		//  true: 表示bean已经解析过了, 不需要再进行前置处理
		//  false: 表示bean还没有被解析过, 这时会在实例化前对bean definition做前置处理
		if (!Boolean.FALSE.equals(mbd.beforeInstantiationResolved)) {
			// Make sure bean class is actually resolved at this point.
			// TODO hasInstantiationAwareBeanPostProcessors()方法用来标记容器里是否有InstantiationAwareBeanPostProcessor的实现
			//  InstantiationAwareBeanPostProcessor接口的主要作用是在目标实例化前后, 以及实例的属性进行处理
			if (!mbd.isSynthetic() && hasInstantiationAwareBeanPostProcessors()) {
				// TODO 当这个mbd是由容器创建的, 并且容器注册过用于对实例化阶段进行处理的InstantiationAwareBeanPostProcessor
				//  类型后处理器时, 尝试从mbd中拿到bean的类型
				Class<?> targetType = determineTargetType(beanName, mbd);
				if (targetType != null) {
					// TODO 拿到了bean所表示的Class对象时, 用后处理器对其进行处理, 生成一个代理对象, 如果没有处理结果, 也不需要再进行实例化的后处理器了
					bean = applyBeanPostProcessorsBeforeInstantiation(targetType, beanName);
					if (bean != null) {
						// TODO resolveBeforeInstantiation是个短路方法, 一旦生成了代理对象, 调用他的外层方法就会直接返回代理对象,
						//  而不再对bean进行其他处理(不会调用BeanPostProcessor后处理器的postProcessAfterInitialization()方法).
						//  所以Spring在这里为创建的代理应用了BeanPostProcessor后处理器, 让代理类在初始化后也可以被后处理器处理
						bean = applyBeanPostProcessorsAfterInitialization(bean, beanName);
					}
				}
			}
			// TODO 因为已经执行了本方法, 此时如果就表示bean已经解析过了
			mbd.beforeInstantiationResolved = (bean != null);
		}
		return bean;
	}

	/**
	 * Apply InstantiationAwareBeanPostProcessors to the specified bean definition
	 * (by class and name), invoking their {@code postProcessBeforeInstantiation} methods.
	 * <p>Any returned object will be used as the bean instead of actually instantiating
	 * the target bean. A {@code null} return value from the post-processor will
	 * result in the target bean being instantiated.
	 * @param beanClass the class of the bean to be instantiated
	 * @param beanName the name of the bean
	 * @return the bean object to use instead of a default instance of the target bean, or {@code null}
	 * @see InstantiationAwareBeanPostProcessor#postProcessBeforeInstantiation
	 */
	protected @Nullable Object applyBeanPostProcessorsBeforeInstantiation(Class<?> beanClass, String beanName) {
		for (InstantiationAwareBeanPostProcessor bp : getBeanPostProcessorCache().instantiationAware) {
			// TODO 迭代所有InstantiationAwareBeanPostProcessor类型的后处理器, 执行postProcessBeforeInstantiation()方法
			//  对bean进行处理, 只要有一个处理器产生了处理结果, 就直接返回, 目前有以下几个实现复写了postProcessBeforeInstantiation()方法:
			//  1. ScriptFactoryPostProcessor: 用脚本对象替换所有的工厂bean
			//  2. PersistenceAnnotationBeanPostProcessor: 返回null
			//  3. CommonAnnotationBeanPostProcessor: 返回null
			//  4. InstantiationAwareBeanPostProcessorAdapter: 返回null
			//  5. AbstractAutoProxyCreator: 用于创建代理对象
			//  6. ConfigurationClassPostProcessor$ImportAwareBeanPostProcessor: 对ImportAware类型的bean做了一下处理
			//  这边主要是处理AOP, 声明式事务等
			Object result = bp.postProcessBeforeInstantiation(beanClass, beanName);
			if (result != null) {
				return result;
			}
		}
		return null;
	}

	/**
	 * Create a new instance for the specified bean, using an appropriate instantiation strategy:
	 * factory method, constructor autowiring, or simple instantiation.
	 * @param beanName the name of the bean
	 * @param mbd the bean definition for the bean
	 * @param args explicit arguments to use for constructor or factory method invocation 为bean设置的参数值, 只有构造方法
	 *             和工厂方法可以用此参数来给取得的bean赋值, 同时bean的scope也必需是prototype类型
	 * @return a BeanWrapper for the new instance
	 * @see #obtainFromSupplier
	 * @see #instantiateUsingFactoryMethod
	 * @see #autowireConstructor
	 * @see #instantiateBean
	 */
	protected BeanWrapper createBeanInstance(String beanName, RootBeanDefinition mbd, @Nullable Object @Nullable [] args) {
		// Make sure bean class is actually resolved at this point.
		// TODO 解析类, 通过ClassLoader.loadClass()或Class.ForName()对指定名字的类进行加载, 得到对应的引用. 根据类属性或类名加载
		//  resolveBeanClass()最后接收一个Class类型的可变长参数, 根据代码来看, 主要是为了支持AspectJ. 这些参数会排除在由LTW指定的
		//  自定义ClassLoader之外, 由JDK进行加载. 在创建实体时并没有指定这个参数
		Class<?> beanClass = resolveBeanClass(mbd, beanName);
		// TODO 确保class不为空, 并且访问权限为public. Spring无法创建非public对象, 会抛出BeanCreationException异常
		if (beanClass != null && !Modifier.isPublic(beanClass.getModifiers()) && !mbd.isNonPublicAccessAllowed()) {
			throw new BeanCreationException(mbd.getResourceDescription(), beanName,
					"Bean class isn't public, and non-public access not allowed: " + beanClass.getName());
		}
<<<<<<< HEAD
		// TODO 在用注解形式配置bean时, AnnotatedBeanDefinitionReader#registerBean()方法有三个重载设置过Supplier:
		//  1. registerBean(Class<T>, @Nullable Supplier<T>): Spring中没有调用过
		//  2. registerBean(Class<T>, @Nullable String, @Nullable Supplier<T>): Spring中没有调用过
		//  3. registerBean(Class<T>, @Nullable String, @Nullable Supplier<T>, BeanDefinitionCustomizer...): 这个重载被容器
		//       AnnotationConfigApplicationContext#registerBean(@Nullable String, Class<T>, @Nullable Supplier<T>, BeanDefinitionCustomizer...)
		//       进行了重载, 可以设置Supplier.
		//  这三个重载最终都会调用AnnotatedBeanDefinitionReader#doRegisterBean()来设置用于创建bean对象的Supplier
		Supplier<?> instanceSupplier = mbd.getInstanceSupplier();
		if (instanceSupplier != null) {
			// TODO 如果设置了mbd中的supplier属性, 从supplier中取得实例并包装为BeanWrapper返回
			return obtainFromSupplier(instanceSupplier, beanName);
=======

		if (args == null) {
			Supplier<?> instanceSupplier = mbd.getInstanceSupplier();
			if (instanceSupplier != null) {
				return obtainFromSupplier(instanceSupplier, beanName, mbd);
			}
>>>>>>> 523552ac
		}

		if (mbd.getFactoryMethodName() != null) {
			// TODO 设置了工厂方法时, 用工厂方法实例化对应的bean并返回. 工厂方法有两种类型:
			//  1. 静态工厂方法: 不需要直接实例化工厂类即可使用工厂方法, 类似于静态类:
			//     A. XML配置方式:
			//        <bean id="car" class="factory.StaticCarFactory" factory-method="getCar">
			//            <constructor-arg value="Audio" />
			//        </bean>
			//        a. factoryBeanName: null, 静态工厂方法没有工厂
			//        b. factoryBean: null, 静态工厂方法没有工厂类
			//        c. factoryClass: 'class'属性, 指向的是静态工厂方法的全限定名, 即: 例子中的'factory.StaticCarFactory'
			//        d. factoryMethod: 'factory-method'属性, 指向静态工厂方法的名字, 即: 例子中的'getCar'
			//        e. explicitArgs: 'constructor-arg'标签所指定的, 用于调用工厂方法时使用的参数, 即: 例子中的'Audio'
			//     B. 注解配置方式, 解析过程在ConfigurationClassBeanDefinitionReader#loadBeanDefinitionsForBeanMethod(BeanMethod)方法中:
			//        package factory
			//        @Configuration
			//        Class CarConfiguration {
			//            @Bean
			//            public static getCar() {
			//            }
			//        }
			//        a. factoryBeanName: null, 静态工厂方法没有工厂
			//        b. factoryBean: null, 静态工厂方法没有工厂类
			//        c. factoryClass: 配置类的全限定名, 即: 例子中的'factory.CarConfiguration'
			//        d. factoryMethod: @Bean所标注的static方法 mark
			//        e. explicitArgs: mark
			//  2. 实例工厂: 实例化后才能使用工厂方法, 类似于普通类, 实例工厂没有'class'属性:
			//     A. XML配置方式:
			//        <bean id="carFactory" class="xxx.CarFactory">
			//        <bean id="car" factory-bean="carFactory" factory-method="getCar">
			//            <constructor-arg value="BMW"></constructor-arg>
			//        </bean>
			//        a. factoryBeanName: 'factory-bean'属性指定的实例工厂方法的名字, 调用工厂方法前需要实例化的类, 即: 例子中的'carFactory'
			//        b. factoryBean: 'factory-bean'属性所指定的bean实例, 即: 例子中的'<bean id="carFactory" class="xxx.CarFactory">'
			//        c. factoryClass: 'factory-bean'属性所指定的bean实例的Class对象, 即: 例子中的'xxx.CarFactory'
			//        d. factoryMethod: 'factory-method'属性: 指向实例工厂方法的名字, 即: 例子中的'getCar'
			//        e. explicitArgs: 'constructor-arg'标签所指定的, 用于调用工厂方法时使用的参数, 即: 例子中的'Audio'
			//     B. 注解配置方式, 解析过程在ConfigurationClassBeanDefinitionReader#loadBeanDefinitionsForBeanMethod(BeanMethod)方法中:
			//        package factory
			//        @Configuration
			//        Class CarConfiguration {
			//            @Bean
			//            public static getCar() {
			//            }
			//        }
			//        a. factoryBeanName: 注解方式的工厂类为@Bean所在的类的名字, 即: 例子中的'CarConfiguration'
			//        a. factoryBean: 注解方式的工厂类为@Bean所在的类, 即, 例子中的'CarConfiguration'
			//        b. factoryClass: 工厂类的Class对象, 即, 例子中的'CarConfiguration'
			//        c. factoryMethod: @Bean所标注的方法 mark
			//        d. explicitArgs: mark
			return instantiateUsingFactoryMethod(beanName, mbd, args);
		}

		// Shortcut when re-creating the same bean...
		// TODO 下面就是用其他方式实例化bean了. 这里设置了2个标志位. bean是否解析完成标志位, 对于已经解析过的bean, 提供一个快速断路操作
		boolean resolved = false;
		// TODO 是否需要自动注入. 这是由bean的构造参数是否解析完毕来决定的
		boolean autowireNecessary = false;
		if (args == null) {
			// TODO 没有为创建的bean指定属性参数时
			synchronized (mbd.constructorArgumentLock) {
				if (mbd.resolvedConstructorOrFactoryMethod != null) {
					// TODO 如果构造器或工厂方法已经解析完了, 即, 非第一次调用创建bean的方法时, 设置标识flag
					resolved = true;
					// TODO 根据构造器参数是否解析完毕来设置是否需要自动注入
					autowireNecessary = mbd.constructorArgumentsResolved;
				}
			}
		}
		if (resolved) {
			// TODO 对于非第一次调用创建bean的方法来说, 一切都是从缓存中取已经解析好的参数, 以及构造器或方法等来实例化bean
			if (autowireNecessary) {
				// TODO 需要自动注入时对构造器进行自动注入, 同时完成实例化. 这时是不需要构造器或工厂方法的的, mbd里已经有解析好的构造器或工厂方法了
				return autowireConstructor(beanName, mbd, null, null);
			}
			else {
				// TODO 不需要自动注入时, 用默认构造器直接实例化bean
				return instantiateBean(beanName, mbd);
			}
		}

		// Candidate constructors for autowiring?
		// TODO 第一次调用时会走到下面的逻辑, 即: 解析出用于实例化bean所需要的构造器. 首先拿出bean所有的构造器
		Constructor<?>[] ctors = determineConstructorsFromBeanPostProcessors(beanClass, beanName);
		if (ctors != null || mbd.getResolvedAutowireMode() == AUTOWIRE_CONSTRUCTOR ||
				mbd.hasConstructorArgumentValues() || !ObjectUtils.isEmpty(args)) {
			// TODO bean有构造器, 或者自动注入模式是构造器注入, 或者构造器带参数, 或者传入了构造对象时要用的参数时, 对构造器进行自动注入并返回
			return autowireConstructor(beanName, mbd, ctors, args);
		}

		// Preferred constructors for default construction?
		// TODO 没有构造器时就选一个优先的构造器做为实例化bean的构造器, 有以下两个实现:
		//  1. GenericApplicationContext$ClassDerivedBeanDefinition: 针对Kotlin有实现. 其他情况返回的是bean引用的Class对象的全部public构造器
		//  2. RootBeanDefinition: 并不支持此操作, 直接返回null, 后面用无参构造器来进行实例化
		ctors = mbd.getPreferredConstructors();
		if (ctors != null) {
			// TODO 用支持自动装配的构造器进行实例化
			return autowireConstructor(beanName, mbd, ctors, null);
		}

		// No special handling: simply use no-arg constructor.
		// TODO 如果还是没找到, 最后就用无参构造器来实例化bean了
		return instantiateBean(beanName, mbd);
	}

	/**
	 * Obtain a bean instance from the given supplier.
	 * @param supplier the configured supplier
	 * @param beanName the corresponding bean name
	 * @return a BeanWrapper for the new instance
	 */
<<<<<<< HEAD
	// TODO 从Supplier中创建bean
	protected BeanWrapper obtainFromSupplier(Supplier<?> supplier, String beanName) {
		// TODO 通过Supplier函数得到实例
		Object instance = obtainInstanceFromSupplier(supplier, beanName);
		if (instance == null) {
			instance = new NullBean();
		}
		BeanWrapper bw = new BeanWrapperImpl(instance);
		initBeanWrapper(bw);
		return bw;
	}

	private Object obtainInstanceFromSupplier(Supplier<?> supplier, String beanName) {
		// TODO 拿出当前线程NamedThreadLoad的bean, 然后设置为新的bean
=======
	private BeanWrapper obtainFromSupplier(Supplier<?> supplier, String beanName, RootBeanDefinition mbd) {
>>>>>>> 523552ac
		String outerBean = this.currentlyCreatedBean.get();
		this.currentlyCreatedBean.set(beanName);
		Object instance;

		try {
<<<<<<< HEAD
			if (supplier instanceof InstanceSupplier<?> instanceSupplier) {
				// TODO 通过Supplier函数得到实例
				return instanceSupplier.get(RegisteredBean.of(this, beanName));
			}
			if (supplier instanceof ThrowingSupplier<?> throwableSupplier) {
				return throwableSupplier.getWithException();
			}
			return supplier.get();
=======
			instance = obtainInstanceFromSupplier(supplier, beanName, mbd);
>>>>>>> 523552ac
		}
		catch (Throwable ex) {
			if (ex instanceof BeansException beansException) {
				throw beansException;
			}
			throw new BeanCreationException(beanName, "Instantiation of supplied bean failed", ex);
		}
		finally {
			if (outerBean != null) {
				// TODO 如果当前线程NamedThreadLoad有值, 再设置一下
				this.currentlyCreatedBean.set(outerBean);
			}
			else {
				// TODO 否则从当前线程NamedThreadLoad中移除beanName
				this.currentlyCreatedBean.remove();
			}
		}

		if (instance == null) {
			instance = new NullBean();
		}
		BeanWrapper bw = new BeanWrapperImpl(instance);
		initBeanWrapper(bw);
		return bw;
	}

	/**
	 * Obtain a bean instance from the given supplier.
	 * @param supplier the configured supplier
	 * @param beanName the corresponding bean name
	 * @param mbd the bean definition for the bean
	 * @return the bean instance (possibly {@code null})
	 * @since 6.0.7
	 */
	protected @Nullable Object obtainInstanceFromSupplier(Supplier<?> supplier, String beanName, RootBeanDefinition mbd)
			throws Exception {

		if (supplier instanceof ThrowingSupplier<?> throwingSupplier) {
			return throwingSupplier.getWithException();
		}
		return supplier.get();
	}

	/**
	 * Overridden in order to implicitly register the currently created bean as
	 * dependent on further beans getting programmatically retrieved during a
	 * {@link Supplier} callback.
	 * @since 5.0
	 * @see #obtainFromSupplier
	 */
	@Override
	protected Object getObjectForBeanInstance(Object beanInstance, @Nullable Class<?> requiredType,
			String name, String beanName, @Nullable RootBeanDefinition mbd) {

		String currentlyCreatedBean = this.currentlyCreatedBean.get();
		if (currentlyCreatedBean != null) {
			// TODO 注册依赖的bean
			registerDependentBean(beanName, currentlyCreatedBean);
		}

		return super.getObjectForBeanInstance(beanInstance, requiredType, name, beanName, mbd);
	}

	/**
	 * Determine candidate constructors to use for the given bean, checking all registered
	 * {@link SmartInstantiationAwareBeanPostProcessor SmartInstantiationAwareBeanPostProcessors}.
	 * @param beanClass the raw class of the bean
	 * @param beanName the name of the bean
	 * @return the candidate constructors, or {@code null} if none specified
	 * @throws org.springframework.beans.BeansException in case of errors
	 * @see org.springframework.beans.factory.config.SmartInstantiationAwareBeanPostProcessor#determineCandidateConstructors
	 */
<<<<<<< HEAD
	@Nullable
	// TODO 用SmartInstantiationAwareBeanPostProcessor后处理器来确定要实例化bean时所需要的构造器
	protected Constructor<?>[] determineConstructorsFromBeanPostProcessors(@Nullable Class<?> beanClass, String beanName)
=======
	protected Constructor<?> @Nullable [] determineConstructorsFromBeanPostProcessors(@Nullable Class<?> beanClass, String beanName)
>>>>>>> 523552ac
			throws BeansException {

		if (beanClass != null && hasInstantiationAwareBeanPostProcessors()) {
			// TODO 在有明确了的bean的类型, 并且容器注册过InstantiationAwareBeanPostProcessor类型的初始化后处理器时, 开始类型预测.
			//  首先看一下要匹配的类型是否只有一个, 且是FactoryBean类型
			for (SmartInstantiationAwareBeanPostProcessor bp : getBeanPostProcessorCache().smartInstantiationAware) {
				// TODO 遍历所有的SmartInstantiationAwareBeanPostProcessor类型后处理器来确定构造器, 以下后处理器实现了此方法:
				//  1. SmartInstantiationAwareBeanPostProcessor接口: 提供了默认方法, 直接返回null;
				//  2. AbstractAutoProxyCreator抽象类: 直接返回null. 实际上Java 8后可以移除此方法了;
				//  3. InstantiationAwareBeanPostProcessorAdapter抽象类: 同上;
				//  4. AutowiredAnnotationBeanPostProcessor类: InstantiationAwareBeanPostProcessorAdapter的实现类, 用来
				//     确定要实例化的bean有哪些满足要求的构造器. 这里会处理@Lookup注解. 还会处理@Autowire, @Inject这些用来
				//     自动注入的注解. 这2个注解的'required'属性默认都为true, 只是@Inject没有设置此属性的地方. Spring只允许
				//     一个类中有一个构造器的'required'属性为true(@Autowire需要明确设置'required = false'), 否则会抛出异常.
				Constructor<?>[] ctors = bp.determineCandidateConstructors(beanClass, beanName);
				if (ctors != null) {
					// TODO 这也是个断路操作, 只要有一个后处理器找到了候选构造器, 直接返回
					return ctors;
				}
			}
		}
		return null;
	}

	/**
	 * Instantiate the given bean using its default constructor.
	 * @param beanName the name of the bean
	 * @param mbd the bean definition for the bean
	 * @return a BeanWrapper for the new instance
	 */
	// TODO 用默认构造器实例化bean
	protected BeanWrapper instantiateBean(String beanName, RootBeanDefinition mbd) {
		try {
			// TODO 根据容器指定的实例化策略来实例化bean, 默认策略为SimpleInstantiationStrategy. CGLIB增强过的bean会使用
			//  CglibSubclassInstantiationStrategy策略来进行实例化
			Object beanInstance = getInstantiationStrategy().instantiate(mbd, beanName, this);
			// TODO 将实例化后的bean包装为一个BeanWrapper, 初始化后返回
			BeanWrapper bw = new BeanWrapperImpl(beanInstance);
			initBeanWrapper(bw);
			return bw;
		}
		catch (Throwable ex) {
			throw new BeanCreationException(mbd.getResourceDescription(), beanName, ex.getMessage(), ex);
		}
	}

	/**
	 * Instantiate the bean using a named factory method. The method may be static, if the
	 * mbd parameter specifies a class, rather than a factoryBean, or an instance variable
	 * on a factory object itself configured using Dependency Injection.
	 * @param beanName the name of the bean 要创建实例的bean名
	 * @param mbd the bean definition for the bean 要创建实例的bean的mbd
	 * @param explicitArgs argument values passed in programmatically via the getBean method,
	 * or {@code null} if none (implying the use of constructor argument values from bean definition) 为bean设置的参数值, 只有构造方法
	 * 	 *             和工厂方法可以用此参数来给取得的bean赋值, 同时bean的scope也必需是prototype类型
	 * @return a BeanWrapper for the new instance
	 * @see #getBean(String, Object[])
	 */
	// TODO 设置了工厂方法时, 用工厂方法实例化对应的bean并返回. 工厂方法有两种类型:
	//  1. 静态工厂方法: 不需要直接实例化工厂类即可使用工厂方法, 类似于静态类:
	//     A. XML配置方式:
	//        <bean id="car" class="factory.StaticCarFactory" factory-method="getCar">
	//            <constructor-arg value="Audio" />
	//        </bean>
	//        a. factoryBeanName: null, 静态工厂方法没有工厂
	//        b. factoryBean: null, 静态工厂方法没有工厂类
	//        c. factoryClass: 'class'属性, 指向的是静态工厂方法的全限定名, 即: 例子中的'factory.StaticCarFactory'
	//        d. factoryMethod: 'factory-method'属性, 指向静态工厂方法的名字, 即: 例子中的'getCar'
	//        e. explicitArgs: 'constructor-arg'标签所指定的, 用于调用工厂方法时使用的参数, 即: 例子中的'Audio'
	//     B. 注解配置方式, 解析过程在ConfigurationClassBeanDefinitionReader#loadBeanDefinitionsForBeanMethod(BeanMethod)方法中:
	//        package factory
	//        @Configuration
	//        Class CarConfiguration {
	//            @Bean
	//            public static getCar() {
	//            }
	//        }
	//        a. factoryBeanName: null, 静态工厂方法没有工厂
	//        b. factoryBean: null, 静态工厂方法没有工厂类
	//        c. factoryClass: 配置类的全限定名, 即: 例子中的'factory.CarConfiguration'
	//        d. factoryMethod: @Bean所标注的static方法 mark
	//        e. explicitArgs: mark
	//  2. 实例工厂: 实例化后才能使用工厂方法, 类似于普通类, 实例工厂没有'class'属性:
	//     A. XML配置方式:
	//        <bean id="carFactory" class="xxx.CarFactory">
	//        <bean id="car" factory-bean="carFactory" factory-method="getCar">
	//            <constructor-arg value="BMW"></constructor-arg>
	//        </bean>
	//        a. factoryBeanName: 'factory-bean'属性指定的实例工厂方法的名字, 调用工厂方法前需要实例化的类, 即: 例子中的'carFactory'
	//        b. factoryBean: 'factory-bean'属性所指定的bean实例, 即: 例子中的'<bean id="carFactory" class="xxx.CarFactory">'
	//        c. factoryClass: 'factory-bean'属性所指定的bean实例的Class对象, 即: 例子中的'xxx.CarFactory'
	//        d. factoryMethod: 'factory-method'属性: 指向实例工厂方法的名字, 即: 例子中的'getCar'
	//        e. explicitArgs: 'constructor-arg'标签所指定的, 用于调用工厂方法时使用的参数, 即: 例子中的'Audio'
	//     B. 注解配置方式, 解析过程在ConfigurationClassBeanDefinitionReader#loadBeanDefinitionsForBeanMethod(BeanMethod)方法中:
	//        package factory
	//        @Configuration
	//        Class CarConfiguration {
	//            @Bean
	//            public static getCar() {
	//            }
	//        }
	//        a. factoryBeanName: 注解方式的工厂类为@Bean所在的类的名字, 即: 例子中的'CarConfiguration'
	//        a. factoryBean: 注解方式的工厂类为@Bean所在的类, 即, 例子中的'CarConfiguration'
	//        b. factoryClass: 工厂类的Class对象, 即, 例子中的'CarConfiguration'
	//        c. factoryMethod: @Bean所标注的方法 mark
	//        d. explicitArgs: mark
	protected BeanWrapper instantiateUsingFactoryMethod(
<<<<<<< HEAD
			String beanName, RootBeanDefinition mbd, @Nullable Object[] explicitArgs) {
		// TODO ConstructorResolver通过工厂方法来实例化一个bean
=======
			String beanName, RootBeanDefinition mbd, @Nullable Object @Nullable [] explicitArgs) {

>>>>>>> 523552ac
		return new ConstructorResolver(this).instantiateUsingFactoryMethod(beanName, mbd, explicitArgs);
	}

	/**
	 * "autowire constructor" (with constructor arguments by type) behavior.
	 * Also applied if explicit constructor argument values are specified,
	 * matching all remaining arguments with beans from the bean factory.
	 * <p>This corresponds to constructor injection: In this mode, a Spring
	 * bean factory is able to host components that expect constructor-based
	 * dependency resolution.
	 * @param beanName the name of the bean 要实例化的bean
	 * @param mbd the bean definition for the bean 要实例化的bean的mbd
	 * @param ctors the chosen candidate constructors 候选构造器
	 * @param explicitArgs argument values passed in programmatically via the getBean method,
	 * or {@code null} if none (implying the use of constructor argument values from bean definition) 实例化bean时, 指定的参数
	 * @return a BeanWrapper for the new instance
	 */
	protected BeanWrapper autowireConstructor(
			String beanName, RootBeanDefinition mbd, Constructor<?> @Nullable [] ctors, @Nullable Object @Nullable [] explicitArgs) {

		return new ConstructorResolver(this).autowireConstructor(beanName, mbd, ctors, explicitArgs);
	}

	/**
	 * Populate the bean instance in the given BeanWrapper with the property values
	 * from the bean definition.
	 * @param beanName the name of the bean
	 * @param mbd the bean definition for the bean
	 * @param bw the BeanWrapper with bean instance
	 */
	protected void populateBean(String beanName, RootBeanDefinition mbd, @Nullable BeanWrapper bw) {
		if (bw == null) {
			if (mbd.hasPropertyValues()) {
				// TODO 如果没有bean包装实例, 但mbd有bean的属性值时, 会抛出'Cannot apply property values to null instance'的
				//  BeanCreationException异常
				throw new BeanCreationException(
						mbd.getResourceDescription(), beanName, "Cannot apply property values to null instance");
			}
			else {
				// Skip property population phase for null instance.
				// TODO 同时mbd也没有属性值时, 直接跳过就好
				return;
			}
		}

		if (bw.getWrappedClass().isRecord()) {
			if (mbd.hasPropertyValues()) {
				throw new BeanCreationException(
						mbd.getResourceDescription(), beanName, "Cannot apply property values to a record");
			}
			else {
				// Skip property population phase for records since they are immutable.
				return;
			}
		}

		// Give any InstantiationAwareBeanPostProcessors the opportunity to modify the
		// state of the bean before properties are set. This can be used, for example,
		// to support styles of field injection.
		if (!mbd.isSynthetic() && hasInstantiationAwareBeanPostProcessors()) {
			for (InstantiationAwareBeanPostProcessor bp : getBeanPostProcessorCache().instantiationAware) {
				if (!bp.postProcessAfterInstantiation(bw.getWrappedInstance(), beanName)) {
					// TODO 对于容器创建的bean来说, 如果容器中任何一个InstantiationAwareBeanPostProcessor类型的后处理器表示
					//  不需要实例化后执行其他操作, 就无需要进行后续的属性设值(这是个断路操作)
					return;
				}
			}
		}
		// TODO 下面就是开始进行属性填充了, 先取得所有解析好的属性值
		PropertyValues pvs = (mbd.hasPropertyValues() ? mbd.getPropertyValues() : null);
		// TODO 取得自动装配的模式, 用于后续判断
		int resolvedAutowireMode = mbd.getResolvedAutowireMode();
		if (resolvedAutowireMode == AUTOWIRE_BY_NAME || resolvedAutowireMode == AUTOWIRE_BY_TYPE) {
			MutablePropertyValues newPvs = new MutablePropertyValues(pvs);
			// Add property values based on autowire by name if applicable.
			if (resolvedAutowireMode == AUTOWIRE_BY_NAME) {
				// TODO 开始按名字进行自动装配
				autowireByName(beanName, mbd, bw, newPvs);
			}
			// Add property values based on autowire by type if applicable.
			if (resolvedAutowireMode == AUTOWIRE_BY_TYPE) {
				// TODO 开始按类型进行自动装配
				autowireByType(beanName, mbd, bw, newPvs);
			}
			pvs = newPvs;
		}
<<<<<<< HEAD
		// TODO 判断容器是否注册了InstantiationAwareBeanPostProcessors类型的后处理器
		boolean hasInstAwareBpps = hasInstantiationAwareBeanPostProcessors();
		// TODO 当前bean是否需要依赖检查. bean的默认值是DEPENDENCY_CHECK_NONE, 表示不需要依赖检查. 一共有4种模式:
		//  1. DEPENDENCY_CHECK_NONE = 0: 不需要依赖检查
		//  2. DEPENDENCY_CHECK_OBJECTS = 1: 检查对象引用
		//  3. DEPENDENCY_CHECK_SIMPLE = 2: 检查简单属性
		//  4. DEPENDENCY_CHECK_ALL = 3: 同时检查对象引用和简单属性
		boolean needsDepCheck = (mbd.getDependencyCheck() != AbstractBeanDefinition.DEPENDENCY_CHECK_NONE);

		if (hasInstAwareBpps) {
=======
		if (hasInstantiationAwareBeanPostProcessors()) {
>>>>>>> 523552ac
			if (pvs == null) {
				pvs = mbd.getPropertyValues();
			}
			for (InstantiationAwareBeanPostProcessor bp : getBeanPostProcessorCache().instantiationAware) {
				// TODO 遍历所有InstantiationAwareBeanPostProcessor类型的后处理器, 来对属性进行处理:
				//  1. InstantiationAwareBeanPostProcessor: 接口提供了默认方法, 永远返回null;
				//  2. InstantiationAwareBeanPostProcessorAdapter: InstantiationAwareBeanPostProcessor接口的子类. 也是
				//     什么也没做, 直接返回null. 留着应该是为了兼容以前的版本. Java 8后可以去掉了;
				//  3. PersistenceAnnotationBeanPostProcessor: 用于JAP持久化相关功能. 在AnnotationConfigApplicationContext
				//     容器初始化时, 由AnnotatedBeanDefinitionReader创建. 会把bean里所有标有@PersistenceContext和@PersistenceUnit
				//     注解的字段以及方法全都找出来, 生成包含PersistenceElement的注入点元数据后, 根据注入点元数据信息进行注入操作
				//  4. AbstractAutoProxyCreator: 用于AOP代理创建. 其并没有对属性进行任何操作, 直接返回属性
				//  5. AutowiredAnnotationBeanPostProcessor: 用于处理自动装配注解的后处理器. 在AnnotationConfigApplicationContext
				//     容器初始化时由AnnotatedBeanDefinitionReader创建. 会把bean里所有标有@Autowire, @Value, @Inject注解的
				//     字段以及方法全都找出来, 生成包含有AutowiredFieldElement和AutowiredMethodElement的注入点元数据. 根据
				//     注入点元数据信息进行注入操作
				//  6. CommonAnnotationBeanPostProcessor: 用来处理通用资源的后处理器. AnnotationConfigApplicationContext
				//     容器初始化时, 由AnnotatedBeanDefinitionReader创建. 会把bean里所有标有@Autowire, @Value, @Inject注解
				//     的字段以及方法全都找出来, 生成包含有AutowiredFieldElement和AutowiredMethodElement的注入点元数据. 根据
				//     注入点元数据信息进行注入操作
				//  7. ConfigurationClassPostProcessor$ImportAwareBeanPostProcessor: 用来处理由CGLIB增强的@Configuration
				//     配置类. 为增强类设置了相同的容器
				//  8. ScriptFactoryPostProcessor: 不做任何处理, 直接返回属性
				PropertyValues pvsToUse = bp.postProcessProperties(pvs, bw.getWrappedInstance(), beanName);
				if (pvsToUse == null) {
					return;
				}
				pvs = pvsToUse;
			}
		}

		boolean needsDepCheck = (mbd.getDependencyCheck() != AbstractBeanDefinition.DEPENDENCY_CHECK_NONE);
		if (needsDepCheck) {
			PropertyDescriptor[] filteredPds = filterPropertyDescriptorsForDependencyCheck(bw, mbd.allowCaching);
			checkDependencies(beanName, mbd, filteredPds, pvs);
		}

		if (pvs != null) {
			applyPropertyValues(beanName, mbd, bw, pvs);
		}
	}

	/**
	 * Fill in any missing property values with references to
	 * other beans in this factory if autowire is set to "byName".
	 * @param beanName the name of the bean we're wiring up.
	 * Useful for debugging messages; not used functionally. 需要填充属性的bean名(当前正在创建的bean的名字)
	 * @param mbd bean definition to update through autowiring 属性填充属性的bean的mbd
	 * @param bw the BeanWrapper from which we can obtain information about the bean 包装好的, 用来返回的bw
	 * @param pvs the PropertyValues to register wired objects with 属性值
	 */
	// TODO 这里其实是按bean名进行自动装配
	protected void autowireByName(
			String beanName, AbstractBeanDefinition mbd, BeanWrapper bw, MutablePropertyValues pvs) {

		String[] propertyNames = unsatisfiedNonSimpleProperties(mbd, bw);
		for (String propertyName : propertyNames) {
			if (containsBean(propertyName)) {
				// TODO 如果容器中有属性所对应的bean, 取得对应的bean
				Object bean = getBean(propertyName);
				// TODO 设置到
				pvs.add(propertyName, bean);
				registerDependentBean(propertyName, beanName);
				if (logger.isTraceEnabled()) {
					logger.trace("Added autowiring by name from bean name '" + beanName +
							"' via property '" + propertyName + "' to bean named '" + propertyName + "'");
				}
			}
			else {
				if (logger.isTraceEnabled()) {
					logger.trace("Not autowiring property '" + propertyName + "' of bean '" + beanName +
							"' by name: no matching bean found");
				}
			}
		}
	}

	/**
	 * Abstract method defining "autowire by type" (bean properties by type) behavior.
	 * <p>This is like PicoContainer default, in which there must be exactly one bean
	 * of the property type in the bean factory. This makes bean factories simple to
	 * configure for small namespaces, but doesn't work as well as standard Spring
	 * behavior for bigger applications.
	 * @param beanName the name of the bean to autowire by type
	 * @param mbd the merged bean definition to update through autowiring
	 * @param bw the BeanWrapper from which we can obtain information about the bean
	 * @param pvs the PropertyValues to register wired objects with
	 */
	protected void autowireByType(
			String beanName, AbstractBeanDefinition mbd, BeanWrapper bw, MutablePropertyValues pvs) {

		TypeConverter converter = getCustomTypeConverter();
		if (converter == null) {
			converter = bw;
		}

		String[] propertyNames = unsatisfiedNonSimpleProperties(mbd, bw);
		Set<String> autowiredBeanNames = new LinkedHashSet<>(propertyNames.length * 2);
		for (String propertyName : propertyNames) {
			try {
				PropertyDescriptor pd = bw.getPropertyDescriptor(propertyName);
				// Don't try autowiring by type for type Object: never makes sense,
				// even if it technically is an unsatisfied, non-simple property.
				if (Object.class != pd.getPropertyType()) {
					MethodParameter methodParam = BeanUtils.getWriteMethodParameter(pd);
					// Do not allow eager init for type matching in case of a prioritized post-processor.
					boolean eager = !(bw.getWrappedInstance() instanceof PriorityOrdered);
					DependencyDescriptor desc = new AutowireByTypeDependencyDescriptor(methodParam, eager);
					Object autowiredArgument = resolveDependency(desc, beanName, autowiredBeanNames, converter);
					if (autowiredArgument != null) {
						pvs.add(propertyName, autowiredArgument);
					}
					for (String autowiredBeanName : autowiredBeanNames) {
						registerDependentBean(autowiredBeanName, beanName);
						if (logger.isTraceEnabled()) {
							logger.trace("Autowiring by type from bean name '" + beanName + "' via property '" +
									propertyName + "' to bean named '" + autowiredBeanName + "'");
						}
					}
					autowiredBeanNames.clear();
				}
			}
			catch (BeansException ex) {
				throw new UnsatisfiedDependencyException(mbd.getResourceDescription(), beanName, propertyName, ex);
			}
		}
	}


	/**
	 * Return an array of non-simple bean properties that are unsatisfied.
	 * These are probably unsatisfied references to other beans in the
	 * factory. Does not include simple properties like primitives or Strings.
	 * @param mbd the merged bean definition the bean was created with
	 * @param bw the BeanWrapper the bean was created with
	 * @return an array of bean property names
	 * @see org.springframework.beans.BeanUtils#isSimpleProperty
	 */
	protected String[] unsatisfiedNonSimpleProperties(AbstractBeanDefinition mbd, BeanWrapper bw) {
		Set<String> result = new TreeSet<>();
		PropertyValues pvs = mbd.getPropertyValues();
		PropertyDescriptor[] pds = bw.getPropertyDescriptors();
		for (PropertyDescriptor pd : pds) {
			if (pd.getWriteMethod() != null && !isExcludedFromDependencyCheck(pd) && !pvs.contains(pd.getName()) &&
					!BeanUtils.isSimpleProperty(pd.getPropertyType())) {
				result.add(pd.getName());
			}
		}
		return StringUtils.toStringArray(result);
	}

	/**
	 * Extract a filtered set of PropertyDescriptors from the given BeanWrapper,
	 * excluding ignored dependency types or properties defined on ignored dependency interfaces.
	 * @param bw the BeanWrapper the bean was created with
	 * @param cache whether to cache filtered PropertyDescriptors for the given bean Class
	 * @return the filtered PropertyDescriptors
	 * @see #isExcludedFromDependencyCheck
	 * @see #filterPropertyDescriptorsForDependencyCheck(org.springframework.beans.BeanWrapper)
	 */
	protected PropertyDescriptor[] filterPropertyDescriptorsForDependencyCheck(BeanWrapper bw, boolean cache) {
		PropertyDescriptor[] filtered = this.filteredPropertyDescriptorsCache.get(bw.getWrappedClass());
		if (filtered == null) {
			filtered = filterPropertyDescriptorsForDependencyCheck(bw);
			if (cache) {
				PropertyDescriptor[] existing =
						this.filteredPropertyDescriptorsCache.putIfAbsent(bw.getWrappedClass(), filtered);
				if (existing != null) {
					filtered = existing;
				}
			}
		}
		return filtered;
	}

	/**
	 * Extract a filtered set of PropertyDescriptors from the given BeanWrapper,
	 * excluding ignored dependency types or properties defined on ignored dependency interfaces.
	 * @param bw the BeanWrapper the bean was created with
	 * @return the filtered PropertyDescriptors
	 * @see #isExcludedFromDependencyCheck
	 */
	protected PropertyDescriptor[] filterPropertyDescriptorsForDependencyCheck(BeanWrapper bw) {
		List<PropertyDescriptor> pds = new ArrayList<>(Arrays.asList(bw.getPropertyDescriptors()));
		pds.removeIf(this::isExcludedFromDependencyCheck);
		return pds.toArray(new PropertyDescriptor[0]);
	}

	/**
	 * Determine whether the given bean property is excluded from dependency checks.
	 * <p>This implementation excludes properties defined by CGLIB and
	 * properties whose type matches an ignored dependency type or which
	 * are defined by an ignored dependency interface.
	 * @param pd the PropertyDescriptor of the bean property
	 * @return whether the bean property is excluded
	 * @see #ignoreDependencyType(Class)
	 * @see #ignoreDependencyInterface(Class)
	 */
	protected boolean isExcludedFromDependencyCheck(PropertyDescriptor pd) {
		return (AutowireUtils.isExcludedFromDependencyCheck(pd) ||
				this.ignoredDependencyTypes.contains(pd.getPropertyType()) ||
				AutowireUtils.isSetterDefinedInInterface(pd, this.ignoredDependencyInterfaces));
	}

	/**
	 * Perform a dependency check that all properties exposed have been set,
	 * if desired. Dependency checks can be objects (collaborating beans),
	 * simple (primitives and String), or all (both).
	 * @param beanName the name of the bean
	 * @param mbd the merged bean definition the bean was created with
	 * @param pds the relevant property descriptors for the target bean
	 * @param pvs the property values to be applied to the bean
	 * @see #isExcludedFromDependencyCheck(java.beans.PropertyDescriptor)
	 */
	protected void checkDependencies(
			String beanName, AbstractBeanDefinition mbd, PropertyDescriptor[] pds, @Nullable PropertyValues pvs)
			throws UnsatisfiedDependencyException {

		int dependencyCheck = mbd.getDependencyCheck();
		for (PropertyDescriptor pd : pds) {
			if (pd.getWriteMethod() != null && (pvs == null || !pvs.contains(pd.getName()))) {
				boolean isSimple = BeanUtils.isSimpleProperty(pd.getPropertyType());
				boolean unsatisfied = (dependencyCheck == AbstractBeanDefinition.DEPENDENCY_CHECK_ALL) ||
						(isSimple && dependencyCheck == AbstractBeanDefinition.DEPENDENCY_CHECK_SIMPLE) ||
						(!isSimple && dependencyCheck == AbstractBeanDefinition.DEPENDENCY_CHECK_OBJECTS);
				if (unsatisfied) {
					throw new UnsatisfiedDependencyException(mbd.getResourceDescription(), beanName, pd.getName(),
							"Set this property value or disable dependency checking for this bean.");
				}
			}
		}
	}

	/**
	 * Apply the given property values, resolving any runtime references
	 * to other beans in this bean factory. Must use deep copy, so we
	 * don't permanently modify this property.
	 * @param beanName the bean name passed for better exception information
	 * @param mbd the merged bean definition
	 * @param bw the BeanWrapper wrapping the target object
	 * @param pvs the new property values
	 */
	protected void applyPropertyValues(String beanName, BeanDefinition mbd, BeanWrapper bw, PropertyValues pvs) {
		if (pvs.isEmpty()) {
			return;
		}

		MutablePropertyValues mpvs = null;
		List<PropertyValue> original;

		if (pvs instanceof MutablePropertyValues _mpvs) {
			mpvs = _mpvs;
			if (mpvs.isConverted()) {
				// Shortcut: use the pre-converted values as-is.
				try {
					bw.setPropertyValues(mpvs);
					return;
				}
				catch (BeansException ex) {
					throw new BeanCreationException(
							mbd.getResourceDescription(), beanName, "Error setting property values", ex);
				}
			}
			original = mpvs.getPropertyValueList();
		}
		else {
			original = Arrays.asList(pvs.getPropertyValues());
		}

		TypeConverter converter = getCustomTypeConverter();
		if (converter == null) {
			converter = bw;
		}
		BeanDefinitionValueResolver valueResolver = new BeanDefinitionValueResolver(this, beanName, mbd, converter);

		// Create a deep copy, resolving any references for values.
		List<PropertyValue> deepCopy = new ArrayList<>(original.size());
		boolean resolveNecessary = false;
		for (PropertyValue pv : original) {
			if (pv.isConverted()) {
				deepCopy.add(pv);
			}
			else {
				String propertyName = pv.getName();
				Object originalValue = pv.getValue();
				if (originalValue == AutowiredPropertyMarker.INSTANCE) {
					Method writeMethod = bw.getPropertyDescriptor(propertyName).getWriteMethod();
					if (writeMethod == null) {
						throw new IllegalArgumentException("Autowire marker for property without write method: " + pv);
					}
					originalValue = new DependencyDescriptor(new MethodParameter(writeMethod, 0), true);
				}
				Object resolvedValue = valueResolver.resolveValueIfNecessary(pv, originalValue);
				Object convertedValue = resolvedValue;
				boolean convertible = isConvertibleProperty(propertyName, bw);
				if (convertible) {
					convertedValue = convertForProperty(resolvedValue, propertyName, bw, converter);
				}
				// Possibly store converted value in merged bean definition,
				// in order to avoid re-conversion for every created bean instance.
				if (resolvedValue == originalValue) {
					if (convertible) {
						pv.setConvertedValue(convertedValue);
					}
					deepCopy.add(pv);
				}
				else if (convertible && originalValue instanceof TypedStringValue typedStringValue &&
						!typedStringValue.isDynamic() &&
						!(convertedValue instanceof Collection || ObjectUtils.isArray(convertedValue))) {
					pv.setConvertedValue(convertedValue);
					deepCopy.add(pv);
				}
				else {
					resolveNecessary = true;
					deepCopy.add(new PropertyValue(pv, convertedValue));
				}
			}
		}
		if (mpvs != null && !resolveNecessary) {
			mpvs.setConverted();
		}

		// Set our (possibly massaged) deep copy.
		try {
			bw.setPropertyValues(new MutablePropertyValues(deepCopy));
		}
		catch (BeansException ex) {
			throw new BeanCreationException(mbd.getResourceDescription(), beanName, ex.getMessage(), ex);
		}
	}

	/**
	 * Determine whether the factory should cache a converted value for the given property.
	 */
	private boolean isConvertibleProperty(String propertyName, BeanWrapper bw) {
		try {
			return !PropertyAccessorUtils.isNestedOrIndexedProperty(propertyName) &&
					BeanUtils.hasUniqueWriteMethod(bw.getPropertyDescriptor(propertyName));
		}
		catch (InvalidPropertyException ex) {
			return false;
		}
	}

	/**
	 * Convert the given value for the specified target property.
	 */
	private @Nullable Object convertForProperty(
			@Nullable Object value, String propertyName, BeanWrapper bw, TypeConverter converter) {

		if (converter instanceof BeanWrapperImpl beanWrapper) {
			return beanWrapper.convertForProperty(value, propertyName);
		}
		else {
			PropertyDescriptor pd = bw.getPropertyDescriptor(propertyName);
			MethodParameter methodParam = BeanUtils.getWriteMethodParameter(pd);
			return converter.convertIfNecessary(value, pd.getPropertyType(), methodParam);
		}
	}


	/**
	 * Initialize the given bean instance, applying factory callbacks
	 * as well as init methods and bean post processors.
	 * <p>Called from {@link #createBean} for traditionally defined beans,
	 * and from {@link #initializeBean} for existing bean instances.
	 * @param beanName the bean name in the factory (for debugging purposes)
	 * @param bean the new bean instance we may need to initialize
	 * @param mbd the bean definition that the bean was created with
	 * (can also be {@code null}, if given an existing bean instance)
	 * @return the initialized bean instance (potentially wrapped)
	 * @see BeanNameAware
	 * @see BeanClassLoaderAware
	 * @see BeanFactoryAware
	 * @see #applyBeanPostProcessorsBeforeInitialization
	 * @see #invokeInitMethods
	 * @see #applyBeanPostProcessorsAfterInitialization
	 */
	@SuppressWarnings("deprecation")
	protected Object initializeBean(String beanName, Object bean, @Nullable RootBeanDefinition mbd) {
<<<<<<< HEAD
		// TODO 调用 BeanNameAware、BeanClassLoaderAware 或 BeanFactoryAware 接口, 就调用接口方法对bean实例进行处理
=======
		// Skip initialization of a NullBean
		if (bean.getClass() == NullBean.class) {
			return bean;
		}

>>>>>>> 523552ac
		invokeAwareMethods(beanName, bean);

		// TODO 之所以叫 wrappedBean 是因为后面后处理器可能会对 bean 实例进行加工包装
		Object wrappedBean = bean;
		if (mbd == null || !mbd.isSynthetic()) {
			// TODO 调用所有后处理的 postProcessBeforeInitialization 方法在bean初始化前做一些处理
			wrappedBean = applyBeanPostProcessorsBeforeInitialization(wrappedBean, beanName);
		}

		try {
			// TODO 执行 init-method, 如果bean实现了 InitializingBean 接口，还会调用afterPropertiesSet()方法做一些特殊处理
			invokeInitMethods(beanName, wrappedBean, mbd);
		}
		catch (Throwable ex) {
			throw new BeanCreationException(
					(mbd != null ? mbd.getResourceDescription() : null), beanName, ex.getMessage(), ex);
		}
		if (mbd == null || !mbd.isSynthetic()) {
			// TODO 调用所有后处理的 postProcessAfterInitialization 方法在bean初始化前做一些处理
			wrappedBean = applyBeanPostProcessorsAfterInitialization(wrappedBean, beanName);
		}

		return wrappedBean;
	}

	private void invokeAwareMethods(String beanName, Object bean) {
		if (bean instanceof Aware) {
			if (bean instanceof BeanNameAware beanNameAware) {
				beanNameAware.setBeanName(beanName);
			}
			if (bean instanceof BeanClassLoaderAware beanClassLoaderAware) {
				ClassLoader bcl = getBeanClassLoader();
				if (bcl != null) {
					beanClassLoaderAware.setBeanClassLoader(bcl);
				}
			}
			if (bean instanceof BeanFactoryAware beanFactoryAware) {
				beanFactoryAware.setBeanFactory(AbstractAutowireCapableBeanFactory.this);
			}
		}
	}

	/**
	 * Give a bean a chance to initialize itself after all its properties are set,
	 * and a chance to know about its owning bean factory (this object).
	 * <p>This means checking whether the bean implements {@link InitializingBean}
	 * or defines any custom init methods, and invoking the necessary callback(s)
	 * if it does.
	 * @param beanName the bean name in the factory (for debugging purposes)
	 * @param bean the new bean instance we may need to initialize
	 * @param mbd the merged bean definition that the bean was created with
	 * (can also be {@code null}, if given an existing bean instance)
	 * @throws Throwable if thrown by init methods or by the invocation process
	 * @see #invokeCustomInitMethod
	 */
	protected void invokeInitMethods(String beanName, Object bean, @Nullable RootBeanDefinition mbd)
			throws Throwable {

		boolean isInitializingBean = (bean instanceof InitializingBean);
		if (isInitializingBean && (mbd == null || !mbd.hasAnyExternallyManagedInitMethod("afterPropertiesSet"))) {
			if (logger.isTraceEnabled()) {
				logger.trace("Invoking afterPropertiesSet() on bean with name '" + beanName + "'");
			}
			// TODO 执行 InitializingBean 接口的 afterPropertiesSet 方法在 property 加载后由实现类做了一处理
			((InitializingBean) bean).afterPropertiesSet();
		}

		if (mbd != null && bean.getClass() != NullBean.class) {
			String[] initMethodNames = mbd.getInitMethodNames();
			if (initMethodNames != null) {
				for (String initMethodName : initMethodNames) {
					if (StringUtils.hasLength(initMethodName) &&
							!(isInitializingBean && "afterPropertiesSet".equals(initMethodName)) &&
							!mbd.hasAnyExternallyManagedInitMethod(initMethodName)) {
						// TODO 如果bean设置了 init-method 方法, 并且没实现 InitializingBean 接口或 init-method 方法与InitializingBean
						//  接口的 afterPropertiesSet 方法同名, 同时 init-method 方法没注册过时，执行 init-method 定义的方法
						invokeCustomInitMethod(beanName, bean, mbd, initMethodName);
					}
				}
			}
		}
	}

	/**
	 * Invoke the specified custom init method on the given bean.
	 * <p>Called by {@link #invokeInitMethods(String, Object, RootBeanDefinition)}.
	 * <p>Can be overridden in subclasses for custom resolution of init methods
	 * with arguments.
	 * @see #invokeInitMethods
	 */
	protected void invokeCustomInitMethod(String beanName, Object bean, RootBeanDefinition mbd, String initMethodName)
			throws Throwable {

<<<<<<< HEAD
		// TODO 根据 init-method 名通过反射找到对应的方法, 私有方法通过 BeanUtils 取得, 公有方法通过 ClassUtils 获得
=======
		Class<?> beanClass = bean.getClass();
		MethodDescriptor descriptor = MethodDescriptor.create(beanName, beanClass, initMethodName);
		String methodName = descriptor.methodName();

>>>>>>> 523552ac
		Method initMethod = (mbd.isNonPublicAccessAllowed() ?
				BeanUtils.findMethod(descriptor.declaringClass(), methodName) :
				ClassUtils.getMethodIfAvailable(beanClass, methodName));

		if (initMethod == null) {
			// TODO 没有找到要执行的方法时, 就要看是不是有强制使用 init-method 的要求, 有就抛个异常, 没有就记个log
			if (mbd.isEnforceInitMethod()) {
				throw new BeanDefinitionValidationException("Could not find an init method named '" +
						methodName + "' on bean with name '" + beanName + "'");
			}
			else {
				if (logger.isTraceEnabled()) {
					logger.trace("No default init method named '" + methodName +
							"' found on bean with name '" + beanName + "'");
				}
				// Ignore non-existent default lifecycle methods.
				return;
			}
		}

		if (logger.isTraceEnabled()) {
			logger.trace("Invoking init method '" + methodName + "' on bean with name '" + beanName + "'");
		}
<<<<<<< HEAD
		// TODO 下面就是通过反射来执行 init-method 指定的方法了
		Method methodToInvoke = ClassUtils.getInterfaceMethodIfPossible(initMethod, bean.getClass());
=======
		Method methodToInvoke = ClassUtils.getPubliclyAccessibleMethodIfPossible(initMethod, beanClass);
>>>>>>> 523552ac

		try {
			ReflectionUtils.makeAccessible(methodToInvoke);
			methodToInvoke.invoke(bean);
		}
		catch (InvocationTargetException ex) {
			throw ex.getTargetException();
		}
	}


	/**
	 * Applies the {@code postProcessAfterInitialization} callback of all
	 * registered BeanPostProcessors, giving them a chance to post-process the
	 * object obtained from FactoryBeans (for example, to auto-proxy them).
	 * @see #applyBeanPostProcessorsAfterInitialization
	 */
	@SuppressWarnings("deprecation")
	@Override
	protected Object postProcessObjectFromFactoryBean(Object object, String beanName) {
		// TODO 挨个调用BeanPostProcessor.postProcessAfterInitialization()对从工厂类得到的bean进行处理并返回, 这是初始化后的动作
		return applyBeanPostProcessorsAfterInitialization(object, beanName);
	}

	/**
	 * Overridden to clear FactoryBean instance cache as well.
	 */
	@Override
	protected void removeSingleton(String beanName) {
		super.removeSingleton(beanName);
		this.factoryBeanInstanceCache.remove(beanName);
	}

	/**
	 * Overridden to clear FactoryBean instance cache as well.
	 */
	@Override
	protected void clearSingletonCache() {
		super.clearSingletonCache();
		this.factoryBeanInstanceCache.clear();
	}

	/**
	 * Expose the logger to collaborating delegates.
	 * @since 5.0.7
	 */
	Log getLogger() {
		return logger;
	}


	/**
	 * {@link RootBeanDefinition} subclass for {@code #createBean} calls with
	 * flexible selection of a Kotlin primary / single public / single non-public
	 * constructor candidate in addition to the default constructor.
	 * @see BeanUtils#getResolvableConstructor(Class)
	 */
	@SuppressWarnings("serial")
	private static class CreateFromClassBeanDefinition extends RootBeanDefinition {

		public CreateFromClassBeanDefinition(Class<?> beanClass) {
			super(beanClass);
		}

		public CreateFromClassBeanDefinition(CreateFromClassBeanDefinition original) {
			super(original);
		}

		@Override
		public Constructor<?> @Nullable [] getPreferredConstructors() {
			Constructor<?>[] fromAttribute = super.getPreferredConstructors();
			if (fromAttribute != null) {
				return fromAttribute;
			}
			return ConstructorResolver.determinePreferredConstructors(getBeanClass());
		}

		@Override
		public RootBeanDefinition cloneBeanDefinition() {
			return new CreateFromClassBeanDefinition(this);
		}
	}


	/**
	 * Special DependencyDescriptor variant for Spring's good old autowire="byType" mode.
	 * Always optional; never considering the parameter name for choosing a primary candidate.
	 */
	@SuppressWarnings("serial")
	private static class AutowireByTypeDependencyDescriptor extends DependencyDescriptor {

		public AutowireByTypeDependencyDescriptor(MethodParameter methodParameter, boolean eager) {
			super(methodParameter, false, eager);
		}

		@Override
		public @Nullable String getDependencyName() {
			return null;
		}
	}


	/**
	 * {@link MethodCallback} used to find {@link FactoryBean} type information.
	 */
	private static class FactoryBeanMethodTypeFinder implements MethodCallback {

		private final String factoryMethodName;

		private ResolvableType result = ResolvableType.NONE;

		FactoryBeanMethodTypeFinder(String factoryMethodName) {
			this.factoryMethodName = factoryMethodName;
		}

		@Override
		public void doWith(Method method) throws IllegalArgumentException {
			if (isFactoryBeanMethod(method)) {
				// TODO 当处理的方法返回的是工厂类, 且与finder记录的工厂方法相同时, 解析出方法的返回类型, 及其泛型
				ResolvableType returnType = ResolvableType.forMethodReturnType(method);
				ResolvableType candidate = returnType.as(FactoryBean.class).getGeneric();
				if (this.result == ResolvableType.NONE) {
					// TODO result的初始值是ResolvableType.NONE, 所以第一次进来时会被替换为方法返回类型的泛型ResolvableType
					this.result = candidate;
				}
				else {
					// TODO 后面再进来时就是解析泛型了
					Class<?> resolvedResult = this.result.resolve();
					// TODO 然后再确定一下返回类型和其泛型类型的共同父类型
					Class<?> commonAncestor = ClassUtils.determineCommonAncestor(candidate.resolve(), resolvedResult);
					if (!ObjectUtils.nullSafeEquals(resolvedResult, commonAncestor)) {
						// TODO 两个类型不同时, 用共同的父类型替代
						this.result = ResolvableType.forClass(commonAncestor);
					}
				}
			}
		}

		private boolean isFactoryBeanMethod(Method method) {
			// TODO 判断方法的返回类型是否为工厂类, 并且是创建FactoryBeanMethodTypeFinder所指定的那个方法
			return (method.getName().equals(this.factoryMethodName) &&
					FactoryBean.class.isAssignableFrom(method.getReturnType()));
		}

		ResolvableType getResult() {
			Class<?> resolved = this.result.resolve();
			boolean foundResult = resolved != null && resolved != Object.class;
			return (foundResult ? this.result : ResolvableType.NONE);
		}
	}

}<|MERGE_RESOLUTION|>--- conflicted
+++ resolved
@@ -517,26 +517,14 @@
 			//  做为新mbd的beanClass. 后面再处理时，用的就是这个复制的mbd了
 			mbdToUse = new RootBeanDefinition(mbd);
 			mbdToUse.setBeanClass(resolvedClass);
-<<<<<<< HEAD
-		}
-
-		// Prepare method overrides.
-		try {
-			// TODO 处理bean的方法重载(@Lookup, <lookup-method />, <replace-method />)
-			mbdToUse.prepareMethodOverrides();
-		}
-		catch (BeanDefinitionValidationException ex) {
-			throw new BeanDefinitionStoreException(mbdToUse.getResourceDescription(),
-					beanName, "Validation of method overrides failed", ex);
-=======
 			try {
+				// TODO 处理bean的方法重载(@Lookup, <lookup-method />, <replace-method />)
 				mbdToUse.prepareMethodOverrides();
 			}
 			catch (BeanDefinitionValidationException ex) {
 				throw new BeanDefinitionStoreException(mbdToUse.getResourceDescription(),
 						beanName, "Validation of method overrides failed", ex);
 			}
->>>>>>> 523552ac
 		}
 
 		try {
@@ -624,12 +612,8 @@
 					throw new BeanCreationException(mbd.getResourceDescription(), beanName,
 							"Post-processing of merged bean definition failed", ex);
 				}
-<<<<<<< HEAD
 				// TODO 处理完成后, 标识为已处理
-				mbd.postProcessed = true;
-=======
 				mbd.markAsPostProcessed();
->>>>>>> 523552ac
 			}
 		}
 
@@ -714,26 +698,17 @@
 	}
 
 	@Override
-<<<<<<< HEAD
-	@Nullable
 	// TODO 预测bean的type类型
-	protected Class<?> predictBeanType(String beanName, RootBeanDefinition mbd, Class<?>... typesToMatch) {
+	protected @Nullable Class<?> predictBeanType(String beanName, RootBeanDefinition mbd, Class<?>... typesToMatch) {
 		// TODO 确定bean的类型, 即: bean所引用的Class对象
-=======
-	protected @Nullable Class<?> predictBeanType(String beanName, RootBeanDefinition mbd, Class<?>... typesToMatch) {
->>>>>>> 523552ac
 		Class<?> targetType = determineTargetType(beanName, mbd, typesToMatch);
 		// Apply SmartInstantiationAwareBeanPostProcessors to predict the
 		// eventual type after a before-instantiation shortcut.
 		if (targetType != null && !mbd.isSynthetic() && hasInstantiationAwareBeanPostProcessors()) {
-<<<<<<< HEAD
 			// TODO 在有明确了的bean的类型, 且这个bean是由容器创建, 并且容器注册过InstantiationAwareBeanPostProcessor类型的初始
 			//  化后处理器时, 开始类型预测.
 			//  首先看一下要匹配的类型是否只有一个, 且是FactoryBean类型
-			boolean matchingOnlyFactoryBean = typesToMatch.length == 1 && typesToMatch[0] == FactoryBean.class;
-=======
 			boolean matchingOnlyFactoryBean = (typesToMatch.length == 1 && typesToMatch[0] == FactoryBean.class);
->>>>>>> 523552ac
 			for (SmartInstantiationAwareBeanPostProcessor bp : getBeanPostProcessorCache().smartInstantiationAware) {
 				// TODO 遍历所有的SmartInstantiationAwareBeanPostProcessor类型后处理器来预测目标类型, 以下后处理器实现了predictBeanType()方法:
 				//  1. SmartInstantiationAwareBeanPostProcessor接口: 提供了一个默认实现, 返回的是null;
@@ -760,32 +735,21 @@
 	 * (also signals that the returned {@code Class} will never be exposed to application code)
 	 * @return the type for the bean if determinable, or {@code null} otherwise
 	 */
-<<<<<<< HEAD
-	@Nullable
-	protected Class<?> determineTargetType(String beanName, RootBeanDefinition mbd, Class<?>... typesToMatch) {
+	protected @Nullable Class<?> determineTargetType(String beanName, RootBeanDefinition mbd, Class<?>... typesToMatch) {
 		// TODO 从bean的mbd中取得bean所表示的Class对象
 		Class<?> targetType = mbd.getTargetType();
 		if (targetType == null) {
-			// TODO 所表示的Class对象不存在时, 根据bean的不同类型来解析其所表示的Class对象:
-			targetType = (mbd.getFactoryMethodName() != null ?
-					// TODO bean是由工厂方法进行实例化时, 用工厂方法的返回类型做为bean的类型
-					getTypeForFactoryMethod(beanName, mbd, typesToMatch) :
-					// TODO 其他情况直接取得bean的类型
-					resolveBeanClass(mbd, beanName, typesToMatch));
-=======
-	protected @Nullable Class<?> determineTargetType(String beanName, RootBeanDefinition mbd, Class<?>... typesToMatch) {
-		Class<?> targetType = mbd.getTargetType();
-		if (targetType == null) {
 			if (mbd.getFactoryMethodName() != null) {
+				// TODO 所表示的Class对象不存在时, 根据bean的不同类型来解析其所表示的Class对象:
 				targetType = getTypeForFactoryMethod(beanName, mbd, typesToMatch);
 			}
 			else {
+				// TODO 其他情况直接取得bean的类型
 				targetType = resolveBeanClass(mbd, beanName, typesToMatch);
 				if (mbd.hasBeanClass()) {
 					targetType = getInstantiationStrategy().getActualBeanClass(mbd, beanName, this);
 				}
 			}
->>>>>>> 523552ac
 			if (ObjectUtils.isEmpty(typesToMatch) || getTempClassLoader() == null) {
 				// TODO 并没有指定匹配的类型时, 把解析后的bean所表示的Class放到resolvedTargetType缓存中
 				mbd.resolvedTargetType = targetType;
@@ -808,14 +772,9 @@
 	 * @return the type for the bean if determinable, or {@code null} otherwise
 	 * @see #createBean
 	 */
-<<<<<<< HEAD
-	@Nullable
 	// TODO 用来获得在使用工厂方法时, 工厂方法的类型
-	protected Class<?> getTypeForFactoryMethod(String beanName, RootBeanDefinition mbd, Class<?>... typesToMatch) {
+	protected @Nullable Class<?> getTypeForFactoryMethod(String beanName, RootBeanDefinition mbd, Class<?>... typesToMatch) {
 		// TODO 从表示bean的mbd的缓存中取出用于实例化bean的工厂方法的返回类型
-=======
-	protected @Nullable Class<?> getTypeForFactoryMethod(String beanName, RootBeanDefinition mbd, Class<?>... typesToMatch) {
->>>>>>> 523552ac
 		ResolvableType cachedReturnType = mbd.factoryMethodReturnType;
 		if (cachedReturnType != null) {
 			// TODO 找到直接返回
@@ -877,35 +836,23 @@
 					if (candidate.getTypeParameters().length > 0) {
 						try {
 							// Fully resolve parameter names and argument values.
-<<<<<<< HEAD
+							// TODO 取得bean的构造器的参数. 如果没有, 则会创建一个ConstructorArgumentValues
+							ConstructorArgumentValues cav = mbd.getConstructorArgumentValues();
 							// TODO 方法有泛型类型的参数时时, 需要对泛型进行处理. 取出该方法有类型变量参数(TypeVariable可以表示任
 							//  何类型的泛型变量, 如：T、K、V等变量. 比如: method(T name, V value))时, 取得方法中所有参数的类型, T和V
 							Class<?>[] paramTypes = candidate.getParameterTypes();
-							String[] paramNames = null;
-							// TODO 参数名探测器, 默认为DefaultParameterNameDiscoverer
-							ParameterNameDiscoverer pnd = getParameterNameDiscoverer();
-							if (pnd != null) {
-								// TODO 用探测器取得方法所有参数的名字. 有好多实现, 这个得慢慢看, 最后得到的就是参数名数组, name和value
-								paramNames = pnd.getParameterNames(candidate);
-							}
-							// TODO 取得bean的构造器的参数. 如果没有, 则会创建一个ConstructorArgumentValues
-							ConstructorArgumentValues cav = mbd.getConstructorArgumentValues();
-							// TODO 这里是所有使用过的参数值
-							Set<ConstructorArgumentValues.ValueHolder> usedValueHolders = new HashSet<>(paramTypes.length);
-							Object[] args = new Object[paramTypes.length];
-=======
-							ConstructorArgumentValues cav = mbd.getConstructorArgumentValues();
-							Class<?>[] paramTypes = candidate.getParameterTypes();
 							@Nullable String[] paramNames = null;
 							if (cav.containsNamedArgument()) {
+								// TODO 参数名探测器, 默认为DefaultParameterNameDiscoverer
 								ParameterNameDiscoverer pnd = getParameterNameDiscoverer();
 								if (pnd != null) {
+									// TODO 用探测器取得方法所有参数的名字. 有好多实现, 这个得慢慢看, 最后得到的就是参数名数组, name和value
 									paramNames = pnd.getParameterNames(candidate);
 								}
 							}
+							// TODO 这里是所有使用过的参数值
 							Set<ConstructorArgumentValues.ValueHolder> usedValueHolders = CollectionUtils.newHashSet(paramTypes.length);
 							@Nullable Object[] args = new Object[paramTypes.length];
->>>>>>> 523552ac
 							for (int i = 0; i < args.length; i++) {
 								// TODO 按顺序根据候选方法的参数值, 和参数名与要实例化bean所用的方法(工厂方法, 构造器)对应位置所使
 								//  用的参数进行匹配. 如果完全一致, 就返回要实例化bean所使用的方法(工厂方法, 构造器)对应位置的参数值.
@@ -972,19 +919,13 @@
 
 		// Common return type found: all factory methods return same type. For a non-parameterized
 		// unique candidate, cache the full type declaration context of the target factory method.
-<<<<<<< HEAD
-		// TODO 有唯一的侯选工厂方法时, 使用唯一工厂方法的返回类型, 没有时使用通用类型(工厂类中所有的工厂方法返回的类型都是一样的)
-		cachedReturnType = (uniqueCandidate != null ?
-				ResolvableType.forMethodReturnType(uniqueCandidate) : ResolvableType.forClass(commonType));
-		// TODO 设置用于实例化bean的工厂方法的返回类型
-		mbd.factoryMethodReturnType = cachedReturnType;
-		// TODO 返回工厂类型的返回类型引用的Class对象
-		return cachedReturnType.resolve();
-=======
 		try {
+			// TODO 有唯一的侯选工厂方法时, 使用唯一工厂方法的返回类型, 没有时使用通用类型(工厂类中所有的工厂方法返回的类型都是一样的)
 			cachedReturnType = (uniqueCandidate != null ?
 					ResolvableType.forMethodReturnType(uniqueCandidate) : ResolvableType.forClass(commonType));
+			// TODO 设置用于实例化bean的工厂方法的返回类型
 			mbd.factoryMethodReturnType = cachedReturnType;
+			// TODO 返回工厂类型的返回类型引用的Class对象
 			return cachedReturnType.resolve();
 		}
 		catch (LinkageError err) {
@@ -995,7 +936,6 @@
 			}
 			return null;
 		}
->>>>>>> 523552ac
 	}
 
 	/**
@@ -1015,22 +955,11 @@
 		ResolvableType result;
 
 		// Check if the bean definition itself has defined the type with an attribute
-<<<<<<< HEAD
-		// TODO 从mbd的'factoryBeanObjectType'属性中取得类型
-		ResolvableType result = getTypeForFactoryBeanFromAttributes(mbd);
-		if (result != ResolvableType.NONE) {
-			// TODO 不是NONE类型时, 直接返回
-			return result;
-		}
-		// TODO 如果mbd对应是的class对象, 用bean的类型创建一个ResolvableType, 如果是全限定名, 则返回的是NONE
-		ResolvableType beanType =
-				(mbd.hasBeanClass() ? ResolvableType.forClass(mbd.getBeanClass()) : ResolvableType.NONE);
-
-		// For instance supplied beans try the target type and bean class
-=======
 		try {
+			// TODO 从mbd的'factoryBeanObjectType'属性中取得类型
 			result = getTypeForFactoryBeanFromAttributes(mbd);
 			if (result != ResolvableType.NONE) {
+				// TODO 不是NONE类型时, 直接返回
 				return result;
 			}
 		}
@@ -1040,7 +969,6 @@
 		}
 
 		// For instance supplied beans, try the target type and bean class immediately
->>>>>>> 523552ac
 		if (mbd.getInstanceSupplier() != null) {
 			// TODO 如果合并后的bean definition有回调函数, 尝试用两种方式取得类型:
 			//  1. 通过mbd的目标类型
@@ -1069,16 +997,10 @@
 				// TODO 指定了工厂方法时, 通过工厂类名从注册中心beanDefinitionMap中取得工厂bd
 				BeanDefinition factoryBeanDefinition = getBeanDefinition(factoryBeanName);
 				Class<?> factoryBeanClass;
-<<<<<<< HEAD
-				if (factoryBeanDefinition instanceof AbstractBeanDefinition &&
-						((AbstractBeanDefinition) factoryBeanDefinition).hasBeanClass()) {
-					// TODO 工厂bd是AbstractBeanDefinition类型, 且其为class类型时, 直接使用对应的class类型
-					factoryBeanClass = ((AbstractBeanDefinition) factoryBeanDefinition).getBeanClass();
-=======
 				if (factoryBeanDefinition instanceof AbstractBeanDefinition abstractBeanDefinition &&
 						abstractBeanDefinition.hasBeanClass()) {
+					// TODO 工厂bd是AbstractBeanDefinition类型, 且其为class类型时, 直接使用对应的class类型
 					factoryBeanClass = abstractBeanDefinition.getBeanClass();
->>>>>>> 523552ac
 				}
 				else {
 					// TODO 其他情况时, 得到合并了双亲属性的工厂类的mbd
@@ -1131,24 +1053,15 @@
 			// TODO 根据静态工厂方法的返回类型来确定工厂类的类型
 			return getTypeForFactoryBeanFromMethod(mbd.getBeanClass(), factoryMethodName);
 		}
-<<<<<<< HEAD
-		// TODO 到这时, 表示以下情况:
-		//  1. mbd中factoryBeanObjectType属性没有设置值
-		//  2. 没有Supplier回调函数
-		//  3. 没设置工厂类, 且还不是静态工厂方法
-		//  4. 不允许初始化工厂类
-		//  这时尝试用mbd中class属性指定的Class类型来取得类型
-		result = getFactoryBeanGeneric(beanType);
-		if (result.resolve() != null) {
-			return result;
-		}
-		return ResolvableType.NONE;
-	}
-=======
->>>>>>> 523552ac
 
 		// For regular beans, try the target type and bean class as fallback
 		if (mbd.getInstanceSupplier() == null) {
+			// TODO 到这时, 表示以下情况:
+			//  1. mbd中factoryBeanObjectType属性没有设置值
+			//  2. 没有Supplier回调函数
+			//  3. 没设置工厂类, 且还不是静态工厂方法
+			//  4. 不允许初始化工厂类
+			//  这时尝试用mbd中class属性指定的Class类型来取得类型
 			result = getFactoryBeanGeneric(mbd.targetType);
 			if (result.resolve() != null) {
 				return result;
@@ -1158,14 +1071,9 @@
 				return result;
 			}
 		}
-<<<<<<< HEAD
-		// TODO 返回工厂类的泛型信息
-		return type.as(FactoryBean.class).getGeneric();
-=======
 
 		// FactoryBean type not resolvable
 		return ResolvableType.NONE;
->>>>>>> 523552ac
 	}
 
 	/**
@@ -1380,14 +1288,9 @@
 	 * @param mbd the bean definition for the bean
 	 * @return the shortcut-determined bean instance, or {@code null} if none
 	 */
-<<<<<<< HEAD
-	@Nullable
-	protected Object resolveBeforeInstantiation(String beanName, RootBeanDefinition mbd) {
-		// TODO Spring的一个扩展点, 允许我们在bean实例化前, 和实例化后做一些处理, 这里主要是为bean生成代理
-=======
 	@SuppressWarnings("deprecation")
 	protected @Nullable Object resolveBeforeInstantiation(String beanName, RootBeanDefinition mbd) {
->>>>>>> 523552ac
+		// TODO Spring的一个扩展点, 允许我们在bean实例化前, 和实例化后做一些处理, 这里主要是为bean生成代理
 		Object bean = null;
 		// TODO beforeInstantiationResolved是用来确定bean是否已经解析过了:
 		//  true: 表示bean已经解析过了, 不需要再进行前置处理
@@ -1471,26 +1374,20 @@
 			throw new BeanCreationException(mbd.getResourceDescription(), beanName,
 					"Bean class isn't public, and non-public access not allowed: " + beanClass.getName());
 		}
-<<<<<<< HEAD
-		// TODO 在用注解形式配置bean时, AnnotatedBeanDefinitionReader#registerBean()方法有三个重载设置过Supplier:
-		//  1. registerBean(Class<T>, @Nullable Supplier<T>): Spring中没有调用过
-		//  2. registerBean(Class<T>, @Nullable String, @Nullable Supplier<T>): Spring中没有调用过
-		//  3. registerBean(Class<T>, @Nullable String, @Nullable Supplier<T>, BeanDefinitionCustomizer...): 这个重载被容器
-		//       AnnotationConfigApplicationContext#registerBean(@Nullable String, Class<T>, @Nullable Supplier<T>, BeanDefinitionCustomizer...)
-		//       进行了重载, 可以设置Supplier.
-		//  这三个重载最终都会调用AnnotatedBeanDefinitionReader#doRegisterBean()来设置用于创建bean对象的Supplier
-		Supplier<?> instanceSupplier = mbd.getInstanceSupplier();
-		if (instanceSupplier != null) {
-			// TODO 如果设置了mbd中的supplier属性, 从supplier中取得实例并包装为BeanWrapper返回
-			return obtainFromSupplier(instanceSupplier, beanName);
-=======
 
 		if (args == null) {
+			// TODO 在用注解形式配置bean时, AnnotatedBeanDefinitionReader#registerBean()方法有三个重载设置过Supplier:
+			//  1. registerBean(Class<T>, @Nullable Supplier<T>): Spring中没有调用过
+			//  2. registerBean(Class<T>, @Nullable String, @Nullable Supplier<T>): Spring中没有调用过
+			//  3. registerBean(Class<T>, @Nullable String, @Nullable Supplier<T>, BeanDefinitionCustomizer...): 这个重载被容器
+			//       AnnotationConfigApplicationContext#registerBean(@Nullable String, Class<T>, @Nullable Supplier<T>, BeanDefinitionCustomizer...)
+			//       进行了重载, 可以设置Supplier.
+			//  这三个重载最终都会调用AnnotatedBeanDefinitionReader#doRegisterBean()来设置用于创建bean对象的Supplier
 			Supplier<?> instanceSupplier = mbd.getInstanceSupplier();
 			if (instanceSupplier != null) {
+				// TODO 如果设置了mbd中的supplier属性, 从supplier中取得实例并包装为BeanWrapper返回
 				return obtainFromSupplier(instanceSupplier, beanName, mbd);
 			}
->>>>>>> 523552ac
 		}
 
 		if (mbd.getFactoryMethodName() != null) {
@@ -1603,41 +1500,16 @@
 	 * @param beanName the corresponding bean name
 	 * @return a BeanWrapper for the new instance
 	 */
-<<<<<<< HEAD
 	// TODO 从Supplier中创建bean
-	protected BeanWrapper obtainFromSupplier(Supplier<?> supplier, String beanName) {
-		// TODO 通过Supplier函数得到实例
-		Object instance = obtainInstanceFromSupplier(supplier, beanName);
-		if (instance == null) {
-			instance = new NullBean();
-		}
-		BeanWrapper bw = new BeanWrapperImpl(instance);
-		initBeanWrapper(bw);
-		return bw;
-	}
-
-	private Object obtainInstanceFromSupplier(Supplier<?> supplier, String beanName) {
+	private BeanWrapper obtainFromSupplier(Supplier<?> supplier, String beanName, RootBeanDefinition mbd) {
 		// TODO 拿出当前线程NamedThreadLoad的bean, 然后设置为新的bean
-=======
-	private BeanWrapper obtainFromSupplier(Supplier<?> supplier, String beanName, RootBeanDefinition mbd) {
->>>>>>> 523552ac
 		String outerBean = this.currentlyCreatedBean.get();
 		this.currentlyCreatedBean.set(beanName);
 		Object instance;
 
 		try {
-<<<<<<< HEAD
-			if (supplier instanceof InstanceSupplier<?> instanceSupplier) {
-				// TODO 通过Supplier函数得到实例
-				return instanceSupplier.get(RegisteredBean.of(this, beanName));
-			}
-			if (supplier instanceof ThrowingSupplier<?> throwableSupplier) {
-				return throwableSupplier.getWithException();
-			}
-			return supplier.get();
-=======
+			// TODO 通过Supplier函数得到实例
 			instance = obtainInstanceFromSupplier(supplier, beanName, mbd);
->>>>>>> 523552ac
 		}
 		catch (Throwable ex) {
 			if (ex instanceof BeansException beansException) {
@@ -1710,13 +1582,8 @@
 	 * @throws org.springframework.beans.BeansException in case of errors
 	 * @see org.springframework.beans.factory.config.SmartInstantiationAwareBeanPostProcessor#determineCandidateConstructors
 	 */
-<<<<<<< HEAD
-	@Nullable
 	// TODO 用SmartInstantiationAwareBeanPostProcessor后处理器来确定要实例化bean时所需要的构造器
-	protected Constructor<?>[] determineConstructorsFromBeanPostProcessors(@Nullable Class<?> beanClass, String beanName)
-=======
 	protected Constructor<?> @Nullable [] determineConstructorsFromBeanPostProcessors(@Nullable Class<?> beanClass, String beanName)
->>>>>>> 523552ac
 			throws BeansException {
 
 		if (beanClass != null && hasInstantiationAwareBeanPostProcessors()) {
@@ -1824,13 +1691,8 @@
 	//        c. factoryMethod: @Bean所标注的方法 mark
 	//        d. explicitArgs: mark
 	protected BeanWrapper instantiateUsingFactoryMethod(
-<<<<<<< HEAD
-			String beanName, RootBeanDefinition mbd, @Nullable Object[] explicitArgs) {
+			String beanName, RootBeanDefinition mbd, @Nullable Object @Nullable [] explicitArgs) {
 		// TODO ConstructorResolver通过工厂方法来实例化一个bean
-=======
-			String beanName, RootBeanDefinition mbd, @Nullable Object @Nullable [] explicitArgs) {
-
->>>>>>> 523552ac
 		return new ConstructorResolver(this).instantiateUsingFactoryMethod(beanName, mbd, explicitArgs);
 	}
 
@@ -1917,20 +1779,8 @@
 			}
 			pvs = newPvs;
 		}
-<<<<<<< HEAD
 		// TODO 判断容器是否注册了InstantiationAwareBeanPostProcessors类型的后处理器
-		boolean hasInstAwareBpps = hasInstantiationAwareBeanPostProcessors();
-		// TODO 当前bean是否需要依赖检查. bean的默认值是DEPENDENCY_CHECK_NONE, 表示不需要依赖检查. 一共有4种模式:
-		//  1. DEPENDENCY_CHECK_NONE = 0: 不需要依赖检查
-		//  2. DEPENDENCY_CHECK_OBJECTS = 1: 检查对象引用
-		//  3. DEPENDENCY_CHECK_SIMPLE = 2: 检查简单属性
-		//  4. DEPENDENCY_CHECK_ALL = 3: 同时检查对象引用和简单属性
-		boolean needsDepCheck = (mbd.getDependencyCheck() != AbstractBeanDefinition.DEPENDENCY_CHECK_NONE);
-
-		if (hasInstAwareBpps) {
-=======
 		if (hasInstantiationAwareBeanPostProcessors()) {
->>>>>>> 523552ac
 			if (pvs == null) {
 				pvs = mbd.getPropertyValues();
 			}
@@ -1962,6 +1812,11 @@
 			}
 		}
 
+		// TODO 当前bean是否需要依赖检查. bean的默认值是DEPENDENCY_CHECK_NONE, 表示不需要依赖检查. 一共有4种模式:
+		//  1. DEPENDENCY_CHECK_NONE = 0: 不需要依赖检查
+		//  2. DEPENDENCY_CHECK_OBJECTS = 1: 检查对象引用
+		//  3. DEPENDENCY_CHECK_SIMPLE = 2: 检查简单属性
+		//  4. DEPENDENCY_CHECK_ALL = 3: 同时检查对象引用和简单属性
 		boolean needsDepCheck = (mbd.getDependencyCheck() != AbstractBeanDefinition.DEPENDENCY_CHECK_NONE);
 		if (needsDepCheck) {
 			PropertyDescriptor[] filteredPds = filterPropertyDescriptorsForDependencyCheck(bw, mbd.allowCaching);
@@ -2311,15 +2166,12 @@
 	 */
 	@SuppressWarnings("deprecation")
 	protected Object initializeBean(String beanName, Object bean, @Nullable RootBeanDefinition mbd) {
-<<<<<<< HEAD
-		// TODO 调用 BeanNameAware、BeanClassLoaderAware 或 BeanFactoryAware 接口, 就调用接口方法对bean实例进行处理
-=======
 		// Skip initialization of a NullBean
 		if (bean.getClass() == NullBean.class) {
 			return bean;
 		}
 
->>>>>>> 523552ac
+		// TODO 调用 BeanNameAware、BeanClassLoaderAware 或 BeanFactoryAware 接口, 就调用接口方法对bean实例进行处理
 		invokeAwareMethods(beanName, bean);
 
 		// TODO 之所以叫 wrappedBean 是因为后面后处理器可能会对 bean 实例进行加工包装
@@ -2413,14 +2265,11 @@
 	protected void invokeCustomInitMethod(String beanName, Object bean, RootBeanDefinition mbd, String initMethodName)
 			throws Throwable {
 
-<<<<<<< HEAD
-		// TODO 根据 init-method 名通过反射找到对应的方法, 私有方法通过 BeanUtils 取得, 公有方法通过 ClassUtils 获得
-=======
 		Class<?> beanClass = bean.getClass();
 		MethodDescriptor descriptor = MethodDescriptor.create(beanName, beanClass, initMethodName);
 		String methodName = descriptor.methodName();
 
->>>>>>> 523552ac
+		// TODO 根据 init-method 名通过反射找到对应的方法, 私有方法通过 BeanUtils 取得, 公有方法通过 ClassUtils 获得
 		Method initMethod = (mbd.isNonPublicAccessAllowed() ?
 				BeanUtils.findMethod(descriptor.declaringClass(), methodName) :
 				ClassUtils.getMethodIfAvailable(beanClass, methodName));
@@ -2444,12 +2293,8 @@
 		if (logger.isTraceEnabled()) {
 			logger.trace("Invoking init method '" + methodName + "' on bean with name '" + beanName + "'");
 		}
-<<<<<<< HEAD
 		// TODO 下面就是通过反射来执行 init-method 指定的方法了
-		Method methodToInvoke = ClassUtils.getInterfaceMethodIfPossible(initMethod, bean.getClass());
-=======
 		Method methodToInvoke = ClassUtils.getPubliclyAccessibleMethodIfPossible(initMethod, beanClass);
->>>>>>> 523552ac
 
 		try {
 			ReflectionUtils.makeAccessible(methodToInvoke);
