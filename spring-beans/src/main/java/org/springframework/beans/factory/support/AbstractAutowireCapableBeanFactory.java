--- conflicted
+++ resolved
@@ -700,28 +700,17 @@
 			//  化后处理器时, 开始类型预测.
 			//  首先看一下要匹配的类型是否只有一个, 且是FactoryBean类型
 			boolean matchingOnlyFactoryBean = typesToMatch.length == 1 && typesToMatch[0] == FactoryBean.class;
-<<<<<<< HEAD
-			for (BeanPostProcessor bp : getBeanPostProcessors()) {
-				if (bp instanceof SmartInstantiationAwareBeanPostProcessor) {
-					SmartInstantiationAwareBeanPostProcessor ibp = (SmartInstantiationAwareBeanPostProcessor) bp;
-					// TODO 遍历所有的SmartInstantiationAwareBeanPostProcessor类型后处理器来预测目标类型, 以下后处理器实现了predictBeanType()方法:
-					//  1. SmartInstantiationAwareBeanPostProcessor接口: 提供了一个默认实现, 返回的是null;
-					//  2. InstantiationAwareBeanPostProcessorAdapter抽象类: 什么也没做, 也是返回null, 其实可以去掉这个方法, 直接使用接口中的默认方法;
-					//  3. AbstractAutoProxyCreator抽象类: 从代理类型中查找
-					//  4. ScriptFactoryPostProcessor类: 用脚本工厂来查找 mark 以后补上
-					Class<?> predicted = ibp.predictBeanType(targetType, beanName);
-					if (predicted != null &&
-							(!matchingOnlyFactoryBean || FactoryBean.class.isAssignableFrom(predicted))) {
-						// TODO 只要有一个类型匹配上, 并且不是FactoryBean类型时, 就返回预测的类型, 这是个断路操作
-						return predicted;
-					}
-=======
 			for (SmartInstantiationAwareBeanPostProcessor bp : getBeanPostProcessorCache().smartInstantiationAware) {
+				// TODO 遍历所有的SmartInstantiationAwareBeanPostProcessor类型后处理器来预测目标类型, 以下后处理器实现了predictBeanType()方法:
+				//  1. SmartInstantiationAwareBeanPostProcessor接口: 提供了一个默认实现, 返回的是null;
+				//  2. InstantiationAwareBeanPostProcessorAdapter抽象类: 什么也没做, 也是返回null, 其实可以去掉这个方法, 直接使用接口中的默认方法;
+				//  3. AbstractAutoProxyCreator抽象类: 从代理类型中查找
+				//  4. ScriptFactoryPostProcessor类: 用脚本工厂来查找 mark 以后补上
 				Class<?> predicted = bp.predictBeanType(targetType, beanName);
 				if (predicted != null &&
 						(!matchingOnlyFactoryBean || FactoryBean.class.isAssignableFrom(predicted))) {
+					// TODO 只要有一个类型匹配上, 并且不是FactoryBean类型时, 就返回预测的类型, 这是个断路操作
 					return predicted;
->>>>>>> a3c5625d
 				}
 			}
 		}
@@ -1107,22 +1096,14 @@
 		// TODO hasInstantiationAwareBeanPostProcessors()方法用来标记容器里是否有InstantiationAwareBeanPostProcessor的实现
 		//  InstantiationAwareBeanPostProcessor接口的主要作用是在目标实例化前后, 以及实例的属性进行处理
 		if (!mbd.isSynthetic() && hasInstantiationAwareBeanPostProcessors()) {
-<<<<<<< HEAD
 			// TODO 当这个mbd(当前bean)是由容器创建的, 并且容器注册过用于对实例化阶段进行处理的InstantiationAwareBeanPostProcessor
 			//  类型后处理器时, 尝试用这些处理器来对要创建的bean进行处理, 提前暴露出需要的bean, 来应对循环引用问题
-			for (BeanPostProcessor bp : getBeanPostProcessors()) {
-				if (bp instanceof SmartInstantiationAwareBeanPostProcessor) {
-					SmartInstantiationAwareBeanPostProcessor ibp = (SmartInstantiationAwareBeanPostProcessor) bp;
-					// TODO 有三个地方实现了SmartInstantiationAwareBeanPostProcessor#getEarlyBeanReference(Object, String)方法:
-					//  1. SmartInstantiationAwareBeanPostProcessor: 接口提供了一个默认实现方法, 直接返回当前bean做为要暴露的bean
-					//  2. InstantiationAwareBeanPostProcessorAdapter: 抽象类, 实现与接口默认方法相同, Java 8后可以去掉了
-					//  3. AbstractAutoProxyCreator: 抽象类, 用于提供为Spring AOP自动创建代理的功能
-					exposedObject = ibp.getEarlyBeanReference(exposedObject, beanName);
-				}
-=======
 			for (SmartInstantiationAwareBeanPostProcessor bp : getBeanPostProcessorCache().smartInstantiationAware) {
+				// TODO 有三个地方实现了SmartInstantiationAwareBeanPostProcessor#getEarlyBeanReference(Object, String)方法:
+				//  1. SmartInstantiationAwareBeanPostProcessor: 接口提供了一个默认实现方法, 直接返回当前bean做为要暴露的bean
+				//  2. InstantiationAwareBeanPostProcessorAdapter: 抽象类, 实现与接口默认方法相同, Java 8后可以去掉了
+				//  3. AbstractAutoProxyCreator: 抽象类, 用于提供为Spring AOP自动创建代理的功能
 				exposedObject = bp.getEarlyBeanReference(exposedObject, beanName);
->>>>>>> a3c5625d
 			}
 		}
 		return exposedObject;
@@ -1247,35 +1228,27 @@
 	 * @see MergedBeanDefinitionPostProcessor#postProcessMergedBeanDefinition
 	 */
 	protected void applyMergedBeanDefinitionPostProcessors(RootBeanDefinition mbd, Class<?> beanType, String beanName) {
-<<<<<<< HEAD
-		for (BeanPostProcessor bp : getBeanPostProcessors()) {
-			if (bp instanceof MergedBeanDefinitionPostProcessor) {
-				// TODO 迭代所有实现了MergedBeanDefinitionPostProcessor接口的后处理器(此接口是个回调接口)的postProcessMergedBeanDefinition()
-				//  方法(此方法提供了修改合并后的bd的属性, 缓存元数据信息的功能). MergedBeanDefinitionPostProcessor接口有以下实现:
-				//  1. ApplicationListenerDetector: 将每个mbd是否为单例缓存到singletonNames中. 此实现在容器初始化时, 由以下两个位置注册到容器中:
-				//     a. AbstractApplicationContext#prepareBeanFactory()方法中注册
-				//     b. AbstractApplicationContext#registerBeanPostProcessors()最后会为探测嵌套bean而再次注入一个到容器中
-				//  2. AutowiredAnnotationBeanPostProcessor: 提供自动装配功能, 处理被@Autowire, @Value, @Inject标注的字段或方法,
-				//     为其生成注入点信息并加入injectionMetadataCache缓存中用于后续自动注入处理. 此实现在AnnotationConfigApplicationContext
-				//     容器初始化时由AnnotatedBeanDefinitionReader创建
-				//  3. InitDestroyAnnotationBeanPostProcessor: 处理bean的生命周期, 对于指定的注解(比如@PostConstruct, 或@PreDestroy)
-				//     进行处理, 如果想自定义一些处理bean生命周期的处理器, 可以使用这个为基类. 其本身没有被Spring实例化, 用的都是其
-				//     子类, 比如下面的CommonAnnotationBeanPostProcessor
-				//  4. CommonAnnotationBeanPostProcessor: InitDestroyAnnotationBeanPostProcessor的子类, 除了设置了处理
-				//     生命周期所支持的注解@PostConstruct和@PreDestroy, 还支持@Resource注解, 以及对@EJB, @WebServiceRef的支持.
-				//     AnnotationConfigApplicationContext容器初始化时, 由AnnotatedBeanDefinitionReader创建
-				//  5. JmsListenerAnnotationBeanPostProcessor: 什么都没做
-				//  6. PersistenceAnnotationBeanPostProcessor: 处理持久化相关功能(@PersistenceContext和@PersistenceUnit注解),
-				//     AnnotationConfigApplicationContext容器初始化时, 由AnnotatedBeanDefinitionReader创建
-				//  7. RequiredAnnotationBeanPostProcessor: 已被废弃
-				//  8. ScheduledAnnotationBeanPostProcessor: 什么都没做
-				MergedBeanDefinitionPostProcessor bdp = (MergedBeanDefinitionPostProcessor) bp;
-				bdp.postProcessMergedBeanDefinition(mbd, beanType, beanName);
-			}
-=======
 		for (MergedBeanDefinitionPostProcessor processor : getBeanPostProcessorCache().mergedDefinition) {
+			// TODO 迭代所有实现了MergedBeanDefinitionPostProcessor接口的后处理器(此接口是个回调接口)的postProcessMergedBeanDefinition()
+			//  方法(此方法提供了修改合并后的bd的属性, 缓存元数据信息的功能). MergedBeanDefinitionPostProcessor接口有以下实现:
+			//  1. ApplicationListenerDetector: 将每个mbd是否为单例缓存到singletonNames中. 此实现在容器初始化时, 由以下两个位置注册到容器中:
+			//     a. AbstractApplicationContext#prepareBeanFactory()方法中注册
+			//     b. AbstractApplicationContext#registerBeanPostProcessors()最后会为探测嵌套bean而再次注入一个到容器中
+			//  2. AutowiredAnnotationBeanPostProcessor: 提供自动装配功能, 处理被@Autowire, @Value, @Inject标注的字段或方法,
+			//     为其生成注入点信息并加入injectionMetadataCache缓存中用于后续自动注入处理. 此实现在AnnotationConfigApplicationContext
+			//     容器初始化时由AnnotatedBeanDefinitionReader创建
+			//  3. InitDestroyAnnotationBeanPostProcessor: 处理bean的生命周期, 对于指定的注解(比如@PostConstruct, 或@PreDestroy)
+			//     进行处理, 如果想自定义一些处理bean生命周期的处理器, 可以使用这个为基类. 其本身没有被Spring实例化, 用的都是其
+			//     子类, 比如下面的CommonAnnotationBeanPostProcessor
+			//  4. CommonAnnotationBeanPostProcessor: InitDestroyAnnotationBeanPostProcessor的子类, 除了设置了处理
+			//     生命周期所支持的注解@PostConstruct和@PreDestroy, 还支持@Resource注解, 以及对@EJB, @WebServiceRef的支持.
+			//     AnnotationConfigApplicationContext容器初始化时, 由AnnotatedBeanDefinitionReader创建
+			//  5. JmsListenerAnnotationBeanPostProcessor: 什么都没做
+			//  6. PersistenceAnnotationBeanPostProcessor: 处理持久化相关功能(@PersistenceContext和@PersistenceUnit注解),
+			//     AnnotationConfigApplicationContext容器初始化时, 由AnnotatedBeanDefinitionReader创建
+			//  7. RequiredAnnotationBeanPostProcessor: 已被废弃
+			//  8. ScheduledAnnotationBeanPostProcessor: 什么都没做
 			processor.postProcessMergedBeanDefinition(mbd, beanType, beanName);
->>>>>>> a3c5625d
 		}
 	}
 
@@ -1331,29 +1304,19 @@
 	 */
 	@Nullable
 	protected Object applyBeanPostProcessorsBeforeInstantiation(Class<?> beanClass, String beanName) {
-<<<<<<< HEAD
-		for (BeanPostProcessor bp : getBeanPostProcessors()) {
-			if (bp instanceof InstantiationAwareBeanPostProcessor) {
-				InstantiationAwareBeanPostProcessor ibp = (InstantiationAwareBeanPostProcessor) bp;
-				// TODO 迭代所有后InstantiationAwareBeanPostProcessor类型的后处理器, 执行postProcessBeforeInstantiation()方法
-				//  对bean进行处理, 只要有一个处理器产生了处理结果, 就直接返回, 目前有以下几个实现复写了postProcessBeforeInstantiation()方法:
-				//  1. ScriptFactoryPostProcessor: 用脚本对象替换所有的工厂bean
-				//  2. PersistenceAnnotationBeanPostProcessor: 返回null
-				//  3. CommonAnnotationBeanPostProcessor: 返回null
-				//  4. InstantiationAwareBeanPostProcessorAdapter: 返回null
-				//  5. AbstractAutoProxyCreator: 用于创建代理对象
-				//  6. ConfigurationClassPostProcessor$ImportAwareBeanPostProcessor: 对ImportAware类型的bean做了一下处理
-				//  这边主要是处理AOP, 声明式事务等
-				Object result = ibp.postProcessBeforeInstantiation(beanClass, beanName);
-				if (result != null) {
-					return result;
-				}
-=======
 		for (InstantiationAwareBeanPostProcessor bp : getBeanPostProcessorCache().instantiationAware) {
+			// TODO 迭代所有后InstantiationAwareBeanPostProcessor类型的后处理器, 执行postProcessBeforeInstantiation()方法
+			//  对bean进行处理, 只要有一个处理器产生了处理结果, 就直接返回, 目前有以下几个实现复写了postProcessBeforeInstantiation()方法:
+			//  1. ScriptFactoryPostProcessor: 用脚本对象替换所有的工厂bean
+			//  2. PersistenceAnnotationBeanPostProcessor: 返回null
+			//  3. CommonAnnotationBeanPostProcessor: 返回null
+			//  4. InstantiationAwareBeanPostProcessorAdapter: 返回null
+			//  5. AbstractAutoProxyCreator: 用于创建代理对象
+			//  6. ConfigurationClassPostProcessor$ImportAwareBeanPostProcessor: 对ImportAware类型的bean做了一下处理
+			//  这边主要是处理AOP, 声明式事务等
 			Object result = bp.postProcessBeforeInstantiation(beanClass, beanName);
 			if (result != null) {
 				return result;
->>>>>>> a3c5625d
 			}
 		}
 		return null;
@@ -1572,31 +1535,21 @@
 			throws BeansException {
 
 		if (beanClass != null && hasInstantiationAwareBeanPostProcessors()) {
-<<<<<<< HEAD
 			// TODO 在有明确了的bean的类型, 并且容器注册过InstantiationAwareBeanPostProcessor类型的初始化后处理器时, 开始类型预测.
 			//  首先看一下要匹配的类型是否只有一个, 且是FactoryBean类型
-			for (BeanPostProcessor bp : getBeanPostProcessors()) {
-				if (bp instanceof SmartInstantiationAwareBeanPostProcessor) {
-					SmartInstantiationAwareBeanPostProcessor ibp = (SmartInstantiationAwareBeanPostProcessor) bp;
-					// TODO 遍历所有的SmartInstantiationAwareBeanPostProcessor类型后处理器来确定构造器, 以下后处理器实现了此方法:
-					//  1. SmartInstantiationAwareBeanPostProcessor接口: 提供了默认方法, 直接返回null;
-					//  2. AbstractAutoProxyCreator抽象类: 直接返回null. 实际上Java 8后可以移除此方法了;
-					//  3. InstantiationAwareBeanPostProcessorAdapter抽象类: 同上;
-					//  4. AutowiredAnnotationBeanPostProcessor类: InstantiationAwareBeanPostProcessorAdapter的实现类, 用来
-					//     确定要实例化的bean有哪些满足要求的构造器. 这里会处理@Lookup注解. 还会处理@Autowire, @Inject这些用来
-					//     自动注入的注解. 这2个注解的'required'属性默认都为true, 只是@Inject没有设置此属性的地方. Spring只允许
-					//     一个类中有一个构造器的'required'属性为true(@Autowire需要明确设置'required = false'), 否则会抛出异常.
-					Constructor<?>[] ctors = ibp.determineCandidateConstructors(beanClass, beanName);
-					if (ctors != null) {
-						// TODO 这也是个断路操作, 只要有一个后处理器找到了候选构造器, 直接返回
-						return ctors;
-					}
-=======
 			for (SmartInstantiationAwareBeanPostProcessor bp : getBeanPostProcessorCache().smartInstantiationAware) {
+				// TODO 遍历所有的SmartInstantiationAwareBeanPostProcessor类型后处理器来确定构造器, 以下后处理器实现了此方法:
+				//  1. SmartInstantiationAwareBeanPostProcessor接口: 提供了默认方法, 直接返回null;
+				//  2. AbstractAutoProxyCreator抽象类: 直接返回null. 实际上Java 8后可以移除此方法了;
+				//  3. InstantiationAwareBeanPostProcessorAdapter抽象类: 同上;
+				//  4. AutowiredAnnotationBeanPostProcessor类: InstantiationAwareBeanPostProcessorAdapter的实现类, 用来
+				//     确定要实例化的bean有哪些满足要求的构造器. 这里会处理@Lookup注解. 还会处理@Autowire, @Inject这些用来
+				//     自动注入的注解. 这2个注解的'required'属性默认都为true, 只是@Inject没有设置此属性的地方. Spring只允许
+				//     一个类中有一个构造器的'required'属性为true(@Autowire需要明确设置'required = false'), 否则会抛出异常.
 				Constructor<?>[] ctors = bp.determineCandidateConstructors(beanClass, beanName);
 				if (ctors != null) {
+					// TODO 这也是个断路操作, 只要有一个后处理器找到了候选构造器, 直接返回
 					return ctors;
->>>>>>> a3c5625d
 				}
 			}
 		}
@@ -1748,20 +1701,11 @@
 		// state of the bean before properties are set. This can be used, for example,
 		// to support styles of field injection.
 		if (!mbd.isSynthetic() && hasInstantiationAwareBeanPostProcessors()) {
-<<<<<<< HEAD
-			for (BeanPostProcessor bp : getBeanPostProcessors()) {
-				if (bp instanceof InstantiationAwareBeanPostProcessor) {
-					InstantiationAwareBeanPostProcessor ibp = (InstantiationAwareBeanPostProcessor) bp;
-					if (!ibp.postProcessAfterInstantiation(bw.getWrappedInstance(), beanName)) {
-						// TODO 对于容器创建的bean来说, 如果容器中任何一个InstantiationAwareBeanPostProcessor类型的后处理器表示
-						//  不需要实例化后执行其他操作, 就无需要进行后续的属性设值(这是个断路操作)
-						return;
-					}
-=======
 			for (InstantiationAwareBeanPostProcessor bp : getBeanPostProcessorCache().instantiationAware) {
 				if (!bp.postProcessAfterInstantiation(bw.getWrappedInstance(), beanName)) {
+					// TODO 对于容器创建的bean来说, 如果容器中任何一个InstantiationAwareBeanPostProcessor类型的后处理器表示
+					//  不需要实例化后执行其他操作, 就无需要进行后续的属性设值(这是个断路操作)
 					return;
->>>>>>> a3c5625d
 				}
 			}
 		}
@@ -1797,39 +1741,32 @@
 			if (pvs == null) {
 				pvs = mbd.getPropertyValues();
 			}
-<<<<<<< HEAD
-			for (BeanPostProcessor bp : getBeanPostProcessors()) {
-				if (bp instanceof InstantiationAwareBeanPostProcessor) {
-					InstantiationAwareBeanPostProcessor ibp = (InstantiationAwareBeanPostProcessor) bp;
-					// TODO 遍历所有InstantiationAwareBeanPostProcessor类型的后处理器, 来对属性进行处理:
-					//  1. InstantiationAwareBeanPostProcessor: 接口提供了默认方法, 永远返回null;
-					//  2. InstantiationAwareBeanPostProcessorAdapter: InstantiationAwareBeanPostProcessor接口的子类. 也是
-					//     什么也没做, 直接返回null. 留着应该是为了兼容以前的版本. Java 8后可以去掉了;
-					//  3. PersistenceAnnotationBeanPostProcessor: 用于JAP持久化相关功能. 在AnnotationConfigApplicationContext
-					//     容器初始化时, 由AnnotatedBeanDefinitionReader创建. 会把bean里所有标有@PersistenceContext和@PersistenceUnit
-					//     注解的字段以及方法全都找出来, 生成包含PersistenceElement的注入点元数据后, 根据注入点元数据信息进行注入操作
-					//  4. AbstractAutoProxyCreator: 用于AOP代理创建. 其并没有对属性进行任何操作, 直接返回属性
-					//  5. AutowiredAnnotationBeanPostProcessor: 用于处理自动装配注解的后处理器. 在AnnotationConfigApplicationContext
-					//     容器初始化时由AnnotatedBeanDefinitionReader创建. 会把bean里所有标有@Autowire, @Value, @Inject注解的
-					//     字段以及方法全都找出来, 生成包含有AutowiredFieldElement和AutowiredMethodElement的注入点元数据. 根据
-					//     注入点元数据信息进行注入操作
-					//  6. CommonAnnotationBeanPostProcessor: 用来处理通用资源的后处理器. AnnotationConfigApplicationContext
-					//     容器初始化时, 由AnnotatedBeanDefinitionReader创建. 会把bean里所有标有@Autowire, @Value, @Inject注解
-					//     的字段以及方法全都找出来, 生成包含有AutowiredFieldElement和AutowiredMethodElement的注入点元数据. 根据
-					//     注入点元数据信息进行注入操作
-					//  7. ConfigurationClassPostProcessor$ImportAwareBeanPostProcessor: 用来处理由CGLIB增强的@Configuration
-					//     配置类. 为增强类设置了相同的容器
-					//  8. ScriptFactoryPostProcessor: 不做任何处理, 直接返回属性
-					PropertyValues pvsToUse = ibp.postProcessProperties(pvs, bw.getWrappedInstance(), beanName);
-=======
 			for (InstantiationAwareBeanPostProcessor bp : getBeanPostProcessorCache().instantiationAware) {
+				// TODO 遍历所有InstantiationAwareBeanPostProcessor类型的后处理器, 来对属性进行处理:
+				//  1. InstantiationAwareBeanPostProcessor: 接口提供了默认方法, 永远返回null;
+				//  2. InstantiationAwareBeanPostProcessorAdapter: InstantiationAwareBeanPostProcessor接口的子类. 也是
+				//     什么也没做, 直接返回null. 留着应该是为了兼容以前的版本. Java 8后可以去掉了;
+				//  3. PersistenceAnnotationBeanPostProcessor: 用于JAP持久化相关功能. 在AnnotationConfigApplicationContext
+				//     容器初始化时, 由AnnotatedBeanDefinitionReader创建. 会把bean里所有标有@PersistenceContext和@PersistenceUnit
+				//     注解的字段以及方法全都找出来, 生成包含PersistenceElement的注入点元数据后, 根据注入点元数据信息进行注入操作
+				//  4. AbstractAutoProxyCreator: 用于AOP代理创建. 其并没有对属性进行任何操作, 直接返回属性
+				//  5. AutowiredAnnotationBeanPostProcessor: 用于处理自动装配注解的后处理器. 在AnnotationConfigApplicationContext
+				//     容器初始化时由AnnotatedBeanDefinitionReader创建. 会把bean里所有标有@Autowire, @Value, @Inject注解的
+				//     字段以及方法全都找出来, 生成包含有AutowiredFieldElement和AutowiredMethodElement的注入点元数据. 根据
+				//     注入点元数据信息进行注入操作
+				//  6. CommonAnnotationBeanPostProcessor: 用来处理通用资源的后处理器. AnnotationConfigApplicationContext
+				//     容器初始化时, 由AnnotatedBeanDefinitionReader创建. 会把bean里所有标有@Autowire, @Value, @Inject注解
+				//     的字段以及方法全都找出来, 生成包含有AutowiredFieldElement和AutowiredMethodElement的注入点元数据. 根据
+				//     注入点元数据信息进行注入操作
+				//  7. ConfigurationClassPostProcessor$ImportAwareBeanPostProcessor: 用来处理由CGLIB增强的@Configuration
+				//     配置类. 为增强类设置了相同的容器
+				//  8. ScriptFactoryPostProcessor: 不做任何处理, 直接返回属性
 				PropertyValues pvsToUse = bp.postProcessProperties(pvs, bw.getWrappedInstance(), beanName);
 				if (pvsToUse == null) {
 					if (filteredPds == null) {
 						filteredPds = filterPropertyDescriptorsForDependencyCheck(bw, mbd.allowCaching);
 					}
 					pvsToUse = bp.postProcessPropertyValues(pvs, filteredPds, bw.getWrappedInstance(), beanName);
->>>>>>> a3c5625d
 					if (pvsToUse == null) {
 						return;
 					}
