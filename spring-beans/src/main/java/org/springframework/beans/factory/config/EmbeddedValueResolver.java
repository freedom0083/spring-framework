/*
 * Copyright 2002-present the original author or authors.
 *
 * Licensed under the Apache License, Version 2.0 (the "License");
 * you may not use this file except in compliance with the License.
 * You may obtain a copy of the License at
 *
 *      https://www.apache.org/licenses/LICENSE-2.0
 *
 * Unless required by applicable law or agreed to in writing, software
 * distributed under the License is distributed on an "AS IS" BASIS,
 * WITHOUT WARRANTIES OR CONDITIONS OF ANY KIND, either express or implied.
 * See the License for the specific language governing permissions and
 * limitations under the License.
 */

package org.springframework.beans.factory.config;

import org.jspecify.annotations.Nullable;

import org.springframework.util.StringValueResolver;

/**
 * {@link StringValueResolver} adapter for resolving placeholders and
 * expressions against a {@link ConfigurableBeanFactory}.
 *
 * <p>Note that this adapter resolves expressions as well, in contrast
 * to the {@link ConfigurableBeanFactory#resolveEmbeddedValue} method.
 * The {@link BeanExpressionContext} used is for the plain bean factory,
 * with no scope specified for any contextual objects to access.
 *
 * @author Juergen Hoeller
 * @since 4.3
 * @see ConfigurableBeanFactory#resolveEmbeddedValue(String)
 * @see ConfigurableBeanFactory#getBeanExpressionResolver()
 * @see BeanExpressionContext
 */
public class EmbeddedValueResolver implements StringValueResolver {

	private final BeanExpressionContext exprContext;

	private final @Nullable BeanExpressionResolver exprResolver;


	public EmbeddedValueResolver(ConfigurableBeanFactory beanFactory) {
		this.exprContext = new BeanExpressionContext(beanFactory, null);
		this.exprResolver = beanFactory.getBeanExpressionResolver();
	}


	@Override
<<<<<<< HEAD
	@Nullable
	public String resolveStringValue(String strVal) {
		// TODO 用BeanExpressionContext持有的容器解析值
=======
	public @Nullable String resolveStringValue(String strVal) {
>>>>>>> 523552ac
		String value = this.exprContext.getBeanFactory().resolveEmbeddedValue(strVal);
		if (this.exprResolver != null && value != null) {
			// TODO 如果有表达式解析器, 可以进一步解析内部的SpEL表达式
			Object evaluated = this.exprResolver.evaluate(value, this.exprContext);
			value = (evaluated != null ? evaluated.toString() : null);
		}
		return value;
	}

}<|MERGE_RESOLUTION|>--- conflicted
+++ resolved
@@ -49,13 +49,8 @@
 
 
 	@Override
-<<<<<<< HEAD
-	@Nullable
-	public String resolveStringValue(String strVal) {
+	public @Nullable String resolveStringValue(String strVal) {
 		// TODO 用BeanExpressionContext持有的容器解析值
-=======
-	public @Nullable String resolveStringValue(String strVal) {
->>>>>>> 523552ac
 		String value = this.exprContext.getBeanFactory().resolveEmbeddedValue(strVal);
 		if (this.exprResolver != null && value != null) {
 			// TODO 如果有表达式解析器, 可以进一步解析内部的SpEL表达式
