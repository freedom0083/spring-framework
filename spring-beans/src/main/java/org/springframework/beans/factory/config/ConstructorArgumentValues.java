--- conflicted
+++ resolved
@@ -165,18 +165,11 @@
 		// TODO 先从索引缓存中拿参数
 		ValueHolder valueHolder = this.indexedArgumentValues.get(index);
 		if (valueHolder != null &&
-<<<<<<< HEAD
-				(valueHolder.getType() == null ||
-						(requiredType != null && ClassUtils.matchesTypeName(requiredType, valueHolder.getType()))) &&
-				(valueHolder.getName() == null || "".equals(requiredName) ||
-						(requiredName != null && requiredName.equals(valueHolder.getName())))) {
-			// TODO 如果缓存中存在对应索引的值, 并且其类型与构造函数对应位置的参数类型一致, 名字也一致时, 返回缓存的内容
-=======
 				(valueHolder.getType() == null || (requiredType != null &&
 						ClassUtils.matchesTypeName(requiredType, valueHolder.getType()))) &&
 				(valueHolder.getName() == null || (requiredName != null &&
 						(requiredName.isEmpty() || requiredName.equals(valueHolder.getName()))))) {
->>>>>>> 7288ae1c
+			// TODO 如果缓存中存在对应索引的值, 并且其类型与构造函数对应位置的参数类型一致, 名字也一致时, 返回缓存的内容
 			return valueHolder;
 		}
 		// TODO  缓存中不存在时, 返回null
@@ -296,23 +289,14 @@
 				// TODO 跳过已应用到本构造函数的值
 				continue;
 			}
-<<<<<<< HEAD
-			if (valueHolder.getName() != null && !"".equals(requiredName) &&
-					(requiredName == null || !valueHolder.getName().equals(requiredName))) {
+			if (valueHolder.getName() != null && (requiredName == null ||
+					(!requiredName.isEmpty() && !requiredName.equals(valueHolder.getName())))) {
 				// TODO 跳过参数名与缓存不同的值(包括不按名字匹配的)
 				continue;
 			}
-			if (valueHolder.getType() != null &&
-					(requiredType == null || !ClassUtils.matchesTypeName(requiredType, valueHolder.getType()))) {
-				// TODO 跳过参数类型不同的值(包括requiredType为null)
-=======
-			if (valueHolder.getName() != null && (requiredName == null ||
-					(!requiredName.isEmpty() && !requiredName.equals(valueHolder.getName())))) {
-				continue;
-			}
 			if (valueHolder.getType() != null && (requiredType == null ||
 					!ClassUtils.matchesTypeName(requiredType, valueHolder.getType()))) {
->>>>>>> 7288ae1c
+				// TODO 跳过参数类型不同的值(包括requiredType为null)
 				continue;
 			}
 			if (requiredType != null && valueHolder.getType() == null && valueHolder.getName() == null &&
