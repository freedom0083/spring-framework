/*
 * Copyright 2002-present the original author or authors.
 *
 * Licensed under the Apache License, Version 2.0 (the "License");
 * you may not use this file except in compliance with the License.
 * You may obtain a copy of the License at
 *
 *      https://www.apache.org/licenses/LICENSE-2.0
 *
 * Unless required by applicable law or agreed to in writing, software
 * distributed under the License is distributed on an "AS IS" BASIS,
 * WITHOUT WARRANTIES OR CONDITIONS OF ANY KIND, either express or implied.
 * See the License for the specific language governing permissions and
 * limitations under the License.
 */

package org.springframework.beans.factory.support;

import java.lang.annotation.Annotation;
import java.util.ArrayList;
import java.util.Arrays;
import java.util.Collections;
import java.util.LinkedHashMap;
import java.util.List;
import java.util.Map;
import java.util.Set;
import java.util.stream.Stream;

import org.jspecify.annotations.Nullable;

import org.springframework.beans.BeansException;
import org.springframework.beans.factory.BeanCreationException;
import org.springframework.beans.factory.BeanFactoryUtils;
import org.springframework.beans.factory.BeanIsNotAFactoryException;
import org.springframework.beans.factory.BeanNotOfRequiredTypeException;
import org.springframework.beans.factory.FactoryBean;
import org.springframework.beans.factory.ListableBeanFactory;
import org.springframework.beans.factory.NoSuchBeanDefinitionException;
import org.springframework.beans.factory.NoUniqueBeanDefinitionException;
import org.springframework.beans.factory.ObjectProvider;
import org.springframework.beans.factory.SmartFactoryBean;
import org.springframework.core.ResolvableType;
import org.springframework.core.annotation.AnnotatedElementUtils;
import org.springframework.util.Assert;
import org.springframework.util.ObjectUtils;
import org.springframework.util.StringUtils;

/**
 * Static {@link org.springframework.beans.factory.BeanFactory} implementation
 * which allows one to register existing singleton instances programmatically.
 *
 * <p>Does not have support for prototype beans or aliases.
 *
 * <p>Serves as an example for a simple implementation of the
 * {@link org.springframework.beans.factory.ListableBeanFactory} interface,
 * managing existing bean instances rather than creating new ones based on bean
 * definitions, and not implementing any extended SPI interfaces (such as
 * {@link org.springframework.beans.factory.config.ConfigurableBeanFactory}).
 *
 * <p>For a full-fledged factory based on bean definitions, have a look at
 * {@link DefaultListableBeanFactory}.
 *
 * @author Rod Johnson
 * @author Juergen Hoeller
 * @author Sam Brannen
 * @since 06.01.2003
 * @see DefaultListableBeanFactory
 */
public class StaticListableBeanFactory implements ListableBeanFactory {

	/** Map from bean name to bean instance. */
	private final Map<String, Object> beans;


	/**
	 * Create a regular {@code StaticListableBeanFactory}, to be populated
	 * with singleton bean instances through {@link #addBean} calls.
	 */
	public StaticListableBeanFactory() {
		this.beans = new LinkedHashMap<>();
	}

	/**
	 * Create a {@code StaticListableBeanFactory} wrapping the given {@code Map}.
	 * <p>Note that the given {@code Map} may be pre-populated with beans;
	 * or new, still allowing for beans to be registered via {@link #addBean};
	 * or {@link java.util.Collections#emptyMap()} for a dummy factory which
	 * enforces operating against an empty set of beans.
	 * @param beans a {@code Map} for holding this factory's beans, with the
	 * bean name as key and the corresponding singleton object as value
	 * @since 4.3
	 */
	public StaticListableBeanFactory(Map<String, Object> beans) {
		Assert.notNull(beans, "Beans Map must not be null");
		this.beans = beans;
	}


	/**
	 * Add a new singleton bean.
	 * <p>Will overwrite any existing instance for the given name.
	 * @param name the name of the bean
	 * @param bean the bean instance
	 */
	public void addBean(String name, Object bean) {
		this.beans.put(name, bean);
	}


	//---------------------------------------------------------------------
	// Implementation of BeanFactory interface
	//---------------------------------------------------------------------

	@Override
	public Object getBean(String name) throws BeansException {
		return getBean(name, (Class<?>) null);
	}

	@SuppressWarnings("unchecked")
	@Override
	public <T> T getBean(String name, @Nullable Class<T> requiredType) throws BeansException {
		String beanName = BeanFactoryUtils.transformedBeanName(name);
		Object bean = obtainBean(beanName);

		if (BeanFactoryUtils.isFactoryDereference(name)) {
			if (!(bean instanceof FactoryBean)) {
				throw new BeanIsNotAFactoryException(beanName, bean.getClass());
			}
		}
		else if (bean instanceof FactoryBean<?> factoryBean) {
			try {
				Object exposedObject =
						(factoryBean instanceof SmartFactoryBean<?> smartFactoryBean && requiredType != null ?
								smartFactoryBean.getObject(requiredType) : factoryBean.getObject());
				if (exposedObject == null) {
					throw new BeanCreationException(beanName, "FactoryBean exposed null object");
				}
				bean = exposedObject;
			}
			catch (Exception ex) {
				throw new BeanCreationException(beanName, "FactoryBean threw exception on object creation", ex);
			}
		}

		if (requiredType != null && !requiredType.isInstance(bean)) {
			throw new BeanNotOfRequiredTypeException(name, requiredType, bean.getClass());
		}
		return (T) bean;
	}

	@Override
	public Object getBean(String name, @Nullable Object @Nullable ... args) throws BeansException {
		if (!ObjectUtils.isEmpty(args)) {
			throw new UnsupportedOperationException(
					"StaticListableBeanFactory does not support explicit bean creation arguments");
		}
		return getBean(name);
	}

	private Object obtainBean(String beanName) {
		Object bean = this.beans.get(beanName);
		if (bean == null) {
			throw new NoSuchBeanDefinitionException(beanName,
					"Defined beans are [" + StringUtils.collectionToCommaDelimitedString(this.beans.keySet()) + "]");
		}
		return bean;
	}

	@Override
	public <T> T getBean(Class<T> requiredType) throws BeansException {
		String[] beanNames = getBeanNamesForType(requiredType);
		if (beanNames.length == 1) {
			return getBean(beanNames[0], requiredType);
		}
		else if (beanNames.length > 1) {
			throw new NoUniqueBeanDefinitionException(requiredType, beanNames);
		}
		else {
			throw new NoSuchBeanDefinitionException(requiredType);
		}
	}

	@Override
	public <T> T getBean(Class<T> requiredType, @Nullable Object @Nullable ... args) throws BeansException {
		if (!ObjectUtils.isEmpty(args)) {
			throw new UnsupportedOperationException(
					"StaticListableBeanFactory does not support explicit bean creation arguments");
		}
		return getBean(requiredType);
	}

	@Override
	public <T> ObjectProvider<T> getBeanProvider(Class<T> requiredType) throws BeansException {
		return getBeanProvider(ResolvableType.forRawClass(requiredType), true);
	}

	@Override
	public <T> ObjectProvider<T> getBeanProvider(ResolvableType requiredType) {
		return getBeanProvider(requiredType, true);
	}

	@Override
	public boolean containsBean(String name) {
		return this.beans.containsKey(name);
	}

	@Override
	public boolean isSingleton(String name) throws NoSuchBeanDefinitionException {
		String beanName = BeanFactoryUtils.transformedBeanName(name);
		Object bean = obtainBean(beanName);
		if (bean instanceof FactoryBean<?> factoryBean && !BeanFactoryUtils.isFactoryDereference(name)) {
			return factoryBean.isSingleton();
		}
		return true;
	}

	@Override
	public boolean isPrototype(String name) throws NoSuchBeanDefinitionException {
		String beanName = BeanFactoryUtils.transformedBeanName(name);
		Object bean = obtainBean(beanName);
		return (!BeanFactoryUtils.isFactoryDereference(name) &&
				((bean instanceof SmartFactoryBean<?> smartFactoryBean && smartFactoryBean.isPrototype()) ||
				(bean instanceof FactoryBean<?> factoryBean && !factoryBean.isSingleton())));
	}

	@Override
	public boolean isTypeMatch(String name, ResolvableType typeToMatch) throws NoSuchBeanDefinitionException {
		String beanName = BeanFactoryUtils.transformedBeanName(name);
		Object bean = obtainBean(beanName);
		if (bean instanceof FactoryBean<?> factoryBean && !BeanFactoryUtils.isFactoryDereference(name)) {
			return isTypeMatch(factoryBean, typeToMatch.toClass());
		}
		return typeToMatch.isInstance(bean);
	}

	@Override
	public boolean isTypeMatch(String name, Class<?> typeToMatch) throws NoSuchBeanDefinitionException {
		String beanName = BeanFactoryUtils.transformedBeanName(name);
		Object bean = obtainBean(beanName);
		if (bean instanceof FactoryBean<?> factoryBean && !BeanFactoryUtils.isFactoryDereference(name)) {
			return isTypeMatch(factoryBean, typeToMatch);
		}
		return typeToMatch.isInstance(bean);
	}

	private boolean isTypeMatch(FactoryBean<?> factoryBean, Class<?> typeToMatch) throws NoSuchBeanDefinitionException {
		if (factoryBean instanceof SmartFactoryBean<?> smartFactoryBean) {
			return smartFactoryBean.supportsType(typeToMatch);
		}
		Class<?> objectType = factoryBean.getObjectType();
		return (objectType != null && typeToMatch.isAssignableFrom(objectType));
	}

	@Override
	public @Nullable Class<?> getType(String name) throws NoSuchBeanDefinitionException {
		return getType(name, true);
	}

	@Override
	public @Nullable Class<?> getType(String name, boolean allowFactoryBeanInit) throws NoSuchBeanDefinitionException {
		String beanName = BeanFactoryUtils.transformedBeanName(name);
		Object bean = obtainBean(beanName);
		if (bean instanceof FactoryBean<?> factoryBean && !BeanFactoryUtils.isFactoryDereference(name)) {
			return factoryBean.getObjectType();
		}
		return bean.getClass();
	}

	@Override
	public String[] getAliases(String name) {
		return new String[0];
	}


	//---------------------------------------------------------------------
	// Implementation of ListableBeanFactory interface
	//---------------------------------------------------------------------

	@Override
	public boolean containsBeanDefinition(String name) {
		return this.beans.containsKey(name);
	}

	@Override
	public int getBeanDefinitionCount() {
		return this.beans.size();
	}

	@Override
	public String[] getBeanDefinitionNames() {
		return StringUtils.toStringArray(this.beans.keySet());
	}

	@Override
	public <T> ObjectProvider<T> getBeanProvider(Class<T> requiredType, boolean allowEagerInit) {
		return getBeanProvider(ResolvableType.forRawClass(requiredType), allowEagerInit);
	}

	@SuppressWarnings("unchecked")
	@Override
	public <T> ObjectProvider<T> getBeanProvider(ResolvableType requiredType, boolean allowEagerInit) {
		return new ObjectProvider<>() {
			@Override
			public T getObject() throws BeansException {
				String[] beanNames = getBeanNamesForType(requiredType);
				if (beanNames.length == 1) {
					return (T) getBean(beanNames[0], requiredType.toClass());
				}
				else if (beanNames.length > 1) {
					throw new NoUniqueBeanDefinitionException(requiredType, beanNames);
				}
				else {
					throw new NoSuchBeanDefinitionException(requiredType);
				}
			}
			@Override
			public T getObject(@Nullable Object... args) throws BeansException {
				String[] beanNames = getBeanNamesForType(requiredType);
				if (beanNames.length == 1) {
					return (T) getBean(beanNames[0], args);
				}
				else if (beanNames.length > 1) {
					throw new NoUniqueBeanDefinitionException(requiredType, beanNames);
				}
				else {
					throw new NoSuchBeanDefinitionException(requiredType);
				}
			}
			@Override
			public @Nullable T getIfAvailable() throws BeansException {
				String[] beanNames = getBeanNamesForType(requiredType);
				if (beanNames.length == 1) {
					return (T) getBean(beanNames[0], requiredType.toClass());
				}
				else if (beanNames.length > 1) {
					throw new NoUniqueBeanDefinitionException(requiredType, beanNames);
				}
				else {
					return null;
				}
			}
			@Override
			public @Nullable T getIfUnique() throws BeansException {
				String[] beanNames = getBeanNamesForType(requiredType);
				if (beanNames.length == 1) {
					return (T) getBean(beanNames[0], requiredType.toClass());
				}
				else {
					return null;
				}
			}
			@Override
			public Stream<T> stream() {
				return Arrays.stream(getBeanNamesForType(requiredType))
						.map(name -> (T) getBean(name, requiredType.toClass()));
			}
		};
	}

	@Override
	public String[] getBeanNamesForType(@Nullable ResolvableType type) {
		return getBeanNamesForType(type, true, true);
	}

	@Override
	public String[] getBeanNamesForType(@Nullable ResolvableType type,
			boolean includeNonSingletons, boolean allowEagerInit) {
		// TODO 解析传入的类型, 为空时返回null
		Class<?> resolved = (type != null ? type.resolve() : null);
<<<<<<< HEAD
		// TODO 如果成功的解析了传入的类型, 且其为工厂类型时, 为true
		boolean isFactoryType = resolved != null && FactoryBean.class.isAssignableFrom(resolved);
=======
		boolean isFactoryType = (resolved != null && FactoryBean.class.isAssignableFrom(resolved));
>>>>>>> 523552ac
		List<String> matches = new ArrayList<>();

		for (Map.Entry<String, Object> entry : this.beans.entrySet()) {
			// TODO 迭代bean实例缓存
			String beanName = entry.getKey();
			Object beanInstance = entry.getValue();
<<<<<<< HEAD
			if (beanInstance instanceof FactoryBean && !isFactoryType) {
				// TODO 得到的实例是工厂类, 且指定的类型不是工厂类型时(没有实现FactoryBean接口), 先将实例转为工厂类型
				FactoryBean<?> factoryBean = (FactoryBean<?>) beanInstance;
				// TODO 然后取得其type
				Class<?> objectType = factoryBean.getObjectType();
				if ((includeNonSingletons || factoryBean.isSingleton()) &&
						objectType != null && (type == null || type.isAssignableFrom(objectType))) {
					// TODO 以下情况, bean会包含到匹配结果集中:
					//  1. 允许非单例bean, 或者工厂类是单例;
					//  2. 并且工厂类有对应的type;
					//  3. 传入的类型为null, 或者工厂类的type与其相同;
=======
			if (beanInstance instanceof FactoryBean<?> factoryBean && !isFactoryType) {
				if ((includeNonSingletons || factoryBean.isSingleton()) &&
						(type == null || isTypeMatch(factoryBean, type.toClass()))) {
>>>>>>> 523552ac
					matches.add(beanName);
				}
			}
			else {
				if (type == null || type.isInstance(beanInstance)) {
					// TODO 不是工厂类时, 如果类型与bean实例类型相同就认为匹配成功
					matches.add(beanName);
				}
			}
		}
		return StringUtils.toStringArray(matches);
	}

	@Override
	public String[] getBeanNamesForType(@Nullable Class<?> type) {
		return getBeanNamesForType(ResolvableType.forClass(type));
	}

	@Override
	public String[] getBeanNamesForType(@Nullable Class<?> type, boolean includeNonSingletons, boolean allowEagerInit) {
		return getBeanNamesForType(ResolvableType.forClass(type), includeNonSingletons, allowEagerInit);
	}

	@Override
	public <T> Map<String, T> getBeansOfType(@Nullable Class<T> type) throws BeansException {
		return getBeansOfType(type, true, true);
	}

	@Override
	@SuppressWarnings("unchecked")
	public <T> Map<String, T> getBeansOfType(@Nullable Class<T> type, boolean includeNonSingletons, boolean allowEagerInit)
			throws BeansException {

		boolean isFactoryType = (type != null && FactoryBean.class.isAssignableFrom(type));
		Map<String, T> matches = new LinkedHashMap<>();

		for (Map.Entry<String, Object> entry : this.beans.entrySet()) {
			String beanName = entry.getKey();
			Object beanInstance = entry.getValue();
			if (beanInstance instanceof FactoryBean<?> factoryBean && !isFactoryType) {
				if ((includeNonSingletons || factoryBean.isSingleton()) &&
						(type == null || isTypeMatch(factoryBean, type))) {
					matches.put(beanName, getBean(beanName, type));
				}
			}
			else {
				if (type == null || type.isInstance(beanInstance)) {
					if (isFactoryType) {
						beanName = FACTORY_BEAN_PREFIX + beanName;
					}
					matches.put(beanName, (T) beanInstance);
				}
			}
		}
		return matches;
	}

	@Override
	public String[] getBeanNamesForAnnotation(Class<? extends Annotation> annotationType) {
		List<String> results = new ArrayList<>();
		for (String beanName : this.beans.keySet()) {
			if (findAnnotationOnBean(beanName, annotationType) != null) {
				results.add(beanName);
			}
		}
		return StringUtils.toStringArray(results);
	}

	@Override
	public Map<String, Object> getBeansWithAnnotation(Class<? extends Annotation> annotationType)
			throws BeansException {

		Map<String, Object> results = new LinkedHashMap<>();
		for (String beanName : this.beans.keySet()) {
			if (findAnnotationOnBean(beanName, annotationType) != null) {
				results.put(beanName, getBean(beanName));
			}
		}
		return results;
	}

	@Override
	public <A extends Annotation> @Nullable A findAnnotationOnBean(String beanName, Class<A> annotationType)
			throws NoSuchBeanDefinitionException {

		return findAnnotationOnBean(beanName, annotationType, true);
	}

	@Override
	public <A extends Annotation> @Nullable A findAnnotationOnBean(
			String beanName, Class<A> annotationType, boolean allowFactoryBeanInit)
			throws NoSuchBeanDefinitionException {

		Class<?> beanType = getType(beanName, allowFactoryBeanInit);
		return (beanType != null ? AnnotatedElementUtils.findMergedAnnotation(beanType, annotationType) : null);
	}

	@Override
	public <A extends Annotation> Set<A> findAllAnnotationsOnBean(
			String beanName, Class<A> annotationType, boolean allowFactoryBeanInit) throws NoSuchBeanDefinitionException {

		Class<?> beanType = getType(beanName, allowFactoryBeanInit);
		return (beanType != null ?
				AnnotatedElementUtils.findAllMergedAnnotations(beanType, annotationType) : Collections.emptySet());
	}

}<|MERGE_RESOLUTION|>--- conflicted
+++ resolved
@@ -367,35 +367,22 @@
 			boolean includeNonSingletons, boolean allowEagerInit) {
 		// TODO 解析传入的类型, 为空时返回null
 		Class<?> resolved = (type != null ? type.resolve() : null);
-<<<<<<< HEAD
 		// TODO 如果成功的解析了传入的类型, 且其为工厂类型时, 为true
-		boolean isFactoryType = resolved != null && FactoryBean.class.isAssignableFrom(resolved);
-=======
 		boolean isFactoryType = (resolved != null && FactoryBean.class.isAssignableFrom(resolved));
->>>>>>> 523552ac
 		List<String> matches = new ArrayList<>();
 
 		for (Map.Entry<String, Object> entry : this.beans.entrySet()) {
 			// TODO 迭代bean实例缓存
 			String beanName = entry.getKey();
 			Object beanInstance = entry.getValue();
-<<<<<<< HEAD
-			if (beanInstance instanceof FactoryBean && !isFactoryType) {
-				// TODO 得到的实例是工厂类, 且指定的类型不是工厂类型时(没有实现FactoryBean接口), 先将实例转为工厂类型
-				FactoryBean<?> factoryBean = (FactoryBean<?>) beanInstance;
-				// TODO 然后取得其type
-				Class<?> objectType = factoryBean.getObjectType();
+			// TODO 得到的实例是工厂类, 且指定的类型不是工厂类型时(没有实现FactoryBean接口), 先将实例转为工厂类型
+			if (beanInstance instanceof FactoryBean<?> factoryBean && !isFactoryType) {
 				if ((includeNonSingletons || factoryBean.isSingleton()) &&
-						objectType != null && (type == null || type.isAssignableFrom(objectType))) {
+						(type == null || isTypeMatch(factoryBean, type.toClass()))) {
 					// TODO 以下情况, bean会包含到匹配结果集中:
 					//  1. 允许非单例bean, 或者工厂类是单例;
 					//  2. 并且工厂类有对应的type;
 					//  3. 传入的类型为null, 或者工厂类的type与其相同;
-=======
-			if (beanInstance instanceof FactoryBean<?> factoryBean && !isFactoryType) {
-				if ((includeNonSingletons || factoryBean.isSingleton()) &&
-						(type == null || isTypeMatch(factoryBean, type.toClass()))) {
->>>>>>> 523552ac
 					matches.add(beanName);
 				}
 			}
