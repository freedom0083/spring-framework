--- conflicted
+++ resolved
@@ -119,16 +119,10 @@
 				(checkedElements != null ? checkedElements : this.injectedElements);
 		if (!elementsToIterate.isEmpty()) {
 			for (InjectedElement element : elementsToIterate) {
-<<<<<<< HEAD
-				if (logger.isTraceEnabled()) {
-					logger.trace("Processing injected element of bean '" + beanName + "': " + element);
-				}
 				// TODO 遍历被注入的元素, 挨个进行注入
 				//  1. AutowiredAnnotationBeanPostProcessor$AutowiredFieldElement: 处理Field字段注入
 				//  2. AutowiredAnnotationBeanPostProcessor$AutowiredMethodElement: 处理Method方法注入
 				//  3. InjectionMetadata$InjectedElement:
-=======
->>>>>>> 41835ba5
 				element.inject(target, beanName, pvs);
 			}
 		}
