--- conflicted
+++ resolved
@@ -121,28 +121,19 @@
 	}
 
 	public void checkConfigMembers(RootBeanDefinition beanDefinition) {
-<<<<<<< HEAD
-		Set<InjectedElement> checkedElements = new LinkedHashSet<>(this.injectedElements.size());
-		for (InjectedElement element : this.injectedElements) {
-			// TODO 遍历所有被注入的元素, 取得其中的字段或方法
-			Member member = element.getMember();
-			if (!beanDefinition.isExternallyManagedConfigMember(member)) {
-				// TODO 如果不是外部管理的字段或方法, 注册到bd中, 然后加入到已检测元素的集合中
-				beanDefinition.registerExternallyManagedConfigMember(member);
-				checkedElements.add(element);
-=======
 		if (this.injectedElements.isEmpty()) {
 			this.checkedElements = Collections.emptySet();
 		}
 		else {
 			Set<InjectedElement> checkedElements = CollectionUtils.newLinkedHashSet(this.injectedElements.size());
 			for (InjectedElement element : this.injectedElements) {
+				// TODO 遍历所有被注入的元素, 取得其中的字段或方法
 				Member member = element.getMember();
 				if (!beanDefinition.isExternallyManagedConfigMember(member)) {
+					// TODO 如果不是外部管理的字段或方法, 注册到bd中, 然后加入到已检测元素的集合中
 					beanDefinition.registerExternallyManagedConfigMember(member);
 					checkedElements.add(element);
 				}
->>>>>>> 523552ac
 			}
 			this.checkedElements = checkedElements;
 		}
