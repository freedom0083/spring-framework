/*
<<<<<<< HEAD
 * Copyright 2002-2019 the original author or authors.
=======
 * Copyright 2002-2022 the original author or authors.
>>>>>>> 3df3bc2a
 *
 * Licensed under the Apache License, Version 2.0 (the "License");
 * you may not use this file except in compliance with the License.
 * You may obtain a copy of the License at
 *
 *      https://www.apache.org/licenses/LICENSE-2.0
 *
 * Unless required by applicable law or agreed to in writing, software
 * distributed under the License is distributed on an "AS IS" BASIS,
 * WITHOUT WARRANTIES OR CONDITIONS OF ANY KIND, either express or implied.
 * See the License for the specific language governing permissions and
 * limitations under the License.
 */

package org.springframework.beans.factory.support;

import java.lang.reflect.Array;
import java.util.ArrayList;
import java.util.LinkedHashSet;
import java.util.List;
import java.util.Map;
import java.util.Properties;
import java.util.Set;
import java.util.function.BiFunction;

import org.springframework.beans.BeanWrapper;
import org.springframework.beans.BeanWrapperImpl;
import org.springframework.beans.BeansException;
import org.springframework.beans.TypeConverter;
import org.springframework.beans.factory.BeanCreationException;
import org.springframework.beans.factory.BeanDefinitionStoreException;
import org.springframework.beans.factory.BeanFactory;
import org.springframework.beans.factory.BeanFactoryUtils;
import org.springframework.beans.factory.FactoryBean;
import org.springframework.beans.factory.config.BeanDefinition;
import org.springframework.beans.factory.config.BeanDefinitionHolder;
import org.springframework.beans.factory.config.DependencyDescriptor;
import org.springframework.beans.factory.config.NamedBeanHolder;
import org.springframework.beans.factory.config.RuntimeBeanNameReference;
import org.springframework.beans.factory.config.RuntimeBeanReference;
import org.springframework.beans.factory.config.TypedStringValue;
import org.springframework.lang.Nullable;
import org.springframework.util.ClassUtils;
import org.springframework.util.CollectionUtils;
import org.springframework.util.ObjectUtils;
import org.springframework.util.StringUtils;

/**
 * Helper class for use in bean factory implementations,
 * resolving values contained in bean definition objects
 * into the actual values applied to the target bean instance.
 *
 * <p>Operates on an {@link AbstractBeanFactory} and a plain
 * {@link org.springframework.beans.factory.config.BeanDefinition} object.
 * Used by {@link AbstractAutowireCapableBeanFactory}.
 *
 * @author Juergen Hoeller
 * @author Sam Brannen
 * @author Stephane Nicoll
 * @since 1.2
 * @see AbstractAutowireCapableBeanFactory
 */
public class BeanDefinitionValueResolver {

	private final AbstractAutowireCapableBeanFactory beanFactory;

	private final String beanName;

	private final BeanDefinition beanDefinition;

	private final TypeConverter typeConverter;


	/**
<<<<<<< HEAD
	 * Create a BeanDefinitionValueResolver for the given BeanFactory and BeanDefinition.
	 * @param beanFactory the BeanFactory to resolve against 解析时要用到的容器
	 * @param beanName the name of the bean that we work on 要解析的bean
	 * @param beanDefinition the BeanDefinition of the bean that we work on 要解析的bean的mbd
	 * @param typeConverter the TypeConverter to use for resolving TypedStringValues 类型转换器
=======
	 * Create a BeanDefinitionValueResolver for the given BeanFactory and BeanDefinition,
	 * using the given {@link TypeConverter}.
	 * @param beanFactory the BeanFactory to resolve against
	 * @param beanName the name of the bean that we work on
	 * @param beanDefinition the BeanDefinition of the bean that we work on
	 * @param typeConverter the TypeConverter to use for resolving TypedStringValues
>>>>>>> 3df3bc2a
	 */
	public BeanDefinitionValueResolver(AbstractAutowireCapableBeanFactory beanFactory, String beanName,
			BeanDefinition beanDefinition, TypeConverter typeConverter) {

		this.beanFactory = beanFactory;
		this.beanName = beanName;
		this.beanDefinition = beanDefinition;
		this.typeConverter = typeConverter;
	}

	/**
	 * Create a BeanDefinitionValueResolver for the given BeanFactory and BeanDefinition
	 * using a default {@link TypeConverter}.
	 * @param beanFactory the BeanFactory to resolve against
	 * @param beanName the name of the bean that we work on
	 * @param beanDefinition the BeanDefinition of the bean that we work on
	 */
	public BeanDefinitionValueResolver(AbstractAutowireCapableBeanFactory beanFactory, String beanName,
			BeanDefinition beanDefinition) {

		this.beanFactory = beanFactory;
		this.beanName = beanName;
		this.beanDefinition = beanDefinition;
		BeanWrapper beanWrapper = new BeanWrapperImpl();
		beanFactory.initBeanWrapper(beanWrapper);
		this.typeConverter = beanWrapper;
	}


	/**
	 * Given a PropertyValue, return a value, resolving any references to other
	 * beans in the factory if necessary. The value could be:
	 * <li>A BeanDefinition, which leads to the creation of a corresponding
	 * new bean instance. Singleton flags and names of such "inner beans"
	 * are always ignored: Inner beans are anonymous prototypes.
	 * <li>A RuntimeBeanReference, which must be resolved.
	 * <li>A ManagedList. This is a special collection that may contain
	 * RuntimeBeanReferences or Collections that will need to be resolved.
	 * <li>A ManagedSet. May also contain RuntimeBeanReferences or
	 * Collections that will need to be resolved.
	 * <li>A ManagedMap. In this case the value may be a RuntimeBeanReference
	 * or Collection that will need to be resolved.
	 * <li>An ordinary object or {@code null}, in which case it's left alone.
	 * @param argName the name of the argument that the value is defined for 参数名
	 * @param value the value object to resolve 是解析的propertyValue的值
	 * @return the resolved object
	 */
	@Nullable
	public Object resolveValueIfNecessary(Object argName, @Nullable Object value) {
		// We must check each value to see whether it requires a runtime reference
		// to another bean to be resolved.
<<<<<<< HEAD
		if (value instanceof RuntimeBeanReference) {
			// TODO RuntimeBeanReference用于在运行时获取BeanDefinition. 因为在我们创建这个BeanDefinition的时候我们只知道他的beanName,
			//  并不确定是否已经注册了, 这个时候就需要用RuntimeBeanReference.
			//  RuntimeBeanReference可以理解为一个引用, 需要在解析时对其进行实例化?? XML配置的形式是:
			//      <bean class="foo.bar.xxx">
			//          <property name="referBeanName" ref="otherBeanName" />
			//      </bean>
			//  其中foo.bar.xxx被解析为一个xxxBeanDefinition, 转化为代码后:
			//      reference = new RuntimeBeanReference("otherBeanName");
			//      xxxBeanDefinition.getPropertyValues().addPropertyValue("referBeanName", reference);
			RuntimeBeanReference ref = (RuntimeBeanReference) value;
			// TODO 解析ref引用对象(RuntimeBeanReference类型的propertyValues)
			return resolveReference(argName, ref);
		}
		else if (value instanceof RuntimeBeanNameReference) {
			// TODO 当propertyValues是RuntimeBeanNameReference, 直接解析其引用的bean名
			String refName = ((RuntimeBeanNameReference) value).getBeanName();
=======
		if (value instanceof RuntimeBeanReference ref) {
			return resolveReference(argName, ref);
		}
		else if (value instanceof RuntimeBeanNameReference ref) {
			String refName = ref.getBeanName();
>>>>>>> 3df3bc2a
			refName = String.valueOf(doEvaluate(refName));
			if (!this.beanFactory.containsBean(refName)) {
				throw new BeanDefinitionStoreException(
						"Invalid bean name '" + refName + "' in bean reference for " + argName);
			}
			return refName;
		}
<<<<<<< HEAD
		else if (value instanceof BeanDefinitionHolder) {
			// TODO propertyValues是BeanDefinitionHolder时, 按内嵌bean进行解析
=======
		else if (value instanceof BeanDefinitionHolder bdHolder) {
>>>>>>> 3df3bc2a
			// Resolve BeanDefinitionHolder: contains BeanDefinition with name and aliases.
			return resolveInnerBean(bdHolder.getBeanName(), bdHolder.getBeanDefinition(),
					(name, mbd) -> resolveInnerBeanValue(argName, name, mbd));
		}
<<<<<<< HEAD
		else if (value instanceof BeanDefinition) {
			// TODO propertyValues是BeanDefinition时, 按内嵌bean进行解析
			// Resolve plain BeanDefinition, without contained name: use dummy name.
			BeanDefinition bd = (BeanDefinition) value;
			// TODO 与上面不同的是, 这里会主动生成一个内嵌bean的名字, 格式为: (inner bean) + '#' + 内嵌bean的二进制形式
			String innerBeanName = "(inner bean)" + BeanFactoryUtils.GENERATED_BEAN_NAME_SEPARATOR +
					ObjectUtils.getIdentityHexString(bd);
			return resolveInnerBean(argName, innerBeanName, bd);
=======
		else if (value instanceof BeanDefinition bd) {
			return resolveInnerBean(null, bd,
					(name, mbd) -> resolveInnerBeanValue(argName, name, mbd));
>>>>>>> 3df3bc2a
		}
		else if (value instanceof DependencyDescriptor dependencyDescriptor) {
			Set<String> autowiredBeanNames = new LinkedHashSet<>(4);
			// TODO propertyValues是一个要注入的项时, 解析其依赖关系, 找到注入候选bean
			Object result = this.beanFactory.resolveDependency(
					dependencyDescriptor, this.beanName, autowiredBeanNames, this.typeConverter);
			for (String autowiredBeanName : autowiredBeanNames) {
				if (this.beanFactory.containsBean(autowiredBeanName)) {
					// TODO 注册一下bean与注入候选项的依赖关系
					this.beanFactory.registerDependentBean(autowiredBeanName, this.beanName);
				}
			}
			return result;
		}
		else if (value instanceof ManagedArray managedArray) {
			// May need to resolve contained runtime references.
<<<<<<< HEAD
			// TODO 解析ManagedArray
			ManagedArray array = (ManagedArray) value;
			Class<?> elementType = array.resolvedElementType;
=======
			Class<?> elementType = managedArray.resolvedElementType;
>>>>>>> 3df3bc2a
			if (elementType == null) {
				String elementTypeName = managedArray.getElementTypeName();
				if (StringUtils.hasText(elementTypeName)) {
					try {
						// TODO 根据元素类型名解析元素类型
						elementType = ClassUtils.forName(elementTypeName, this.beanFactory.getBeanClassLoader());
						managedArray.resolvedElementType = elementType;
					}
					catch (Throwable ex) {
						// Improve the message by showing the context.
						throw new BeanCreationException(
								this.beanDefinition.getResourceDescription(), this.beanName,
								"Error resolving array type for " + argName, ex);
					}
				}
				else {
					// TODO 没有名字的就当做Object
					elementType = Object.class;
				}
			}
			// TODO 解析数组
			return resolveManagedArray(argName, (List<?>) value, elementType);
		}
		else if (value instanceof ManagedList<?> managedList) {
			// May need to resolve contained runtime references.
<<<<<<< HEAD
			// TODO 解析List
			return resolveManagedList(argName, (List<?>) value);
=======
			return resolveManagedList(argName, managedList);
>>>>>>> 3df3bc2a
		}
		else if (value instanceof ManagedSet<?> managedSet) {
			// May need to resolve contained runtime references.
<<<<<<< HEAD
			// TODO 解析Set
			return resolveManagedSet(argName, (Set<?>) value);
=======
			return resolveManagedSet(argName, managedSet);
>>>>>>> 3df3bc2a
		}
		else if (value instanceof ManagedMap<?, ?> managedMap) {
			// May need to resolve contained runtime references.
<<<<<<< HEAD
			// TODO 解析Map
			return resolveManagedMap(argName, (Map<?, ?>) value);
=======
			return resolveManagedMap(argName, managedMap);
>>>>>>> 3df3bc2a
		}
		else if (value instanceof ManagedProperties original) {
			// Properties original = managedProperties;
			Properties copy = new Properties();
			// TODO 解析Properties, key -> value形式
			original.forEach((propKey, propValue) -> {
				if (propKey instanceof TypedStringValue typedStringValue) {
					propKey = evaluate(typedStringValue);
				}
				if (propValue instanceof TypedStringValue typedStringValue) {
					propValue = evaluate(typedStringValue);
				}
				if (propKey == null || propValue == null) {
					throw new BeanCreationException(
							this.beanDefinition.getResourceDescription(), this.beanName,
							"Error converting Properties key/value pair for " + argName + ": resolved to null");
				}
				copy.put(propKey, propValue);
			});
			return copy;
		}
		else if (value instanceof TypedStringValue typedStringValue) {
			// Convert value to target type here.
<<<<<<< HEAD
			TypedStringValue typedStringValue = (TypedStringValue) value;
			// TODO 解析TypedStringValue
=======
>>>>>>> 3df3bc2a
			Object valueObject = evaluate(typedStringValue);
			try {
				// TODO 解析由TypedStringValue指定的代理目标类型. 如果解析出了代理目标的类型, 在进行必要的转换后返回, 否则返回value
				//  指定表达式的值
				Class<?> resolvedTargetType = resolveTargetType(typedStringValue);
				if (resolvedTargetType != null) {
					return this.typeConverter.convertIfNecessary(valueObject, resolvedTargetType);
				}
				else {
					return valueObject;
				}
			}
			catch (Throwable ex) {
				// Improve the message by showing the context.
				throw new BeanCreationException(
						this.beanDefinition.getResourceDescription(), this.beanName,
						"Error converting typed String value for " + argName, ex);
			}
		}
		else if (value instanceof NullBean) {
			return null;
		}
		else {
			// TODO 以上情况全不是时, 可能是个表达式, 解析后返回
			return evaluate(value);
		}
	}

	/**
	 * Resolve an inner bean definition and invoke the specified {@code resolver}
	 * on its merged bean definition.
	 * @param innerBeanName the inner bean name (or {@code null} to assign one)
	 * @param innerBd the inner raw bean definition
	 * @param resolver the function to invoke to resolve
	 * @param <T> the type of the resolution
	 * @return a resolved inner bean, as a result of applying the {@code resolver}
	 * @since 6.0
	 */
	public <T> T resolveInnerBean(@Nullable String innerBeanName, BeanDefinition innerBd,
			BiFunction<String, RootBeanDefinition, T> resolver) {
		String nameToUse = (innerBeanName != null ? innerBeanName : "(inner bean)"
				+ BeanFactoryUtils.GENERATED_BEAN_NAME_SEPARATOR + ObjectUtils.getIdentityHexString(innerBd));
		return resolver.apply(nameToUse, this.beanFactory.getMergedBeanDefinition(
				nameToUse, innerBd, this.beanDefinition));
	}

	/**
	 * Evaluate the given value as an expression, if necessary.
	 * @param value the candidate value (may be an expression)
	 * @return the resolved value
	 */
	@Nullable
	protected Object evaluate(TypedStringValue value) {
		Object result = doEvaluate(value.getValue());
		if (!ObjectUtils.nullSafeEquals(result, value.getValue())) {
			value.setDynamic();
		}
		return result;
	}

	/**
	 * Evaluate the given value as an expression, if necessary.
	 * @param value the original value (may be an expression)
	 * @return the resolved value if necessary, or the original value
	 */
	@Nullable
	protected Object evaluate(@Nullable Object value) {
		if (value instanceof String str) {
			return doEvaluate(str);
		}
		else if (value instanceof String[] values) {
			boolean actuallyResolved = false;
			Object[] resolvedValues = new Object[values.length];
			for (int i = 0; i < values.length; i++) {
				String originalValue = values[i];
				Object resolvedValue = doEvaluate(originalValue);
				if (resolvedValue != originalValue) {
					actuallyResolved = true;
				}
				resolvedValues[i] = resolvedValue;
			}
			return (actuallyResolved ? resolvedValues : values);
		}
		else {
			return value;
		}
	}

	/**
	 * Evaluate the given String value as an expression, if necessary.
	 * @param value the original value (may be an expression)
	 * @return the resolved value if necessary, or the original String value
	 */
	@Nullable
	private Object doEvaluate(@Nullable String value) {
		return this.beanFactory.evaluateBeanDefinitionString(value, this.beanDefinition);
	}

	/**
	 * Resolve the target type in the given TypedStringValue.
	 * @param value the TypedStringValue to resolve
	 * @return the resolved target type (or {@code null} if none specified)
	 * @throws ClassNotFoundException if the specified type cannot be resolved
	 * @see TypedStringValue#resolveTargetType
	 */
	@Nullable
	protected Class<?> resolveTargetType(TypedStringValue value) throws ClassNotFoundException {
		if (value.hasTargetType()) {
			return value.getTargetType();
		}
		return value.resolveTargetType(this.beanFactory.getBeanClassLoader());
	}

	/**
	 * Resolve a reference to another bean in the factory.
	 */
	// TODO 解析bean中的引用对象
	@Nullable
	private Object resolveReference(Object argName, RuntimeBeanReference ref) {
		try {
			Object bean;
			// TODO 取得引用的bean的类型
			Class<?> beanType = ref.getBeanType();
			if (ref.isToParent()) {
				// TODO 如果这个引用是父容器中的显示引用, 那从父容器中去取
				BeanFactory parent = this.beanFactory.getParentBeanFactory();
				if (parent == null) {
					throw new BeanCreationException(
							this.beanDefinition.getResourceDescription(), this.beanName,
							"Cannot resolve reference to bean " + ref +
									" in parent factory: no parent factory available");
				}
				if (beanType != null) {
					bean = parent.getBean(beanType);
				}
				else {
					// TODO 引用无法取得类型时, 就要按引用的bean的名字去取, 因为有可能是个SpEL表达式, 所以需要对名字进行解析
					bean = parent.getBean(String.valueOf(doEvaluate(ref.getBeanName())));
				}
			}
			else {
				// TODO 不是父容器中的显示引用时, 就在当前容器中拿
				String resolvedName;
				if (beanType != null) {
					// TODO 指定了类型时, 在当前容器中找出指定类型所对应的bean实例, bean名
					NamedBeanHolder<?> namedBean = this.beanFactory.resolveNamedBean(beanType);
					bean = namedBean.getBeanInstance();
					resolvedName = namedBean.getBeanName();
				}
				else {
					// TODO 没指定类型时, 根据引用设置的名字在当前容器中查找
					resolvedName = String.valueOf(doEvaluate(ref.getBeanName()));
					bean = this.beanFactory.getBean(resolvedName);
				}
				// TODO 然后注册到容器中
				this.beanFactory.registerDependentBean(resolvedName, this.beanName);
			}
			if (bean instanceof NullBean) {
				bean = null;
			}
			// TODO 返回找到的bean, 如果是NullBean, 则返回null
			return bean;
		}
		catch (BeansException ex) {
			throw new BeanCreationException(
					this.beanDefinition.getResourceDescription(), this.beanName,
					"Cannot resolve reference to bean '" + ref.getBeanName() + "' while setting " + argName, ex);
		}
	}

	/**
	 * Resolve an inner bean definition.
	 * @param argName the name of the argument that the inner bean is defined for
	 * @param innerBeanName the name of the inner bean
	 * @param mbd the merged bean definition for the inner bean
	 * @return the resolved inner bean instance
	 */
	// TODO 解析嵌套bean
	//     <bean id="test" class="xxx.Test">
	//         <property name="innerTest">
	//             <bean id="innerTestId" class="xxx.TestId"></bean>
	//         </property>
	//     </bean>
	@Nullable
	private Object resolveInnerBeanValue(Object argName, String innerBeanName, RootBeanDefinition mbd) {
		try {
<<<<<<< HEAD
			// TODO 取得嵌套bean的mbd
			mbd = this.beanFactory.getMergedBeanDefinition(innerBeanName, innerBd, this.beanDefinition);
=======
>>>>>>> 3df3bc2a
			// Check given bean name whether it is unique. If not already unique,
			// add counter - increasing the counter until the name is unique.
			String actualInnerBeanName = innerBeanName;
			if (mbd.isSingleton()) {
				// TODO 如果是内嵌bean是单例的, 重新确定一下内嵌bean的名字. 如果有多个同名内嵌类, 则用增量表示:
				//  内嵌bean名 + '#' + 增量
				actualInnerBeanName = adaptInnerBeanName(innerBeanName);
			}
			// TODO 把内嵌bean注册到嵌套缓存中(key -> 外层bean名, value -> 内嵌bean名), 同时注册一下他们的相互依赖关系
			this.beanFactory.registerContainedBean(actualInnerBeanName, this.beanName);
			// Guarantee initialization of beans that the inner bean depends on.
			String[] dependsOn = mbd.getDependsOn();
			if (dependsOn != null) {
				for (String dependsOnBean : dependsOn) {
					// TODO 注册并实例化内嵌bean自动所依赖的bean
					this.beanFactory.registerDependentBean(dependsOnBean, actualInnerBeanName);
					this.beanFactory.getBean(dependsOnBean);
				}
			}
			// Actually create the inner bean instance now...
			// TODO 依赖bean都创建好后, 开始创建内嵌bean
			Object innerBean = this.beanFactory.createBean(actualInnerBeanName, mbd, null);
<<<<<<< HEAD
			if (innerBean instanceof FactoryBean) {
				// TODO 如果bean实例是工厂类, 取得其中的内嵌类实例
=======
			if (innerBean instanceof FactoryBean<?> factoryBean) {
>>>>>>> 3df3bc2a
				boolean synthetic = mbd.isSynthetic();
				innerBean = this.beanFactory.getObjectFromFactoryBean(factoryBean, actualInnerBeanName, !synthetic);
			}
			if (innerBean instanceof NullBean) {
				innerBean = null;
			}
			// TODO 返回创建好的内嵌bean
			return innerBean;
		}
		catch (BeansException ex) {
			throw new BeanCreationException(
					this.beanDefinition.getResourceDescription(), this.beanName,
					"Cannot create inner bean '" + innerBeanName + "' " +
					(mbd.getBeanClassName() != null ? "of type [" + mbd.getBeanClassName() + "] " : "") +
					"while setting " + argName, ex);
		}
	}

	/**
	 * Checks the given bean name whether it is unique. If not already unique,
	 * a counter is added, increasing the counter until the name is unique.
	 * @param innerBeanName the original name for the inner bean
	 * @return the adapted name for the inner bean
	 */
	// TODO 在内嵌bean的名字不唯一时, 创建一个增量的唯一名字
	private String adaptInnerBeanName(String innerBeanName) {
		String actualInnerBeanName = innerBeanName;
		int counter = 0;
		String prefix = innerBeanName + BeanFactoryUtils.GENERATED_BEAN_NAME_SEPARATOR;
		while (this.beanFactory.isBeanNameInUse(actualInnerBeanName)) {
			counter++;
			// TODO 容器中有相同的内嵌bean时, 重新命名. 格式: 内嵌bean名 + '#' + 增量值
			actualInnerBeanName = prefix + counter;
		}
		return actualInnerBeanName;
	}

	/**
	 * For each element in the managed array, resolve reference if necessary.
	 */
	private Object resolveManagedArray(Object argName, List<?> ml, Class<?> elementType) {
		Object resolved = Array.newInstance(elementType, ml.size());
		for (int i = 0; i < ml.size(); i++) {
			// TODO 解析数组中的每一个元素
			Array.set(resolved, i, resolveValueIfNecessary(new KeyedArgName(argName, i), ml.get(i)));
		}
		return resolved;
	}

	/**
	 * For each element in the managed list, resolve reference if necessary.
	 */
	private List<?> resolveManagedList(Object argName, List<?> ml) {
		List<Object> resolved = new ArrayList<>(ml.size());
		for (int i = 0; i < ml.size(); i++) {
			resolved.add(resolveValueIfNecessary(new KeyedArgName(argName, i), ml.get(i)));
		}
		return resolved;
	}

	/**
	 * For each element in the managed set, resolve reference if necessary.
	 */
	private Set<?> resolveManagedSet(Object argName, Set<?> ms) {
		Set<Object> resolved = new LinkedHashSet<>(ms.size());
		int i = 0;
		for (Object m : ms) {
			resolved.add(resolveValueIfNecessary(new KeyedArgName(argName, i), m));
			i++;
		}
		return resolved;
	}

	/**
	 * For each element in the managed map, resolve reference if necessary.
	 */
	private Map<?, ?> resolveManagedMap(Object argName, Map<?, ?> mm) {
		Map<Object, Object> resolved = CollectionUtils.newLinkedHashMap(mm.size());
		mm.forEach((key, value) -> {
			Object resolvedKey = resolveValueIfNecessary(argName, key);
			Object resolvedValue = resolveValueIfNecessary(new KeyedArgName(argName, key), value);
			resolved.put(resolvedKey, resolvedValue);
		});
		return resolved;
	}


	/**
	 * Holder class used for delayed toString building.
	 */
	private static class KeyedArgName {

		private final Object argName;

		private final Object key;

		public KeyedArgName(Object argName, Object key) {
			this.argName = argName;
			this.key = key;
		}

		@Override
		public String toString() {
			return this.argName + " with key " + BeanWrapper.PROPERTY_KEY_PREFIX +
					this.key + BeanWrapper.PROPERTY_KEY_SUFFIX;
		}
	}

}<|MERGE_RESOLUTION|>--- conflicted
+++ resolved
@@ -1,9 +1,5 @@
 /*
-<<<<<<< HEAD
- * Copyright 2002-2019 the original author or authors.
-=======
  * Copyright 2002-2022 the original author or authors.
->>>>>>> 3df3bc2a
  *
  * Licensed under the Apache License, Version 2.0 (the "License");
  * you may not use this file except in compliance with the License.
@@ -78,20 +74,12 @@
 
 
 	/**
-<<<<<<< HEAD
-	 * Create a BeanDefinitionValueResolver for the given BeanFactory and BeanDefinition.
+	 * Create a BeanDefinitionValueResolver for the given BeanFactory and BeanDefinition,
+	 * using the given {@link TypeConverter}.
 	 * @param beanFactory the BeanFactory to resolve against 解析时要用到的容器
 	 * @param beanName the name of the bean that we work on 要解析的bean
 	 * @param beanDefinition the BeanDefinition of the bean that we work on 要解析的bean的mbd
 	 * @param typeConverter the TypeConverter to use for resolving TypedStringValues 类型转换器
-=======
-	 * Create a BeanDefinitionValueResolver for the given BeanFactory and BeanDefinition,
-	 * using the given {@link TypeConverter}.
-	 * @param beanFactory the BeanFactory to resolve against
-	 * @param beanName the name of the bean that we work on
-	 * @param beanDefinition the BeanDefinition of the bean that we work on
-	 * @param typeConverter the TypeConverter to use for resolving TypedStringValues
->>>>>>> 3df3bc2a
 	 */
 	public BeanDefinitionValueResolver(AbstractAutowireCapableBeanFactory beanFactory, String beanName,
 			BeanDefinition beanDefinition, TypeConverter typeConverter) {
@@ -143,8 +131,7 @@
 	public Object resolveValueIfNecessary(Object argName, @Nullable Object value) {
 		// We must check each value to see whether it requires a runtime reference
 		// to another bean to be resolved.
-<<<<<<< HEAD
-		if (value instanceof RuntimeBeanReference) {
+		if (value instanceof RuntimeBeanReference ref) {
 			// TODO RuntimeBeanReference用于在运行时获取BeanDefinition. 因为在我们创建这个BeanDefinition的时候我们只知道他的beanName,
 			//  并不确定是否已经注册了, 这个时候就需要用RuntimeBeanReference.
 			//  RuntimeBeanReference可以理解为一个引用, 需要在解析时对其进行实例化?? XML配置的形式是:
@@ -154,20 +141,12 @@
 			//  其中foo.bar.xxx被解析为一个xxxBeanDefinition, 转化为代码后:
 			//      reference = new RuntimeBeanReference("otherBeanName");
 			//      xxxBeanDefinition.getPropertyValues().addPropertyValue("referBeanName", reference);
-			RuntimeBeanReference ref = (RuntimeBeanReference) value;
-			// TODO 解析ref引用对象(RuntimeBeanReference类型的propertyValues)
+			//  解析ref引用对象(RuntimeBeanReference类型的propertyValues)
 			return resolveReference(argName, ref);
 		}
-		else if (value instanceof RuntimeBeanNameReference) {
+		else if (value instanceof RuntimeBeanNameReference ref) {
 			// TODO 当propertyValues是RuntimeBeanNameReference, 直接解析其引用的bean名
-			String refName = ((RuntimeBeanNameReference) value).getBeanName();
-=======
-		if (value instanceof RuntimeBeanReference ref) {
-			return resolveReference(argName, ref);
-		}
-		else if (value instanceof RuntimeBeanNameReference ref) {
 			String refName = ref.getBeanName();
->>>>>>> 3df3bc2a
 			refName = String.valueOf(doEvaluate(refName));
 			if (!this.beanFactory.containsBean(refName)) {
 				throw new BeanDefinitionStoreException(
@@ -175,30 +154,16 @@
 			}
 			return refName;
 		}
-<<<<<<< HEAD
-		else if (value instanceof BeanDefinitionHolder) {
+		else if (value instanceof BeanDefinitionHolder bdHolder) {
 			// TODO propertyValues是BeanDefinitionHolder时, 按内嵌bean进行解析
-=======
-		else if (value instanceof BeanDefinitionHolder bdHolder) {
->>>>>>> 3df3bc2a
 			// Resolve BeanDefinitionHolder: contains BeanDefinition with name and aliases.
 			return resolveInnerBean(bdHolder.getBeanName(), bdHolder.getBeanDefinition(),
 					(name, mbd) -> resolveInnerBeanValue(argName, name, mbd));
 		}
-<<<<<<< HEAD
-		else if (value instanceof BeanDefinition) {
+		else if (value instanceof BeanDefinition bd) {
 			// TODO propertyValues是BeanDefinition时, 按内嵌bean进行解析
-			// Resolve plain BeanDefinition, without contained name: use dummy name.
-			BeanDefinition bd = (BeanDefinition) value;
-			// TODO 与上面不同的是, 这里会主动生成一个内嵌bean的名字, 格式为: (inner bean) + '#' + 内嵌bean的二进制形式
-			String innerBeanName = "(inner bean)" + BeanFactoryUtils.GENERATED_BEAN_NAME_SEPARATOR +
-					ObjectUtils.getIdentityHexString(bd);
-			return resolveInnerBean(argName, innerBeanName, bd);
-=======
-		else if (value instanceof BeanDefinition bd) {
 			return resolveInnerBean(null, bd,
 					(name, mbd) -> resolveInnerBeanValue(argName, name, mbd));
->>>>>>> 3df3bc2a
 		}
 		else if (value instanceof DependencyDescriptor dependencyDescriptor) {
 			Set<String> autowiredBeanNames = new LinkedHashSet<>(4);
@@ -215,13 +180,8 @@
 		}
 		else if (value instanceof ManagedArray managedArray) {
 			// May need to resolve contained runtime references.
-<<<<<<< HEAD
 			// TODO 解析ManagedArray
-			ManagedArray array = (ManagedArray) value;
-			Class<?> elementType = array.resolvedElementType;
-=======
 			Class<?> elementType = managedArray.resolvedElementType;
->>>>>>> 3df3bc2a
 			if (elementType == null) {
 				String elementTypeName = managedArray.getElementTypeName();
 				if (StringUtils.hasText(elementTypeName)) {
@@ -247,30 +207,15 @@
 		}
 		else if (value instanceof ManagedList<?> managedList) {
 			// May need to resolve contained runtime references.
-<<<<<<< HEAD
-			// TODO 解析List
-			return resolveManagedList(argName, (List<?>) value);
-=======
 			return resolveManagedList(argName, managedList);
->>>>>>> 3df3bc2a
 		}
 		else if (value instanceof ManagedSet<?> managedSet) {
 			// May need to resolve contained runtime references.
-<<<<<<< HEAD
-			// TODO 解析Set
-			return resolveManagedSet(argName, (Set<?>) value);
-=======
 			return resolveManagedSet(argName, managedSet);
->>>>>>> 3df3bc2a
 		}
 		else if (value instanceof ManagedMap<?, ?> managedMap) {
 			// May need to resolve contained runtime references.
-<<<<<<< HEAD
-			// TODO 解析Map
-			return resolveManagedMap(argName, (Map<?, ?>) value);
-=======
 			return resolveManagedMap(argName, managedMap);
->>>>>>> 3df3bc2a
 		}
 		else if (value instanceof ManagedProperties original) {
 			// Properties original = managedProperties;
@@ -294,11 +239,6 @@
 		}
 		else if (value instanceof TypedStringValue typedStringValue) {
 			// Convert value to target type here.
-<<<<<<< HEAD
-			TypedStringValue typedStringValue = (TypedStringValue) value;
-			// TODO 解析TypedStringValue
-=======
->>>>>>> 3df3bc2a
 			Object valueObject = evaluate(typedStringValue);
 			try {
 				// TODO 解析由TypedStringValue指定的代理目标类型. 如果解析出了代理目标的类型, 在进行必要的转换后返回, 否则返回value
@@ -485,11 +425,6 @@
 	@Nullable
 	private Object resolveInnerBeanValue(Object argName, String innerBeanName, RootBeanDefinition mbd) {
 		try {
-<<<<<<< HEAD
-			// TODO 取得嵌套bean的mbd
-			mbd = this.beanFactory.getMergedBeanDefinition(innerBeanName, innerBd, this.beanDefinition);
-=======
->>>>>>> 3df3bc2a
 			// Check given bean name whether it is unique. If not already unique,
 			// add counter - increasing the counter until the name is unique.
 			String actualInnerBeanName = innerBeanName;
@@ -512,12 +447,8 @@
 			// Actually create the inner bean instance now...
 			// TODO 依赖bean都创建好后, 开始创建内嵌bean
 			Object innerBean = this.beanFactory.createBean(actualInnerBeanName, mbd, null);
-<<<<<<< HEAD
-			if (innerBean instanceof FactoryBean) {
+			if (innerBean instanceof FactoryBean<?> factoryBean) {
 				// TODO 如果bean实例是工厂类, 取得其中的内嵌类实例
-=======
-			if (innerBean instanceof FactoryBean<?> factoryBean) {
->>>>>>> 3df3bc2a
 				boolean synthetic = mbd.isSynthetic();
 				innerBean = this.beanFactory.getObjectFromFactoryBean(factoryBean, actualInnerBeanName, !synthetic);
 			}
