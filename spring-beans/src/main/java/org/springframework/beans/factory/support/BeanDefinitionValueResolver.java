--- conflicted
+++ resolved
@@ -166,12 +166,8 @@
 					(name, mbd) -> resolveInnerBeanValue(argName, name, mbd));
 		}
 		else if (value instanceof DependencyDescriptor dependencyDescriptor) {
-<<<<<<< HEAD
-			Set<String> autowiredBeanNames = new LinkedHashSet<>(4);
+			Set<String> autowiredBeanNames = new LinkedHashSet<>(2);
 			// TODO propertyValues是一个要注入的项时, 解析其依赖关系, 找到注入候选bean
-=======
-			Set<String> autowiredBeanNames = new LinkedHashSet<>(2);
->>>>>>> 523552ac
 			Object result = this.beanFactory.resolveDependency(
 					dependencyDescriptor, this.beanName, autowiredBeanNames, this.typeConverter);
 			for (String autowiredBeanName : autowiredBeanNames) {
@@ -356,17 +352,13 @@
 	/**
 	 * Resolve a reference to another bean in the factory.
 	 */
-<<<<<<< HEAD
 	// TODO 解析bean中的引用对象
-	@Nullable
-	private Object resolveReference(Object argName, RuntimeBeanReference ref) {
-=======
 	private @Nullable Object resolveReference(Object argName, RuntimeBeanReference ref) {
->>>>>>> 523552ac
 		try {
 			Object bean;
 			// TODO 取得引用的bean的类型
 			Class<?> beanType = ref.getBeanType();
+			// TODO 没指定类型时, 根据引用设置的名字在当前容器中查找
 			String resolvedName = String.valueOf(doEvaluate(ref.getBeanName()));
 			if (ref.isToParent()) {
 				// TODO 如果这个引用是父容器中的显示引用, 那从父容器中去取
@@ -382,24 +374,7 @@
 							parent.getBean(resolvedName, beanType) : parent.getBean(beanType));
 				}
 				else {
-<<<<<<< HEAD
 					// TODO 引用无法取得类型时, 就要按引用的bean的名字去取, 因为有可能是个SpEL表达式, 所以需要对名字进行解析
-					bean = parent.getBean(String.valueOf(doEvaluate(ref.getBeanName())));
-				}
-			}
-			else {
-				// TODO 不是父容器中的显示引用时, 就在当前容器中拿
-				String resolvedName;
-				if (beanType != null) {
-					// TODO 指定了类型时, 在当前容器中找出指定类型所对应的bean实例, bean名
-					NamedBeanHolder<?> namedBean = this.beanFactory.resolveNamedBean(beanType);
-					bean = namedBean.getBeanInstance();
-					resolvedName = namedBean.getBeanName();
-				}
-				else {
-					// TODO 没指定类型时, 根据引用设置的名字在当前容器中查找
-					resolvedName = String.valueOf(doEvaluate(ref.getBeanName()));
-=======
 					bean = parent.getBean(resolvedName);
 				}
 			}
@@ -409,13 +384,13 @@
 						bean = this.beanFactory.getBean(resolvedName, beanType);
 					}
 					else {
+						// TODO 指定了类型时, 在当前容器中找出指定类型所对应的bean实例, bean名
 						NamedBeanHolder<?> namedBean = this.beanFactory.resolveNamedBean(beanType);
 						bean = namedBean.getBeanInstance();
 						resolvedName = namedBean.getBeanName();
 					}
 				}
 				else {
->>>>>>> 523552ac
 					bean = this.beanFactory.getBean(resolvedName);
 				}
 				// TODO 然后注册到容器中
@@ -441,18 +416,13 @@
 	 * @param mbd the merged bean definition for the inner bean
 	 * @return the resolved inner bean instance
 	 */
-<<<<<<< HEAD
 	// TODO 解析嵌套bean
 	//     <bean id="test" class="xxx.Test">
 	//         <property name="innerTest">
 	//             <bean id="innerTestId" class="xxx.TestId"></bean>
 	//         </property>
 	//     </bean>
-	@Nullable
-	private Object resolveInnerBeanValue(Object argName, String innerBeanName, RootBeanDefinition mbd) {
-=======
 	private @Nullable Object resolveInnerBeanValue(Object argName, String innerBeanName, RootBeanDefinition mbd) {
->>>>>>> 523552ac
 		try {
 			// Check given bean name whether it is unique. If not already unique,
 			// add counter - increasing the counter until the name is unique.
