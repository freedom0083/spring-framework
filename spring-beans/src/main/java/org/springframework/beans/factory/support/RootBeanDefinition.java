/*
 * Copyright 2002-2020 the original author or authors.
 *
 * Licensed under the Apache License, Version 2.0 (the "License");
 * you may not use this file except in compliance with the License.
 * You may obtain a copy of the License at
 *
 *      https://www.apache.org/licenses/LICENSE-2.0
 *
 * Unless required by applicable law or agreed to in writing, software
 * distributed under the License is distributed on an "AS IS" BASIS,
 * WITHOUT WARRANTIES OR CONDITIONS OF ANY KIND, either express or implied.
 * See the License for the specific language governing permissions and
 * limitations under the License.
 */

package org.springframework.beans.factory.support;

import java.lang.reflect.AnnotatedElement;
import java.lang.reflect.Constructor;
import java.lang.reflect.Executable;
import java.lang.reflect.Member;
import java.lang.reflect.Method;
import java.util.HashSet;
import java.util.Set;
import java.util.function.Supplier;

import org.springframework.beans.MutablePropertyValues;
import org.springframework.beans.factory.config.BeanDefinition;
import org.springframework.beans.factory.config.BeanDefinitionHolder;
import org.springframework.beans.factory.config.ConstructorArgumentValues;
import org.springframework.core.ResolvableType;
import org.springframework.lang.Nullable;
import org.springframework.util.Assert;

/**
 * A root bean definition represents the merged bean definition that backs
 * a specific bean in a Spring BeanFactory at runtime. It might have been created
 * from multiple original bean definitions that inherit from each other,
 * typically registered as {@link GenericBeanDefinition GenericBeanDefinitions}.
 * A root bean definition is essentially the 'unified' bean definition view at runtime.
 *
 * <p>Root bean definitions may also be used for registering individual bean definitions
 * in the configuration phase. However, since Spring 2.5, the preferred way to register
 * bean definitions programmatically is the {@link GenericBeanDefinition} class.
 * GenericBeanDefinition has the advantage that it allows to dynamically define
 * parent dependencies, not 'hard-coding' the role as a root bean definition.
 *
 * @author Rod Johnson
 * @author Juergen Hoeller
 * @see GenericBeanDefinition
 * @see ChildBeanDefinition
 */
@SuppressWarnings("serial")
// TODO 代表一个xml, java Config来的BeanDefinition
public class RootBeanDefinition extends AbstractBeanDefinition {

	@Nullable
	// TODO bean的代理目标. 只有bean是个代理时才会有此值
	private BeanDefinitionHolder decoratedDefinition;

	@Nullable
	// TODO bean上的注解元素
	private AnnotatedElement qualifiedElement;

	/** Determines if the definition needs to be re-merged. */
	volatile boolean stale;

	boolean allowCaching = true;
<<<<<<< HEAD
	// TODO 实例化bean所使用的工厂方法是否被重载过:
	//  true: 表示@Bean标注的方法没有被重载过, 即: 唯一的工厂方法. AbstractBeanDefinition$factoryMethodName属性中保存工厂方法名;
	//  false: 表示配置类中@Bean标注的方法出现同名的情况.
	boolean isFactoryMethodUnique = false;
=======

	boolean isFactoryMethodUnique;
>>>>>>> 78d1591e

	@Nullable
	// TODO bean的ResolvableType类型. 封装了java.lang.reflect.Type, 提供了更多的与类型相关的操作, 比如: 泛型相关的操作等
	volatile ResolvableType targetType;

	/** Package-visible field for caching the determined Class of a given bean definition. */
	@Nullable
	// TODO bean的实际Class对象
	volatile Class<?> resolvedTargetType;

	/** Package-visible field for caching if the bean is a factory bean. */
	@Nullable
	// TODO bean是否为工厂类
	volatile Boolean isFactoryBean;

	/** Package-visible field for caching the return type of a generically typed factory method. */
	@Nullable
	// TODO 用来实例化bean的工厂方法的返回类型
	volatile ResolvableType factoryMethodReturnType;

	/** Package-visible field for caching a unique factory method candidate for introspection. */
	// TODO 为内省机制缓存的唯一工厂方法, 以下几个地方会对其进行设置:
	//  1. 创建bean时: 在通过AbstractAutowireCapableBeanFactory#create()创建bean的过程中, 通过resolveBeforeInstantiation()方法
	//     有机会为bean返回一个代理. 在这个方法中, 如果容器注册过用于对实例化阶段进行处理的InstantiationAwareBeanPostProcessor类型的
	//     后处理器, 并且要创建的bean的mbd是由Spring容器创建的的情况下,
	//  2.
	@Nullable
	volatile Method factoryMethodToIntrospect;

	/** Common lock for the four constructor fields below. */
	final Object constructorArgumentLock = new Object();

	/** Package-visible field for caching the resolved constructor or factory method. */
	@Nullable
	// TODO	解析好的, 用于实例化bean的构造器或工厂方法
	Executable resolvedConstructorOrFactoryMethod;

	/** Package-visible field that marks the constructor arguments as resolved. */
	// TODO 标识用于实例化bean所需要的参数是否解析完毕
	boolean constructorArgumentsResolved = false;

	/** Package-visible field for caching fully resolved constructor arguments. */
	// TODO 实例化bean时需要的解析好的参数
	@Nullable
	Object[] resolvedConstructorArguments;

	/** Package-visible field for caching partly prepared constructor arguments. */
	// TODO 实例化bean时需要的待解析参数
	@Nullable
	Object[] preparedConstructorArguments;

	/** Common lock for the two post-processing fields below. */
	final Object postProcessingLock = new Object();

	/** Package-visible field that indicates MergedBeanDefinitionPostProcessor having been applied. */
	boolean postProcessed = false;

	/** Package-visible field that indicates a before-instantiation post-processor having kicked in. */
	@Nullable
	// TODO bean是否需要前置处理
	volatile Boolean beforeInstantiationResolved;

	@Nullable
	private Set<Member> externallyManagedConfigMembers;

	@Nullable
	private Set<String> externallyManagedInitMethods;

	@Nullable
	private Set<String> externallyManagedDestroyMethods;


	/**
	 * Create a new RootBeanDefinition, to be configured through its bean
	 * properties and configuration methods.
	 * @see #setBeanClass
	 * @see #setScope
	 * @see #setConstructorArgumentValues
	 * @see #setPropertyValues
	 */
	public RootBeanDefinition() {
		super();
	}

	/**
	 * Create a new RootBeanDefinition for a singleton.
	 * @param beanClass the class of the bean to instantiate
	 * @see #setBeanClass
	 */
	public RootBeanDefinition(@Nullable Class<?> beanClass) {
		super();
		setBeanClass(beanClass);
	}

	/**
	 * Create a new RootBeanDefinition for a singleton bean, constructing each instance
	 * through calling the given supplier (possibly a lambda or method reference).
	 * @param beanClass the class of the bean to instantiate
	 * @param instanceSupplier the supplier to construct a bean instance,
	 * as an alternative to a declaratively specified factory method
	 * @since 5.0
	 * @see #setInstanceSupplier
	 */
	public <T> RootBeanDefinition(@Nullable Class<T> beanClass, @Nullable Supplier<T> instanceSupplier) {
		super();
		setBeanClass(beanClass);
		setInstanceSupplier(instanceSupplier);
	}

	/**
	 * Create a new RootBeanDefinition for a scoped bean, constructing each instance
	 * through calling the given supplier (possibly a lambda or method reference).
	 * @param beanClass the class of the bean to instantiate
	 * @param scope the name of the corresponding scope
	 * @param instanceSupplier the supplier to construct a bean instance,
	 * as an alternative to a declaratively specified factory method
	 * @since 5.0
	 * @see #setInstanceSupplier
	 */
	public <T> RootBeanDefinition(@Nullable Class<T> beanClass, String scope, @Nullable Supplier<T> instanceSupplier) {
		super();
		setBeanClass(beanClass);
		setScope(scope);
		setInstanceSupplier(instanceSupplier);
	}

	/**
	 * Create a new RootBeanDefinition for a singleton,
	 * using the given autowire mode.
	 * @param beanClass the class of the bean to instantiate
	 * @param autowireMode by name or type, using the constants in this interface
	 * @param dependencyCheck whether to perform a dependency check for objects
	 * (not applicable to autowiring a constructor, thus ignored there)
	 */
	public RootBeanDefinition(@Nullable Class<?> beanClass, int autowireMode, boolean dependencyCheck) {
		super();
		setBeanClass(beanClass);
		setAutowireMode(autowireMode);
		if (dependencyCheck && getResolvedAutowireMode() != AUTOWIRE_CONSTRUCTOR) {
			setDependencyCheck(DEPENDENCY_CHECK_OBJECTS);
		}
	}

	/**
	 * Create a new RootBeanDefinition for a singleton,
	 * providing constructor arguments and property values.
	 * @param beanClass the class of the bean to instantiate
	 * @param cargs the constructor argument values to apply
	 * @param pvs the property values to apply
	 */
	public RootBeanDefinition(@Nullable Class<?> beanClass, @Nullable ConstructorArgumentValues cargs,
			@Nullable MutablePropertyValues pvs) {

		super(cargs, pvs);
		setBeanClass(beanClass);
	}

	/**
	 * Create a new RootBeanDefinition for a singleton,
	 * providing constructor arguments and property values.
	 * <p>Takes a bean class name to avoid eager loading of the bean class.
	 * @param beanClassName the name of the class to instantiate
	 */
	public RootBeanDefinition(String beanClassName) {
		setBeanClassName(beanClassName);
	}

	/**
	 * Create a new RootBeanDefinition for a singleton,
	 * providing constructor arguments and property values.
	 * <p>Takes a bean class name to avoid eager loading of the bean class.
	 * @param beanClassName the name of the class to instantiate
	 * @param cargs the constructor argument values to apply
	 * @param pvs the property values to apply
	 */
	public RootBeanDefinition(String beanClassName, ConstructorArgumentValues cargs, MutablePropertyValues pvs) {
		super(cargs, pvs);
		setBeanClassName(beanClassName);
	}

	/**
	 * Create a new RootBeanDefinition as deep copy of the given
	 * bean definition.
	 * @param original the original bean definition to copy from
	 */
	public RootBeanDefinition(RootBeanDefinition original) {
		super(original);
		this.decoratedDefinition = original.decoratedDefinition;
		this.qualifiedElement = original.qualifiedElement;
		this.allowCaching = original.allowCaching;
		this.isFactoryMethodUnique = original.isFactoryMethodUnique;
		this.targetType = original.targetType;
		this.factoryMethodToIntrospect = original.factoryMethodToIntrospect;
	}

	/**
	 * Create a new RootBeanDefinition as deep copy of the given
	 * bean definition.
	 * @param original the original bean definition to copy from
	 */
	RootBeanDefinition(BeanDefinition original) {
		super(original);
	}


	@Override
	public String getParentName() {
		return null;
	}

	@Override
	public void setParentName(@Nullable String parentName) {
		if (parentName != null) {
			throw new IllegalArgumentException("Root bean cannot be changed into a child bean with parent reference");
		}
	}

	/**
	 * Register a target definition that is being decorated by this bean definition.
	 */
	public void setDecoratedDefinition(@Nullable BeanDefinitionHolder decoratedDefinition) {
		this.decoratedDefinition = decoratedDefinition;
	}

	/**
	 * Return the target definition that is being decorated by this bean definition, if any.
	 */
	@Nullable
	public BeanDefinitionHolder getDecoratedDefinition() {
		return this.decoratedDefinition;
	}

	/**
	 * Specify the {@link AnnotatedElement} defining qualifiers,
	 * to be used instead of the target class or factory method.
	 * @since 4.3.3
	 * @see #setTargetType(ResolvableType)
	 * @see #getResolvedFactoryMethod()
	 */
	public void setQualifiedElement(@Nullable AnnotatedElement qualifiedElement) {
		this.qualifiedElement = qualifiedElement;
	}

	/**
	 * Return the {@link AnnotatedElement} defining qualifiers, if any.
	 * Otherwise, the factory method and target class will be checked.
	 * @since 4.3.3
	 */
	@Nullable
	public AnnotatedElement getQualifiedElement() {
		return this.qualifiedElement;
	}

	/**
	 * Specify a generics-containing target type of this bean definition, if known in advance.
	 * @since 4.3.3
	 */
	public void setTargetType(ResolvableType targetType) {
		this.targetType = targetType;
	}

	/**
	 * Specify the target type of this bean definition, if known in advance.
	 * @since 3.2.2
	 */
	public void setTargetType(@Nullable Class<?> targetType) {
		this.targetType = (targetType != null ? ResolvableType.forClass(targetType) : null);
	}

	/**
	 * Return the target type of this bean definition, if known
	 * (either specified in advance or resolved on first instantiation).
	 * @since 3.2.2
	 */
	@Nullable
	public Class<?> getTargetType() {
		if (this.resolvedTargetType != null) {
			// TODO 如果bean的Class对象已经解析过了, 直接从缓存中返回bean的类型
			return this.resolvedTargetType;
		}
		// TODO 没解析过的话, 看是bean否有ResolvableType. 如果有, 解析成Class对象返回; 没有, 则返回null
		ResolvableType targetType = this.targetType;
		return (targetType != null ? targetType.resolve() : null);
	}

	/**
	 * Return a {@link ResolvableType} for this bean definition,
	 * either from runtime-cached type information or from configuration-time
	 * {@link #setTargetType(ResolvableType)} or {@link #setBeanClass(Class)},
	 * also considering resolved factory method definitions.
	 * @since 5.1
	 * @see #setTargetType(ResolvableType)
	 * @see #setBeanClass(Class)
	 * @see #setResolvedFactoryMethod(Method)
	 */
	@Override
	public ResolvableType getResolvableType() {
		ResolvableType targetType = this.targetType;
		if (targetType != null) {
			return targetType;
		}
		ResolvableType returnType = this.factoryMethodReturnType;
		if (returnType != null) {
			return returnType;
		}
		Method factoryMethod = this.factoryMethodToIntrospect;
		if (factoryMethod != null) {
			return ResolvableType.forMethodReturnType(factoryMethod);
		}
		return super.getResolvableType();
	}

	/**
	 * Determine preferred constructors to use for default construction, if any.
	 * Constructor arguments will be autowired if necessary.
	 * @return one or more preferred constructors, or {@code null} if none
	 * (in which case the regular no-arg default constructor will be called)
	 * @since 5.1
	 */
	@Nullable
	public Constructor<?>[] getPreferredConstructors() {
		return null;
	}

	/**
	 * Specify a factory method name that refers to a non-overloaded method.
	 */
	public void setUniqueFactoryMethodName(String name) {
		Assert.hasText(name, "Factory method name must not be empty");
		setFactoryMethodName(name);
		this.isFactoryMethodUnique = true;
	}

	/**
	 * Specify a factory method name that refers to an overloaded method.
	 * @since 5.2
	 */
	public void setNonUniqueFactoryMethodName(String name) {
		Assert.hasText(name, "Factory method name must not be empty");
		setFactoryMethodName(name);
		this.isFactoryMethodUnique = false;
	}

	/**
	 * Check whether the given candidate qualifies as a factory method.
	 */
	public boolean isFactoryMethod(Method candidate) {
		return candidate.getName().equals(getFactoryMethodName());
	}

	/**
	 * Set a resolved Java Method for the factory method on this bean definition.
	 * @param method the resolved factory method, or {@code null} to reset it
	 * @since 5.2
	 */
	public void setResolvedFactoryMethod(@Nullable Method method) {
		this.factoryMethodToIntrospect = method;
	}

	/**
	 * Return the resolved factory method as a Java Method object, if available.
	 * @return the factory method, or {@code null} if not found or not resolved yet
	 */
	@Nullable
	public Method getResolvedFactoryMethod() {
		return this.factoryMethodToIntrospect;
	}

	public void registerExternallyManagedConfigMember(Member configMember) {
		synchronized (this.postProcessingLock) {
			if (this.externallyManagedConfigMembers == null) {
				this.externallyManagedConfigMembers = new HashSet<>(1);
			}
			this.externallyManagedConfigMembers.add(configMember);
		}
	}

	public boolean isExternallyManagedConfigMember(Member configMember) {
		synchronized (this.postProcessingLock) {
			return (this.externallyManagedConfigMembers != null &&
					this.externallyManagedConfigMembers.contains(configMember));
		}
	}

	public void registerExternallyManagedInitMethod(String initMethod) {
		synchronized (this.postProcessingLock) {
			if (this.externallyManagedInitMethods == null) {
				this.externallyManagedInitMethods = new HashSet<>(1);
			}
			this.externallyManagedInitMethods.add(initMethod);
		}
	}

	public boolean isExternallyManagedInitMethod(String initMethod) {
		synchronized (this.postProcessingLock) {
			return (this.externallyManagedInitMethods != null &&
					this.externallyManagedInitMethods.contains(initMethod));
		}
	}

	public void registerExternallyManagedDestroyMethod(String destroyMethod) {
		synchronized (this.postProcessingLock) {
			if (this.externallyManagedDestroyMethods == null) {
				this.externallyManagedDestroyMethods = new HashSet<>(1);
			}
			this.externallyManagedDestroyMethods.add(destroyMethod);
		}
	}

	public boolean isExternallyManagedDestroyMethod(String destroyMethod) {
		synchronized (this.postProcessingLock) {
			return (this.externallyManagedDestroyMethods != null &&
					this.externallyManagedDestroyMethods.contains(destroyMethod));
		}
	}


	@Override
	public RootBeanDefinition cloneBeanDefinition() {
		return new RootBeanDefinition(this);
	}

	@Override
	public boolean equals(@Nullable Object other) {
		return (this == other || (other instanceof RootBeanDefinition && super.equals(other)));
	}

	@Override
	public String toString() {
		return "Root bean: " + super.toString();
	}

}<|MERGE_RESOLUTION|>--- conflicted
+++ resolved
@@ -67,15 +67,10 @@
 	volatile boolean stale;
 
 	boolean allowCaching = true;
-<<<<<<< HEAD
 	// TODO 实例化bean所使用的工厂方法是否被重载过:
 	//  true: 表示@Bean标注的方法没有被重载过, 即: 唯一的工厂方法. AbstractBeanDefinition$factoryMethodName属性中保存工厂方法名;
 	//  false: 表示配置类中@Bean标注的方法出现同名的情况.
-	boolean isFactoryMethodUnique = false;
-=======
-
 	boolean isFactoryMethodUnique;
->>>>>>> 78d1591e
 
 	@Nullable
 	// TODO bean的ResolvableType类型. 封装了java.lang.reflect.Type, 提供了更多的与类型相关的操作, 比如: 泛型相关的操作等
