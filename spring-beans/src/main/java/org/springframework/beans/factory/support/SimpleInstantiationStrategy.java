--- conflicted
+++ resolved
@@ -91,12 +91,8 @@
 				// TODO 先从缓存中拿出解析好的, 用于实例化bean的构造器或工厂方法
 				constructorToUse = (Constructor<?>) bd.resolvedConstructorOrFactoryMethod;
 				if (constructorToUse == null) {
-<<<<<<< HEAD
 					// TODO 没有确定的用于实例化bean的构造器或工厂方法时, 就用bean引用的Class对象的默认构造器来实例化bean
-					final Class<?> clazz = bd.getBeanClass();
-=======
 					Class<?> clazz = bd.getBeanClass();
->>>>>>> 523552ac
 					if (clazz.isInterface()) {
 						throw new BeanInstantiationException(clazz, "Specified class is an interface");
 					}
@@ -179,12 +175,8 @@
 
 		return instantiateWithFactoryMethod(factoryMethod, () -> {
 			try {
-<<<<<<< HEAD
-				currentlyInvokedFactoryMethod.set(factoryMethod);
+				ReflectionUtils.makeAccessible(factoryMethod);
 				// TODO 通过反射执行工厂方法, 返回工厂方法创建的bean
-=======
-				ReflectionUtils.makeAccessible(factoryMethod);
->>>>>>> 523552ac
 				Object result = factoryMethod.invoke(factoryBean, args);
 				if (result == null) {
 					// TODO 没有时包装为NullBean返回
