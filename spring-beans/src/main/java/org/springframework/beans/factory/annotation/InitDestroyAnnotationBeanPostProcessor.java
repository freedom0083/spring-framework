--- conflicted
+++ resolved
@@ -153,9 +153,6 @@
 
 	@Override
 	public void postProcessMergedBeanDefinition(RootBeanDefinition beanDefinition, Class<?> beanType, String beanName) {
-<<<<<<< HEAD
-		// TODO 取得所有和生命周期相关的元数据
-=======
 		findInjectionMetadata(beanDefinition, beanType);
 	}
 
@@ -175,7 +172,7 @@
 	}
 
 	private LifecycleMetadata findInjectionMetadata(RootBeanDefinition beanDefinition, Class<?> beanType) {
->>>>>>> 3df3bc2a
+		// TODO 取得所有和生命周期相关的元数据
 		LifecycleMetadata metadata = findLifecycleMetadata(beanType);
 		// TODO 将非外部管理的元素加入缓存
 		metadata.checkConfigMembers(beanDefinition);
