/*
 * Copyright 2002-present the original author or authors.
 *
 * Licensed under the Apache License, Version 2.0 (the "License");
 * you may not use this file except in compliance with the License.
 * You may obtain a copy of the License at
 *
 *      https://www.apache.org/licenses/LICENSE-2.0
 *
 * Unless required by applicable law or agreed to in writing, software
 * distributed under the License is distributed on an "AS IS" BASIS,
 * WITHOUT WARRANTIES OR CONDITIONS OF ANY KIND, either express or implied.
 * See the License for the specific language governing permissions and
 * limitations under the License.
 */

package org.springframework.beans.factory.annotation;

import java.io.IOException;
import java.io.ObjectInputStream;
import java.io.Serializable;
import java.lang.annotation.Annotation;
import java.lang.reflect.InvocationTargetException;
import java.lang.reflect.Method;
import java.lang.reflect.Modifier;
import java.util.ArrayList;
import java.util.Collection;
import java.util.Collections;
import java.util.LinkedHashSet;
import java.util.List;
import java.util.Map;
import java.util.Set;
import java.util.concurrent.ConcurrentHashMap;
import java.util.stream.Stream;

import org.apache.commons.logging.Log;
import org.apache.commons.logging.LogFactory;
import org.jspecify.annotations.Nullable;

import org.springframework.beans.BeansException;
import org.springframework.beans.factory.BeanCreationException;
import org.springframework.beans.factory.aot.BeanRegistrationAotContribution;
import org.springframework.beans.factory.aot.BeanRegistrationAotProcessor;
import org.springframework.beans.factory.config.DestructionAwareBeanPostProcessor;
import org.springframework.beans.factory.support.MergedBeanDefinitionPostProcessor;
import org.springframework.beans.factory.support.RegisteredBean;
import org.springframework.beans.factory.support.RootBeanDefinition;
import org.springframework.core.Ordered;
import org.springframework.core.PriorityOrdered;
import org.springframework.core.annotation.AnnotationUtils;
import org.springframework.util.ClassUtils;
import org.springframework.util.CollectionUtils;
import org.springframework.util.ReflectionUtils;

/**
 * {@link org.springframework.beans.factory.config.BeanPostProcessor} implementation
 * that invokes annotated init and destroy methods. Allows for an annotation
 * alternative to Spring's {@link org.springframework.beans.factory.InitializingBean}
 * and {@link org.springframework.beans.factory.DisposableBean} callback interfaces.
 *
 * <p>The actual annotation types that this post-processor checks for can be
 * configured through the {@link #setInitAnnotationType "initAnnotationType"}
 * and {@link #setDestroyAnnotationType "destroyAnnotationType"} properties.
 * Any custom annotation can be used, since there are no required annotation
 * attributes.
 *
 * <p>Init and destroy annotations may be applied to methods of any visibility:
 * public, package-protected, protected, or private. Multiple such methods
 * may be annotated, but it is recommended to only annotate one single
 * init method and destroy method, respectively.
 *
 * <p>Spring's {@link org.springframework.context.annotation.CommonAnnotationBeanPostProcessor}
 * supports the {@link jakarta.annotation.PostConstruct} and {@link jakarta.annotation.PreDestroy}
 * annotations out of the box, as init annotation and destroy annotation, respectively.
 * Furthermore, it also supports the {@link jakarta.annotation.Resource} annotation
 * for annotation-driven injection of named beans.
 *
 * @author Juergen Hoeller
 * @author Stephane Nicoll
 * @author Phillip Webb
 * @author Sam Brannen
 * @since 2.5
 * @see #setInitAnnotationType
 * @see #setDestroyAnnotationType
 */
@SuppressWarnings("serial")
public class InitDestroyAnnotationBeanPostProcessor implements DestructionAwareBeanPostProcessor,
		MergedBeanDefinitionPostProcessor, BeanRegistrationAotProcessor, PriorityOrdered, Serializable {

	private final transient LifecycleMetadata emptyLifecycleMetadata =
			new LifecycleMetadata(Object.class, Collections.emptyList(), Collections.emptyList()) {
				@Override
				public void checkInitDestroyMethods(RootBeanDefinition beanDefinition) {
				}
				@Override
				public void invokeInitMethods(Object target, String beanName) {
				}
				@Override
				public void invokeDestroyMethods(Object target, String beanName) {
				}
				@Override
				public boolean hasDestroyMethods() {
					return false;
				}
			};


	protected transient Log logger = LogFactory.getLog(getClass());

	private final Set<Class<? extends Annotation>> initAnnotationTypes = new LinkedHashSet<>(2);

	private final Set<Class<? extends Annotation>> destroyAnnotationTypes = new LinkedHashSet<>(2);

	private int order = Ordered.LOWEST_PRECEDENCE;

	private final transient @Nullable Map<Class<?>, LifecycleMetadata> lifecycleMetadataCache = new ConcurrentHashMap<>(256);


	/**
	 * Specify the init annotation to check for, indicating initialization
	 * methods to call after configuration of a bean.
	 * <p>Any custom annotation can be used, since there are no required
	 * annotation attributes. There is no default, although a typical choice
	 * is the {@link jakarta.annotation.PostConstruct} annotation.
	 * @see #addInitAnnotationType
	 */
	public void setInitAnnotationType(Class<? extends Annotation> initAnnotationType) {
		this.initAnnotationTypes.clear();
		this.initAnnotationTypes.add(initAnnotationType);
	}

	/**
	 * Add an init annotation to check for, indicating initialization
	 * methods to call after configuration of a bean.
	 * @since 6.0.11
	 * @see #setInitAnnotationType
	 */
	public void addInitAnnotationType(@Nullable Class<? extends Annotation> initAnnotationType) {
		if (initAnnotationType != null) {
			this.initAnnotationTypes.add(initAnnotationType);
		}
	}

	/**
	 * Specify the destroy annotation to check for, indicating destruction
	 * methods to call when the context is shutting down.
	 * <p>Any custom annotation can be used, since there are no required
	 * annotation attributes. There is no default, although a typical choice
	 * is the {@link jakarta.annotation.PreDestroy} annotation.
	 * @see #addDestroyAnnotationType
	 */
	public void setDestroyAnnotationType(Class<? extends Annotation> destroyAnnotationType) {
		this.destroyAnnotationTypes.clear();
		this.destroyAnnotationTypes.add(destroyAnnotationType);
	}

	/**
	 * Add a destroy annotation to check for, indicating destruction
	 * methods to call when the context is shutting down.
	 * @since 6.0.11
	 * @see #setDestroyAnnotationType
	 */
	public void addDestroyAnnotationType(@Nullable Class<? extends Annotation> destroyAnnotationType) {
		if (destroyAnnotationType != null) {
			this.destroyAnnotationTypes.add(destroyAnnotationType);
		}
	}

	public void setOrder(int order) {
		this.order = order;
	}

	@Override
	public int getOrder() {
		return this.order;
	}


	@Override
	public void postProcessMergedBeanDefinition(RootBeanDefinition beanDefinition, Class<?> beanClass, String beanName) {
		findLifecycleMetadata(beanDefinition, beanClass);
	}

	@Override
	public @Nullable BeanRegistrationAotContribution processAheadOfTime(RegisteredBean registeredBean) {
		RootBeanDefinition beanDefinition = registeredBean.getMergedBeanDefinition();
		beanDefinition.resolveDestroyMethodIfNecessary();
		LifecycleMetadata metadata = findLifecycleMetadata(beanDefinition, registeredBean.getBeanClass());
		if (!CollectionUtils.isEmpty(metadata.initMethods)) {
			String[] initMethodNames = safeMerge(beanDefinition.getInitMethodNames(), metadata.initMethods);
			beanDefinition.setInitMethodNames(initMethodNames);
		}
		if (!CollectionUtils.isEmpty(metadata.destroyMethods)) {
			String[] destroyMethodNames = safeMerge(beanDefinition.getDestroyMethodNames(), metadata.destroyMethods);
			beanDefinition.setDestroyMethodNames(destroyMethodNames);
		}
		return null;
	}

<<<<<<< HEAD
	private LifecycleMetadata findInjectionMetadata(RootBeanDefinition beanDefinition, Class<?> beanType) {
		// TODO 取得所有和生命周期相关的元数据
		LifecycleMetadata metadata = findLifecycleMetadata(beanType);
		// TODO 将非外部管理的元素加入缓存
		metadata.checkConfigMembers(beanDefinition);
=======
	private LifecycleMetadata findLifecycleMetadata(RootBeanDefinition beanDefinition, Class<?> beanClass) {
		LifecycleMetadata metadata = findLifecycleMetadata(beanClass);
		metadata.checkInitDestroyMethods(beanDefinition);
>>>>>>> 523552ac
		return metadata;
	}

	private static String[] safeMerge(String @Nullable [] existingNames, Collection<LifecycleMethod> detectedMethods) {
		Stream<String> detectedNames = detectedMethods.stream().map(LifecycleMethod::getIdentifier);
		Stream<String> mergedNames = (existingNames != null ?
				Stream.concat(detectedNames, Stream.of(existingNames)) : detectedNames);
		return mergedNames.distinct().toArray(String[]::new);
	}

	@Override
	public Object postProcessBeforeInitialization(Object bean, String beanName) throws BeansException {
		LifecycleMetadata metadata = findLifecycleMetadata(bean.getClass());
		try {
			metadata.invokeInitMethods(bean, beanName);
		}
		catch (InvocationTargetException ex) {
			throw new BeanCreationException(beanName, "Invocation of init method failed", ex.getTargetException());
		}
		catch (Throwable ex) {
			throw new BeanCreationException(beanName, "Failed to invoke init method", ex);
		}
		return bean;
	}

	@Override
	public Object postProcessAfterInitialization(Object bean, String beanName) throws BeansException {
		return bean;
	}

	@Override
	public void postProcessBeforeDestruction(Object bean, String beanName) throws BeansException {
		LifecycleMetadata metadata = findLifecycleMetadata(bean.getClass());
		try {
			metadata.invokeDestroyMethods(bean, beanName);
		}
		catch (InvocationTargetException ex) {
			String msg = "Destroy method on bean with name '" + beanName + "' threw an exception";
			if (logger.isDebugEnabled()) {
				logger.warn(msg, ex.getTargetException());
			}
			else if (logger.isWarnEnabled()) {
				logger.warn(msg + ": " + ex.getTargetException());
			}
		}
		catch (Throwable ex) {
			if (logger.isWarnEnabled()) {
				logger.warn("Failed to invoke destroy method on bean with name '" + beanName + "'", ex);
			}
		}
	}

	@Override
	public boolean requiresDestruction(Object bean) {
		return findLifecycleMetadata(bean.getClass()).hasDestroyMethods();
	}


	private LifecycleMetadata findLifecycleMetadata(Class<?> beanClass) {
		if (this.lifecycleMetadataCache == null) {
			// Happens after deserialization, during destruction...
<<<<<<< HEAD
			// TODO 缓存不存在, 为bean创建生命周期元数据并返回
			return buildLifecycleMetadata(clazz);
		}
		// Quick check on the concurrent map first, with minimal locking.
		// TODO 缓存中可以找到对应的bean的生命周期时, 直接返回
		LifecycleMetadata metadata = this.lifecycleMetadataCache.get(clazz);
=======
			return buildLifecycleMetadata(beanClass);
		}
		// Quick check on the concurrent map first, with minimal locking.
		LifecycleMetadata metadata = this.lifecycleMetadataCache.get(beanClass);
>>>>>>> 523552ac
		if (metadata == null) {
			synchronized (this.lifecycleMetadataCache) {
				metadata = this.lifecycleMetadataCache.get(beanClass);
				if (metadata == null) {
<<<<<<< HEAD
					// TODO 如果找不到, double check一下, 还是没有, 则为bean创建生命周期元数据并加入到缓存后, 返回
					metadata = buildLifecycleMetadata(clazz);
					this.lifecycleMetadataCache.put(clazz, metadata);
=======
					metadata = buildLifecycleMetadata(beanClass);
					this.lifecycleMetadataCache.put(beanClass, metadata);
>>>>>>> 523552ac
				}
				return metadata;
			}
		}
		return metadata;
	}

<<<<<<< HEAD
	private LifecycleMetadata buildLifecycleMetadata(final Class<?> clazz) {
		// TODO 验证一下是否为注解的侯选类, 验证逻辑是:
		//  false: bean是"java."开头, 或者是Ordered类型
		//  true: 1. 注解类型是以"java."开头的
		//        2. 其他false情况
		if (!AnnotationUtils.isCandidateClass(clazz, Arrays.asList(this.initAnnotationType, this.destroyAnnotationType))) {
			// TODO bean是"java."开头, 或者是Ordered类型时, 不做注入处理, 返回empty
=======
	private LifecycleMetadata buildLifecycleMetadata(final Class<?> beanClass) {
		if (!AnnotationUtils.isCandidateClass(beanClass, this.initAnnotationTypes) &&
				!AnnotationUtils.isCandidateClass(beanClass, this.destroyAnnotationTypes)) {
>>>>>>> 523552ac
			return this.emptyLifecycleMetadata;
		}

		List<LifecycleMethod> initMethods = new ArrayList<>();
		List<LifecycleMethod> destroyMethods = new ArrayList<>();
		Class<?> currentClass = beanClass;

		do {
<<<<<<< HEAD
			// TODO 开始遍历bean的类型, 这里记录所有的处理生命周期的方法, 包括初始化以及销毁方法
			final List<LifecycleElement> currInitMethods = new ArrayList<>();
			final List<LifecycleElement> currDestroyMethods = new ArrayList<>();

			ReflectionUtils.doWithLocalMethods(targetClass, method -> {
				if (this.initAnnotationType != null && method.isAnnotationPresent(this.initAnnotationType)) {
					// TODO 处理初始化注解, 并放到集合
					LifecycleElement element = new LifecycleElement(method);
					currInitMethods.add(element);
					if (logger.isTraceEnabled()) {
						logger.trace("Found init method on class [" + clazz.getName() + "]: " + method);
					}
				}
				if (this.destroyAnnotationType != null && method.isAnnotationPresent(this.destroyAnnotationType)) {
					// TODO 处理销毁注解, 并放到集合
					currDestroyMethods.add(new LifecycleElement(method));
					if (logger.isTraceEnabled()) {
						logger.trace("Found destroy method on class [" + clazz.getName() + "]: " + method);
=======
			final List<LifecycleMethod> currInitMethods = new ArrayList<>();
			final List<LifecycleMethod> currDestroyMethods = new ArrayList<>();

			ReflectionUtils.doWithLocalMethods(currentClass, method -> {
				for (Class<? extends Annotation> initAnnotationType : this.initAnnotationTypes) {
					if (initAnnotationType != null && method.isAnnotationPresent(initAnnotationType)) {
						currInitMethods.add(new LifecycleMethod(method, beanClass));
						if (logger.isTraceEnabled()) {
							logger.trace("Found init method on class [" + beanClass.getName() + "]: " + method);
						}
					}
				}
				for (Class<? extends Annotation> destroyAnnotationType : this.destroyAnnotationTypes) {
					if (destroyAnnotationType != null && method.isAnnotationPresent(destroyAnnotationType)) {
						currDestroyMethods.add(new LifecycleMethod(method, beanClass));
						if (logger.isTraceEnabled()) {
							logger.trace("Found destroy method on class [" + beanClass.getName() + "]: " + method);
						}
>>>>>>> 523552ac
					}
				}
			});

			initMethods.addAll(0, currInitMethods);
			destroyMethods.addAll(currDestroyMethods);
<<<<<<< HEAD
			// TODO 继续深入父类
			targetClass = targetClass.getSuperclass();
		}
		while (targetClass != null && targetClass != Object.class);
		// TODO 返回注入方法的元数据信息
=======
			currentClass = currentClass.getSuperclass();
		}
		while (currentClass != null && currentClass != Object.class);

>>>>>>> 523552ac
		return (initMethods.isEmpty() && destroyMethods.isEmpty() ? this.emptyLifecycleMetadata :
				new LifecycleMetadata(beanClass, initMethods, destroyMethods));
	}


	//---------------------------------------------------------------------
	// Serialization support
	//---------------------------------------------------------------------

	private void readObject(ObjectInputStream ois) throws IOException, ClassNotFoundException {
		// Rely on default serialization; just initialize state after deserialization.
		ois.defaultReadObject();

		// Initialize transient fields.
		this.logger = LogFactory.getLog(getClass());
	}


	/**
	 * Class representing information about annotated init and destroy methods.
	 */
	private class LifecycleMetadata {

		private final Class<?> beanClass;

		private final Collection<LifecycleMethod> initMethods;

		private final Collection<LifecycleMethod> destroyMethods;

		private volatile @Nullable Set<LifecycleMethod> checkedInitMethods;

		private volatile @Nullable Set<LifecycleMethod> checkedDestroyMethods;

		public LifecycleMetadata(Class<?> beanClass, Collection<LifecycleMethod> initMethods,
				Collection<LifecycleMethod> destroyMethods) {

			this.beanClass = beanClass;
			this.initMethods = initMethods;
			this.destroyMethods = destroyMethods;
		}

		public void checkInitDestroyMethods(RootBeanDefinition beanDefinition) {
			Set<LifecycleMethod> checkedInitMethods = CollectionUtils.newLinkedHashSet(this.initMethods.size());
			for (LifecycleMethod lifecycleMethod : this.initMethods) {
				String methodIdentifier = lifecycleMethod.getIdentifier();
				if (!beanDefinition.isExternallyManagedInitMethod(methodIdentifier)) {
					beanDefinition.registerExternallyManagedInitMethod(methodIdentifier);
					checkedInitMethods.add(lifecycleMethod);
					if (logger.isTraceEnabled()) {
						logger.trace("Registered init method on class [" + this.beanClass.getName() + "]: " + methodIdentifier);
					}
				}
			}
			Set<LifecycleMethod> checkedDestroyMethods = CollectionUtils.newLinkedHashSet(this.destroyMethods.size());
			for (LifecycleMethod lifecycleMethod : this.destroyMethods) {
				String methodIdentifier = lifecycleMethod.getIdentifier();
				if (!beanDefinition.isExternallyManagedDestroyMethod(methodIdentifier)) {
					beanDefinition.registerExternallyManagedDestroyMethod(methodIdentifier);
					checkedDestroyMethods.add(lifecycleMethod);
					if (logger.isTraceEnabled()) {
						logger.trace("Registered destroy method on class [" + this.beanClass.getName() + "]: " + methodIdentifier);
					}
				}
			}
			this.checkedInitMethods = checkedInitMethods;
			this.checkedDestroyMethods = checkedDestroyMethods;
		}

		public void invokeInitMethods(Object target, String beanName) throws Throwable {
			Collection<LifecycleMethod> checkedInitMethods = this.checkedInitMethods;
			Collection<LifecycleMethod> initMethodsToIterate =
					(checkedInitMethods != null ? checkedInitMethods : this.initMethods);
			if (!initMethodsToIterate.isEmpty()) {
				for (LifecycleMethod lifecycleMethod : initMethodsToIterate) {
					if (logger.isTraceEnabled()) {
						logger.trace("Invoking init method on bean '" + beanName + "': " + lifecycleMethod.getMethod());
					}
					lifecycleMethod.invoke(target);
				}
			}
		}

		public void invokeDestroyMethods(Object target, String beanName) throws Throwable {
			Collection<LifecycleMethod> checkedDestroyMethods = this.checkedDestroyMethods;
			Collection<LifecycleMethod> destroyMethodsToUse =
					(checkedDestroyMethods != null ? checkedDestroyMethods : this.destroyMethods);
			if (!destroyMethodsToUse.isEmpty()) {
				for (LifecycleMethod lifecycleMethod : destroyMethodsToUse) {
					if (logger.isTraceEnabled()) {
						logger.trace("Invoking destroy method on bean '" + beanName + "': " + lifecycleMethod.getMethod());
					}
					lifecycleMethod.invoke(target);
				}
			}
		}

		public boolean hasDestroyMethods() {
			Collection<LifecycleMethod> checkedDestroyMethods = this.checkedDestroyMethods;
			Collection<LifecycleMethod> destroyMethodsToUse =
					(checkedDestroyMethods != null ? checkedDestroyMethods : this.destroyMethods);
			return !destroyMethodsToUse.isEmpty();
		}
	}


	/**
	 * Class representing an annotated init or destroy method.
	 */
	private static class LifecycleMethod {

		private final Method method;

		private final String identifier;

		public LifecycleMethod(Method method, Class<?> beanClass) {
			if (method.getParameterCount() != 0) {
				throw new IllegalStateException("Lifecycle annotation requires a no-arg method: " + method);
			}
			this.method = method;
			this.identifier = (isPrivateOrNotVisible(method, beanClass) ?
					ClassUtils.getQualifiedMethodName(method) : method.getName());
		}

		public Method getMethod() {
			return this.method;
		}

		public String getIdentifier() {
			return this.identifier;
		}

		public void invoke(Object target) throws Throwable {
			ReflectionUtils.makeAccessible(this.method);
			this.method.invoke(target);
		}

		@Override
		public boolean equals(@Nullable Object other) {
			return (this == other || (other instanceof LifecycleMethod that &&
					this.identifier.equals(that.identifier)));
		}

		@Override
		public int hashCode() {
			return this.identifier.hashCode();
		}

		/**
		 * Determine if the supplied lifecycle {@link Method} is private or not
		 * visible to the supplied bean {@link Class}.
		 * @since 6.0.11
		 */
		private static boolean isPrivateOrNotVisible(Method method, Class<?> beanClass) {
			int modifiers = method.getModifiers();
			if (Modifier.isPrivate(modifiers)) {
				return true;
			}
			// Method is declared in a class that resides in a different package
			// than the bean class and the method is neither public nor protected?
			return (!method.getDeclaringClass().getPackageName().equals(beanClass.getPackageName()) &&
					!(Modifier.isPublic(modifiers) || Modifier.isProtected(modifiers)));
		}

	}

}<|MERGE_RESOLUTION|>--- conflicted
+++ resolved
@@ -197,17 +197,11 @@
 		return null;
 	}
 
-<<<<<<< HEAD
-	private LifecycleMetadata findInjectionMetadata(RootBeanDefinition beanDefinition, Class<?> beanType) {
+	private LifecycleMetadata findLifecycleMetadata(RootBeanDefinition beanDefinition, Class<?> beanClass) {
 		// TODO 取得所有和生命周期相关的元数据
-		LifecycleMetadata metadata = findLifecycleMetadata(beanType);
+		LifecycleMetadata metadata = findLifecycleMetadata(beanClass);
 		// TODO 将非外部管理的元素加入缓存
-		metadata.checkConfigMembers(beanDefinition);
-=======
-	private LifecycleMetadata findLifecycleMetadata(RootBeanDefinition beanDefinition, Class<?> beanClass) {
-		LifecycleMetadata metadata = findLifecycleMetadata(beanClass);
 		metadata.checkInitDestroyMethods(beanDefinition);
->>>>>>> 523552ac
 		return metadata;
 	}
 
@@ -269,31 +263,19 @@
 	private LifecycleMetadata findLifecycleMetadata(Class<?> beanClass) {
 		if (this.lifecycleMetadataCache == null) {
 			// Happens after deserialization, during destruction...
-<<<<<<< HEAD
 			// TODO 缓存不存在, 为bean创建生命周期元数据并返回
-			return buildLifecycleMetadata(clazz);
+			return buildLifecycleMetadata(beanClass);
 		}
 		// Quick check on the concurrent map first, with minimal locking.
 		// TODO 缓存中可以找到对应的bean的生命周期时, 直接返回
-		LifecycleMetadata metadata = this.lifecycleMetadataCache.get(clazz);
-=======
-			return buildLifecycleMetadata(beanClass);
-		}
-		// Quick check on the concurrent map first, with minimal locking.
 		LifecycleMetadata metadata = this.lifecycleMetadataCache.get(beanClass);
->>>>>>> 523552ac
 		if (metadata == null) {
 			synchronized (this.lifecycleMetadataCache) {
 				metadata = this.lifecycleMetadataCache.get(beanClass);
 				if (metadata == null) {
-<<<<<<< HEAD
 					// TODO 如果找不到, double check一下, 还是没有, 则为bean创建生命周期元数据并加入到缓存后, 返回
-					metadata = buildLifecycleMetadata(clazz);
-					this.lifecycleMetadataCache.put(clazz, metadata);
-=======
 					metadata = buildLifecycleMetadata(beanClass);
 					this.lifecycleMetadataCache.put(beanClass, metadata);
->>>>>>> 523552ac
 				}
 				return metadata;
 			}
@@ -301,53 +283,30 @@
 		return metadata;
 	}
 
-<<<<<<< HEAD
-	private LifecycleMetadata buildLifecycleMetadata(final Class<?> clazz) {
+	private LifecycleMetadata buildLifecycleMetadata(final Class<?> beanClass) {
 		// TODO 验证一下是否为注解的侯选类, 验证逻辑是:
 		//  false: bean是"java."开头, 或者是Ordered类型
 		//  true: 1. 注解类型是以"java."开头的
 		//        2. 其他false情况
-		if (!AnnotationUtils.isCandidateClass(clazz, Arrays.asList(this.initAnnotationType, this.destroyAnnotationType))) {
-			// TODO bean是"java."开头, 或者是Ordered类型时, 不做注入处理, 返回empty
-=======
-	private LifecycleMetadata buildLifecycleMetadata(final Class<?> beanClass) {
 		if (!AnnotationUtils.isCandidateClass(beanClass, this.initAnnotationTypes) &&
 				!AnnotationUtils.isCandidateClass(beanClass, this.destroyAnnotationTypes)) {
->>>>>>> 523552ac
+			// TODO bean是"java."开头, 或者是Ordered类型时, 不做注入处理, 返回empty
 			return this.emptyLifecycleMetadata;
 		}
 
+		// TODO 开始遍历bean的类型, 这里记录所有的处理生命周期的方法, 包括初始化以及销毁方法
 		List<LifecycleMethod> initMethods = new ArrayList<>();
 		List<LifecycleMethod> destroyMethods = new ArrayList<>();
 		Class<?> currentClass = beanClass;
 
 		do {
-<<<<<<< HEAD
-			// TODO 开始遍历bean的类型, 这里记录所有的处理生命周期的方法, 包括初始化以及销毁方法
-			final List<LifecycleElement> currInitMethods = new ArrayList<>();
-			final List<LifecycleElement> currDestroyMethods = new ArrayList<>();
-
-			ReflectionUtils.doWithLocalMethods(targetClass, method -> {
-				if (this.initAnnotationType != null && method.isAnnotationPresent(this.initAnnotationType)) {
-					// TODO 处理初始化注解, 并放到集合
-					LifecycleElement element = new LifecycleElement(method);
-					currInitMethods.add(element);
-					if (logger.isTraceEnabled()) {
-						logger.trace("Found init method on class [" + clazz.getName() + "]: " + method);
-					}
-				}
-				if (this.destroyAnnotationType != null && method.isAnnotationPresent(this.destroyAnnotationType)) {
-					// TODO 处理销毁注解, 并放到集合
-					currDestroyMethods.add(new LifecycleElement(method));
-					if (logger.isTraceEnabled()) {
-						logger.trace("Found destroy method on class [" + clazz.getName() + "]: " + method);
-=======
 			final List<LifecycleMethod> currInitMethods = new ArrayList<>();
 			final List<LifecycleMethod> currDestroyMethods = new ArrayList<>();
 
 			ReflectionUtils.doWithLocalMethods(currentClass, method -> {
 				for (Class<? extends Annotation> initAnnotationType : this.initAnnotationTypes) {
 					if (initAnnotationType != null && method.isAnnotationPresent(initAnnotationType)) {
+						// TODO 处理初始化注解, 并放到集合
 						currInitMethods.add(new LifecycleMethod(method, beanClass));
 						if (logger.isTraceEnabled()) {
 							logger.trace("Found init method on class [" + beanClass.getName() + "]: " + method);
@@ -356,29 +315,23 @@
 				}
 				for (Class<? extends Annotation> destroyAnnotationType : this.destroyAnnotationTypes) {
 					if (destroyAnnotationType != null && method.isAnnotationPresent(destroyAnnotationType)) {
+						// TODO 处理销毁注解, 并放到集合
 						currDestroyMethods.add(new LifecycleMethod(method, beanClass));
 						if (logger.isTraceEnabled()) {
 							logger.trace("Found destroy method on class [" + beanClass.getName() + "]: " + method);
 						}
->>>>>>> 523552ac
 					}
 				}
 			});
 
 			initMethods.addAll(0, currInitMethods);
 			destroyMethods.addAll(currDestroyMethods);
-<<<<<<< HEAD
 			// TODO 继续深入父类
-			targetClass = targetClass.getSuperclass();
-		}
-		while (targetClass != null && targetClass != Object.class);
+			currentClass = currentClass.getSuperclass();
+		}
+		while (currentClass != null && currentClass != Object.class);
+
 		// TODO 返回注入方法的元数据信息
-=======
-			currentClass = currentClass.getSuperclass();
-		}
-		while (currentClass != null && currentClass != Object.class);
-
->>>>>>> 523552ac
 		return (initMethods.isEmpty() && destroyMethods.isEmpty() ? this.emptyLifecycleMetadata :
 				new LifecycleMetadata(beanClass, initMethods, destroyMethods));
 	}
