--- conflicted
+++ resolved
@@ -234,12 +234,8 @@
 						foundMeta = true;
 						// Only accept fallback match if @Qualifier annotation has a value...
 						// Otherwise it is just a marker for a custom qualifier annotation.
-<<<<<<< HEAD
 						// TODO 但只有@Qualifier也不行, 其必须指定一个value值, 且指定的值与候选bean相同, 所以还要进行一下检查
-						if ((fallbackToMeta && StringUtils.isEmpty(AnnotationUtils.getValue(metaAnn))) ||
-=======
 						if ((fallbackToMeta && ObjectUtils.isEmpty(AnnotationUtils.getValue(metaAnn))) ||
->>>>>>> 41835ba5
 								!checkQualifier(bdHolder, metaAnn, typeConverter)) {
 							// TODO 在需要检查元注解时, 如果@Qualifier没有value, 或者候选bean与@Qualifier指定的value不同时, 表示匹配失败
 							return false;
