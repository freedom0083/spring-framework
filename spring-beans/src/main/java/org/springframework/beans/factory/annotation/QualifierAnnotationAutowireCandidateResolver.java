/*
 * Copyright 2002-present the original author or authors.
 *
 * Licensed under the Apache License, Version 2.0 (the "License");
 * you may not use this file except in compliance with the License.
 * You may obtain a copy of the License at
 *
 *      https://www.apache.org/licenses/LICENSE-2.0
 *
 * Unless required by applicable law or agreed to in writing, software
 * distributed under the License is distributed on an "AS IS" BASIS,
 * WITHOUT WARRANTIES OR CONDITIONS OF ANY KIND, either express or implied.
 * See the License for the specific language governing permissions and
 * limitations under the License.
 */

package org.springframework.beans.factory.annotation;

import java.lang.annotation.Annotation;
import java.lang.reflect.AnnotatedElement;
import java.lang.reflect.Method;
import java.util.Map;
import java.util.Set;

import org.jspecify.annotations.Nullable;

import org.springframework.beans.SimpleTypeConverter;
import org.springframework.beans.TypeConverter;
import org.springframework.beans.factory.BeanFactory;
import org.springframework.beans.factory.NoSuchBeanDefinitionException;
import org.springframework.beans.factory.config.BeanDefinitionHolder;
import org.springframework.beans.factory.config.DependencyDescriptor;
import org.springframework.beans.factory.support.AutowireCandidateQualifier;
import org.springframework.beans.factory.support.AutowireCandidateResolver;
import org.springframework.beans.factory.support.GenericTypeAwareAutowireCandidateResolver;
import org.springframework.beans.factory.support.RootBeanDefinition;
import org.springframework.core.MethodParameter;
import org.springframework.core.annotation.AnnotatedElementUtils;
import org.springframework.core.annotation.AnnotationAttributes;
import org.springframework.core.annotation.AnnotationUtils;
import org.springframework.util.Assert;
import org.springframework.util.ClassUtils;
import org.springframework.util.CollectionUtils;
import org.springframework.util.ObjectUtils;

/**
 * {@link AutowireCandidateResolver} implementation that matches bean definition qualifiers
 * against {@link Qualifier qualifier annotations} on the field or parameter to be autowired.
 * Also supports suggested expression values through a {@link Value value} annotation.
 *
 * <p>Also supports JSR-330's {@link jakarta.inject.Qualifier} annotation if available.
 *
 * @author Mark Fisher
 * @author Juergen Hoeller
 * @author Stephane Nicoll
 * @author Sam Brannen
 * @since 2.5
 * @see AutowireCandidateQualifier
 * @see Qualifier
 * @see Value
 */
public class QualifierAnnotationAutowireCandidateResolver extends GenericTypeAwareAutowireCandidateResolver {
<<<<<<< HEAD
	// TODO 可用的限定类型, 初始化时默认指定了@Qualifier和JSR-330的javax.inject.Qualifier(不支持时就没有这个)
	private final Set<Class<? extends Annotation>> qualifierTypes = new LinkedHashSet<>(2);
	// TODO @Value注解
=======

	private final Set<Class<? extends Annotation>> qualifierTypes = CollectionUtils.newLinkedHashSet(2);

>>>>>>> 523552ac
	private Class<? extends Annotation> valueAnnotationType = Value.class;

	/**
	 * Create a new {@code QualifierAnnotationAutowireCandidateResolver} for Spring's
	 * standard {@link Qualifier} annotation.
	 * <p>Also supports JSR-330's {@link jakarta.inject.Qualifier} annotation if available.
	 */
	@SuppressWarnings("unchecked")
	public QualifierAnnotationAutowireCandidateResolver() {
		// TODO 注册Spring的Qualifier
		this.qualifierTypes.add(Qualifier.class);
		try {
			// TODO 注册JSR-330的javax.inject.Qualifier
			this.qualifierTypes.add((Class<? extends Annotation>) ClassUtils.forName("jakarta.inject.Qualifier",
							QualifierAnnotationAutowireCandidateResolver.class.getClassLoader()));
		}
		catch (ClassNotFoundException ex) {
			// JSR-330 API (as included in Jakarta EE) not available - simply skip.
		}
	}

	/**
	 * Create a new {@code QualifierAnnotationAutowireCandidateResolver} for the given
	 * qualifier annotation type.
	 * @param qualifierType the qualifier annotation to look for
	 */
	// TODO 注册一个自定义的qualifier注解
	public QualifierAnnotationAutowireCandidateResolver(Class<? extends Annotation> qualifierType) {
		Assert.notNull(qualifierType, "'qualifierType' must not be null");
		this.qualifierTypes.add(qualifierType);
	}

	/**
	 * Create a new {@code QualifierAnnotationAutowireCandidateResolver} for the given
	 * qualifier annotation types.
	 * @param qualifierTypes the qualifier annotations to look for
	 */
	// TODO 注册一个自定义的qualifier注解集合
	public QualifierAnnotationAutowireCandidateResolver(Set<Class<? extends Annotation>> qualifierTypes) {
		Assert.notNull(qualifierTypes, "'qualifierTypes' must not be null");
		this.qualifierTypes.addAll(qualifierTypes);
	}


	/**
	 * Register the given type to be used as a qualifier when autowiring.
	 * <p>This identifies qualifier annotations for direct use (on fields,
	 * method parameters and constructor parameters) as well as meta
	 * annotations that in turn identify actual qualifier annotations.
	 * <p>This implementation only supports annotations as qualifier types.
	 * The default is Spring's {@link Qualifier} annotation which serves
	 * as a qualifier for direct use and also as a meta annotation.
	 * @param qualifierType the annotation type to register
	 */
	// TODO 用于注册自定义的qualifier注解
	public void addQualifierType(Class<? extends Annotation> qualifierType) {
		this.qualifierTypes.add(qualifierType);
	}

	/**
	 * Set the 'value' annotation type, to be used on fields, method parameters
	 * and constructor parameters.
	 * <p>The default value annotation type is the Spring-provided
	 * {@link Value} annotation.
	 * <p>This setter property exists so that developers can provide their own
	 * (non-Spring-specific) annotation type to indicate a default value
	 * expression for a specific argument.
	 */
	// TODO 自定义@Value注解
	public void setValueAnnotationType(Class<? extends Annotation> valueAnnotationType) {
		this.valueAnnotationType = valueAnnotationType;
	}


	/**
	 * Determine whether the provided bean definition is an autowire candidate.
	 * <p>To be considered a candidate the bean's <em>autowire-candidate</em>
	 * attribute must not have been set to 'false'. Also, if an annotation on
	 * the field or parameter to be autowired is recognized by this bean factory
	 * as a <em>qualifier</em>, the bean must 'match' against the annotation as
	 * well as any attributes it may contain. The bean definition must contain
	 * the same qualifier or match by meta attributes. A "value" attribute will
	 * fall back to match against the bean name or an alias if a qualifier or
	 * attribute does not match.
	 * @see Qualifier
     *
	 * @param bdHolder 自动注入的候选bean
	 * @param descriptor 字段, 方法, 或构造函数所表示的依赖描述的待注入项, 对于多值类型, 这里会是被包装过的包含多元素的MultiElementDescriptor
	 * @return
	 */
	@Override
	// TODO 判断给定的bean(BeanDefinitionHolder)是否为注入项的自动装配候选(可以自动装配到注入项中)
	public boolean isAutowireCandidate(BeanDefinitionHolder bdHolder, DependencyDescriptor descriptor) {
<<<<<<< HEAD
		// TODO 先用父类GenericTypeAwareAutowireCandidateResolver#isAutowireCandidate(BeanDefinitionHolder, DependencyDescriptor)
		//  检查一下bean是否可以自动装配
		boolean match = super.isAutowireCandidate(bdHolder, descriptor);
		if (match) {
			// TODO 初步验证完发现类型相同, 或者放宽了验证条件时, 就会掉到这里. 这里会检查候选bean是否与待注入项可能存在的@Qualifier
			//  注解所指定value一致. getAnnotations()方法会取得注入项上所有的注解, 只要能走到这里, 待注入项至少会包含@Autowire注解,
			//  所以这个方法至少会 包含一个@Autowire
			match = checkQualifiers(bdHolder, descriptor.getAnnotations());
			if (match) {
				// TODO 如果匹配上了, 再看一下依赖描述的待注入项是否为方法参数(工厂方法, 或构造函数的参数)
				MethodParameter methodParam = descriptor.getMethodParameter();
				if (methodParam != null) {
					// TODO 如果依赖描述的待注入项是方法参数(工厂方法, 或构造函数的参数), 则把使用这个参数的方法拿出来
					Method method = methodParam.getMethod();
					if (method == null || void.class == method.getReturnType()) {
						// TODO 对于构造函数(method == null), 或无返回值的方法来说, 都需要再验证一次. 原因是方法参数(工厂方法,
						//  或构造函数的参数)上可能只标注了@Autowire, 还需要再到使用此参数的方法的方法中检查一下是否有@Qualifier属性.
						//  TIPS: 这里有一点要注意, 因为构造函数, 或方法不一定会标注@Qualifier注解, 所以methodParam.getMethodAnnotations()
						//        有可能会返回空. checkQualifiers(BeanDefinitionHolder, Annotation[])在做匹配验证时, 如果Annotation[]
						//        参数为空, 会自动默认为匹配成功(原因是Spring把他当成Field注解的情况了). 所以在方法上使用@Qualifier注解
						//        时一定要小心
						match = checkQualifiers(bdHolder, methodParam.getMethodAnnotations());
=======
		if (!super.isAutowireCandidate(bdHolder, descriptor)) {
			return false;
		}
		Boolean checked = checkQualifiers(bdHolder, descriptor.getAnnotations());
		if (checked != Boolean.FALSE) {
			MethodParameter methodParam = descriptor.getMethodParameter();
			if (methodParam != null) {
				Method method = methodParam.getMethod();
				if (method == null || void.class == method.getReturnType()) {
					Boolean methodChecked = checkQualifiers(bdHolder, methodParam.getMethodAnnotations());
					if (methodChecked != null && checked == null) {
						checked = methodChecked;
>>>>>>> 523552ac
					}
				}
			}
		}
		return (checked == Boolean.TRUE ||
				(checked == null && ((RootBeanDefinition) bdHolder.getBeanDefinition()).isDefaultCandidate()));
	}

	/**
	 * Match the given qualifier annotations against the candidate bean definition.
<<<<<<< HEAD
	 *
	 * @param bdHolder 候选bean
	 * @param annotationsToSearch 注入项上所有的注解, 比如: @Autowire, @Qualifier等
	 * @return 候选bean是否匹配由限定注解(@Qualifier)所指定的限定条件
	 */
	// TODO 候选bean是否匹配由限定注解(@Qualifier)所指定的限定条件
	protected boolean checkQualifiers(BeanDefinitionHolder bdHolder, Annotation[] annotationsToSearch) {
		if (ObjectUtils.isEmpty(annotationsToSearch)) {
			// TODO 待注入项可以是field, 或method其中之一. 如果是filed, 那method就会为空, getMethodAnnotations()方法也不会有值
			//  整个流程先处理的field的情况. 只要field匹配上了, 就不必再处理method了, 所以直接返回true
			return true;
		}
		SimpleTypeConverter typeConverter = new SimpleTypeConverter();
		for (Annotation annotation : annotationsToSearch) {
			// TODO 遍历所有待查的注解, 取得每个注解的type类型, 比如@Autowire, @Qualifier, @LoadBalanced等
			Class<? extends Annotation> type = annotation.annotationType();
			// TODO 是否检查元注解
			boolean checkMeta = true;
			// TODO 是否要回退到元注解上
			boolean fallbackToMeta = false;
			// TODO 判断注解类型是否为支持的限定注解类型, 默认是@Qualifier或JSR-330的javax.inject.Qualifier, 也可以指定自定义类型.
			//  TIPS: 假如当前正在验证的注解是@LoadBanlanced时, 即: org.springframework.cloud.client.loadbalancer.LoadBalanced时,
			//  这里也会返回true(@LoadBanlanced内包含@Qualifier)
			if (isQualifier(type)) {
				// TODO 当注入项上的注解是限定条件注解类型时, 会用checkQualifier()方法来验证注解限定符所指定的bean是否与候选bean匹配, 比如:
				//  1. 当前是@Qualifier注解: 候选bean有可能会与@Qualifier的value所指定的bean匹配, 所以有可能是true, 也有可能是false
				//  2. 当前是@LoadBanlanced注解: 无法匹配, 肯定会返回false, 然后退回到@LoadBanlanced注解本身去看其元注解是否包含限定注解
				if (!checkQualifier(bdHolder, annotation, typeConverter)) {
					// TODO 不匹配时, 回退到元注解上接着验证
					fallbackToMeta = true;
				}
				else {
					// TODO 匹配时, 就不用再到元注解上验证了
					checkMeta = false;
				}
			}
			if (checkMeta) {
				// TODO 前面没有匹配上时, 会回退到当前注解, 对其元注解进行检查检查. 比如@LoadBanlanced, 其本身不满足限定条件,
				//  但@Qualifier为其元注解, 所以需要对元注解进行检查, 来确实其是否包含@Qualifier. 这个过程只进行一次, 如果包了
				//  一层以上, 就没用了
				boolean foundMeta = false;
				for (Annotation metaAnn : type.getAnnotations()) {
					// TODO 遍历注解上所有的元注解, 比如@LoadBalanced会标注了@Documented, @Retention, @Target, @Qualifier等
					Class<? extends Annotation> metaType = metaAnn.annotationType();
					if (isQualifier(metaType)) {
						// TODO 只要找到了@Qualifier, 就标识查找成功
						foundMeta = true;
						// Only accept fallback match if @Qualifier annotation has a value...
						// Otherwise it is just a marker for a custom qualifier annotation.
						// TODO 但只有@Qualifier也不行, 其必须指定一个value值, 且指定的值与候选bean相同, 所以还要进行一下检查
						if ((fallbackToMeta && ObjectUtils.isEmpty(AnnotationUtils.getValue(metaAnn))) ||
								!checkQualifier(bdHolder, metaAnn, typeConverter)) {
							// TODO 在需要检查元注解时, 如果@Qualifier没有value, 或者候选bean与@Qualifier指定的value不同时, 表示匹配失败
							return false;
						}
					}
				}
				if (fallbackToMeta && !foundMeta) {
					// TODO 回退到元注解也没找到时, 表示匹配失败
					return false;
				}
			}
		}
		// TODO 候选bean完全匹配由限定注解所指定的限定条件时, 表示候选bean是合法的
		return true;
=======
	 * @return {@code false} if a qualifier has been found but not matched,
	 * {@code true} if a qualifier has been found and matched,
	 * {@code null} if no qualifier has been found at all
	 */

	protected @Nullable Boolean checkQualifiers(BeanDefinitionHolder bdHolder, Annotation[] annotationsToSearch) {
		boolean qualifierFound = false;
		if (!ObjectUtils.isEmpty(annotationsToSearch)) {
			SimpleTypeConverter typeConverter = new SimpleTypeConverter();
			for (Annotation annotation : annotationsToSearch) {
				Class<? extends Annotation> type = annotation.annotationType();
				if (isPlainJavaAnnotation(type)) {
					continue;
				}
				boolean checkMeta = true;
				boolean fallbackToMeta = false;
				if (isQualifier(type)) {
					qualifierFound = true;
					if (!checkQualifier(bdHolder, annotation, typeConverter)) {
						fallbackToMeta = true;
					}
					else {
						checkMeta = false;
					}
				}
				if (checkMeta) {
					boolean foundMeta = false;
					for (Annotation metaAnn : type.getAnnotations()) {
						Class<? extends Annotation> metaType = metaAnn.annotationType();
						if (isPlainJavaAnnotation(metaType)) {
							continue;
						}
						if (isQualifier(metaType)) {
							qualifierFound = true;
							foundMeta = true;
							// Only accept fallback match if @Qualifier annotation has a value...
							// Otherwise, it is just a marker for a custom qualifier annotation.
							if ((fallbackToMeta && ObjectUtils.isEmpty(AnnotationUtils.getValue(metaAnn))) ||
									!checkQualifier(bdHolder, metaAnn, typeConverter)) {
								return false;
							}
						}
					}
					if (fallbackToMeta && !foundMeta) {
						return false;
					}
				}
			}
		}
		return (qualifierFound ? true : null);
	}

	/**
	 * Check whether the given annotation type is a plain "java." annotation,
	 * typically from {@code java.lang.annotation}.
	 * <p>Aligned with
	 * {@code org.springframework.core.annotation.AnnotationsScanner#hasPlainJavaAnnotationsOnly}.
	 */
	private boolean isPlainJavaAnnotation(Class<? extends Annotation> annotationType) {
		return annotationType.getName().startsWith("java.");
>>>>>>> 523552ac
	}

	/**
	 * Check whether the given annotation type is a recognized qualifier type.
	 */
	protected boolean isQualifier(Class<? extends Annotation> annotationType) {
		for (Class<? extends Annotation> qualifierType : this.qualifierTypes) {
			if (annotationType.equals(qualifierType) || annotationType.isAnnotationPresent(qualifierType)) {
				return true;
			}
		}
		return false;
	}

	/**
	 * Match the given qualifier annotation against the candidate bean definition.
	 * @param bdHolder 注入候选bean
	 * @param annotation 待注入项上包含的注解, 对于限定条件来说, 是@Qualifier或JSR-330的javax.inject.Qualifier
	 * @param typeConverter 类型转换器
	 * @return 候选bean是否匹配由限定注解(@Qualifier)所指定的限定条件
	 */
	// TODO 根据候选bean来匹配由Annotation给定的限定注释(@Qualifier)
	protected boolean checkQualifier(
			BeanDefinitionHolder bdHolder, Annotation annotation, TypeConverter typeConverter) {
		// TODO 取得注解的type类型(一般为org.springframework.beans.factory.annotation.Qualifier, 或javax.inject.Qualifier)
		Class<? extends Annotation> type = annotation.annotationType();
		// TODO 拿到候选bean的bd
		RootBeanDefinition bd = (RootBeanDefinition) bdHolder.getBeanDefinition();
		// TODO 在bean注册到容器中时, 由容器进行设置:
		//  1. xml形式配置: 会在解析配置文件节点时进行解析, 将所有<qualifier />元素解析后, 包装为AutowireCandidateQualifier放到bd中
		//  2. 注解形式配置: AnnotatedBeanDefinitionReader#doRegisterBean(Class<T>, @Nullable String,
		//                      @Nullable Class<? extends Annotation>[],
		//                      @Nullable Supplier<T>, Nullable BeanDefinitionCustomizer[])中确实存在对于 Class<? extends Annotation>[]
		//              的处理, 但实际上并没有使用带有qualifier参数地方, 这里一直是null. 如果是注解配置, 是无法取得bd中的AutowireCandidateQualifier
		AutowireCandidateQualifier qualifier = bd.getQualifier(type.getName());
		if (qualifier == null) {
			// TODO 对于xml配置来说, 如果用注解的全限定名没找到对应的AutowireCandidateQualifier时, 尝试用短名'Qualifier'进行查找,
			//  此处同样对于注解形式的配置无效
			qualifier = bd.getQualifier(ClassUtils.getShortName(type));
		}
		if (qualifier == null) {
			// First, check annotation on qualified element, if any
			// TODO 还没拿到, 看一下候选bean的注解元素中是否有@Qualifier注解, 此处依然只针对xml形式配置, 注解形式配置得到的还是null
			Annotation targetAnnotation = getQualifiedElementAnnotation(bd, type);
			// Then, check annotation on factory method, if applicable
			if (targetAnnotation == null) {
				// TODO 还没有, 看一下候选bean的工厂方法上是否有@Qualifier注解
				targetAnnotation = getFactoryMethodAnnotation(bd, type);
			}
			if (targetAnnotation == null) {
				// TODO 还没有, 看候选bean是不是一个代理类, 如果是, 看看其代理目标类的工厂方法上是否有@Qualifier注解
				RootBeanDefinition dbd = getResolvedDecoratedDefinition(bd);
				if (dbd != null) {
					targetAnnotation = getFactoryMethodAnnotation(dbd, type);
				}
			}
			if (targetAnnotation == null) {
				BeanFactory beanFactory = getBeanFactory();
				// Look for matching annotation on the target class
<<<<<<< HEAD
				// TODO 还没有, 就看看自身了, 比如: @LoadBalanced标注在RestTemplate上
				if (getBeanFactory() != null) {
					try {
						// TODO 从当前容器里找候选bean对应的类型
						Class<?> beanType = getBeanFactory().getType(bdHolder.getBeanName());
=======
				if (beanFactory != null) {
					try {
						Class<?> beanType = beanFactory.getType(bdHolder.getBeanName());
>>>>>>> 523552ac
						if (beanType != null) {
							// TODO 找到的话, 看看这个类型上是否有@Qualifier注解
							targetAnnotation = AnnotationUtils.getAnnotation(ClassUtils.getUserClass(beanType), type);
						}
					}
					catch (NoSuchBeanDefinitionException ex) {
						// Not the usual case - simply forget about the type check...
					}
				}
				if (targetAnnotation == null && bd.hasBeanClass()) {
					// TODO 还没有, 就看一下候选bean的class属性所指定的class上是否有@Qualifier注解
					targetAnnotation = AnnotationUtils.getAnnotation(ClassUtils.getUserClass(bd.getBeanClass()), type);
				}
			}
			if (targetAnnotation != null && targetAnnotation.equals(annotation)) {
				// TODO 找到@Qualifier注解时, 如果此注解与待注入项上包含的注解完全相同, 即value值相同时, 才表示匹配成功
				return true;
			}
		}
<<<<<<< HEAD
		// TODO targetAnnotation没有找到时, 把@Qualifier注解的属性全都拿出来继续尝试
		Map<String, Object> attributes = AnnotationUtils.getAnnotationAttributes(annotation);
=======

		Map<String, @Nullable Object> attributes = AnnotationUtils.getAnnotationAttributes(annotation);
>>>>>>> 523552ac
		if (attributes.isEmpty() && qualifier == null) {
			// If no attributes, the qualifier must be present
			// TODO 没有属性, 也没有bd中也没有AutowireCandidateQualifier时(只在xml形式配置中才有), 匹配失败
			return false;
		}
		for (Map.Entry<String, Object> entry : attributes.entrySet()) {
			// TODO 迭代注解的属性, @Qualifier只有value属性, 所以只会进来一次. 看其他限定注解, 可能会有其他属性
			String attributeName = entry.getKey();
			Object expectedValue = entry.getValue();
			Object actualValue = null;
			// Check qualifier first
			if (qualifier != null) {
				// TODO 在有AutowireCandidateQualifier时, 用@Qualifier注解的'value'到AutowireCandidateQualifier中取对应的值做为实际值
				actualValue = qualifier.getAttribute(attributeName);
			}
			if (actualValue == null) {
				// Fall back on bean definition attribute
				// TODO 没有从AutowireCandidateQualifier取得实际值时, 回退到候选bean, 看其是否设置了与属性值相同的值
				actualValue = bd.getAttribute(attributeName);
			}
			if (actualValue == null && attributeName.equals(AutowireCandidateQualifier.VALUE_KEY) &&
<<<<<<< HEAD
					expectedValue instanceof String && bdHolder.matchesName((String) expectedValue)) {
				// Fall back on bean name (or alias) match
				// TODO 还是没有实际值, 且当前的属性是'value', 其值是与候选bean同名时, 迭代下一个属性
=======
					expectedValue instanceof String name && bdHolder.matchesName(name)) {
				// Finally, check bean name (or alias) match
>>>>>>> 523552ac
				continue;
			}
			if (actualValue == null && qualifier != null) {
				// Fall back on default, but only if the qualifier is present
				// TODO 没有得到实际值, 但有AutowireCandidateQualifier时, 从当前注解中拿属性对应的值
				actualValue = AnnotationUtils.getDefaultValue(annotation, attributeName);
			}
			if (actualValue != null) {
				// TODO 如果拿到了, 根据情况进行转型
				actualValue = typeConverter.convertIfNecessary(actualValue, expectedValue.getClass());
			}
<<<<<<< HEAD
			// TODO 属性中的设定值与实际值会进行判断, 只有完全一致的, 才算匹配成功
			if (!expectedValue.equals(actualValue)) {
=======
			if (!ObjectUtils.nullSafeEquals(expectedValue, actualValue)) {
>>>>>>> 523552ac
				return false;
			}
		}
		return true;
	}

<<<<<<< HEAD
	@Nullable
	protected Annotation getQualifiedElementAnnotation(RootBeanDefinition bd, Class<? extends Annotation> type) {
		// TODO 从bd中拿到已注解的元素, 如果有, 根据type类型从注解元素中返回对应的注解, 没有则返回null
=======
	protected @Nullable Annotation getQualifiedElementAnnotation(RootBeanDefinition bd, Class<? extends Annotation> type) {
>>>>>>> 523552ac
		AnnotatedElement qualifiedElement = bd.getQualifiedElement();
		return (qualifiedElement != null ? AnnotationUtils.getAnnotation(qualifiedElement, type) : null);
	}

<<<<<<< HEAD
	@Nullable
	protected Annotation getFactoryMethodAnnotation(RootBeanDefinition bd, Class<? extends Annotation> type) {
		// TODO 从bd中拿工厂方法, 如果有, 根据type类型从工厂方法中返回对应的注解, 没有则返回null
=======
	protected @Nullable Annotation getFactoryMethodAnnotation(RootBeanDefinition bd, Class<? extends Annotation> type) {
>>>>>>> 523552ac
		Method resolvedFactoryMethod = bd.getResolvedFactoryMethod();
		return (resolvedFactoryMethod != null ? AnnotationUtils.getAnnotation(resolvedFactoryMethod, type) : null);
	}


	/**
	 * Determine whether the given dependency declares an autowired annotation,
	 * checking its required flag.
	 * @see Autowired#required()
	 */
	@Override
	public boolean isRequired(DependencyDescriptor descriptor) {
		if (!super.isRequired(descriptor)) {
			return false;
		}
		Autowired autowired = descriptor.getAnnotation(Autowired.class);
		return (autowired == null || autowired.required());
	}

	/**
	 * Determine whether the given dependency declares a qualifier annotation.
	 * @see #isQualifier(Class)
	 * @see Qualifier
	 */
	@Override
	public boolean hasQualifier(DependencyDescriptor descriptor) {
		for (Annotation annotation : descriptor.getAnnotations()) {
			if (isQualifier(annotation.annotationType())) {
				return true;
			}
		}
		return false;
	}

	@Override
	public @Nullable String getSuggestedName(DependencyDescriptor descriptor) {
		for (Annotation annotation : descriptor.getAnnotations()) {
			if (isQualifier(annotation.annotationType())) {
				Object value = AnnotationUtils.getValue(annotation);
				if (value instanceof String str) {
					return str;
				}
			}
		}
		return null;
	}

	/**
	 * Determine whether the given dependency declares a value annotation.
	 * @see Value
	 */
	@Override
<<<<<<< HEAD
	@Nullable
	// TODO 取得依赖描述的待注入项的@Value注解中的value
	public Object getSuggestedValue(DependencyDescriptor descriptor) {
		// TODO 先取得依赖描述的待注入项(可能是个字段, 或者方法)的所有注解, 然后取得其中的@Value的值
=======
	public @Nullable Object getSuggestedValue(DependencyDescriptor descriptor) {
>>>>>>> 523552ac
		Object value = findValue(descriptor.getAnnotations());
		if (value == null) {
			// TODO 如果没有取到, 则这个依赖描述的待注入项可能是方法参数(工厂方法, 或构造函数的参数)
			MethodParameter methodParam = descriptor.getMethodParameter();
			if (methodParam != null) {
				// TODO 如果真的是方法参数(工厂方法, 或构造函数的参数), 则尝试从其方法(构造函数, 或工厂方法)上的注解入手, 看看有没有@Value注解取得
				value = findValue(methodParam.getMethodAnnotations());
			}
		}
		return value;
	}

	/**
	 * Determine a suggested value from any of the given candidate annotations.
	 */
	protected @Nullable Object findValue(Annotation[] annotationsToSearch) {
		if (annotationsToSearch.length > 0) {   // qualifier annotations have to be local
			// TODO 拿到@Value注解
			AnnotationAttributes attr = AnnotatedElementUtils.getMergedAnnotationAttributes(
					AnnotatedElementUtils.forAnnotations(annotationsToSearch), this.valueAnnotationType);
			if (attr != null) {
				// TODO 提取其中的值
				return extractValue(attr);
			}
		}
		return null;
	}

	/**
	 * Extract the value attribute from the given annotation.
	 * @since 4.3
	 */
	// TODO 从注解中提取value内容
	protected Object extractValue(AnnotationAttributes attr) {
		Object value = attr.get(AnnotationUtils.VALUE);
		if (value == null) {
			throw new IllegalStateException("Value annotation must have a value attribute");
		}
		return value;
	}

}<|MERGE_RESOLUTION|>--- conflicted
+++ resolved
@@ -60,15 +60,11 @@
  * @see Value
  */
 public class QualifierAnnotationAutowireCandidateResolver extends GenericTypeAwareAutowireCandidateResolver {
-<<<<<<< HEAD
+
 	// TODO 可用的限定类型, 初始化时默认指定了@Qualifier和JSR-330的javax.inject.Qualifier(不支持时就没有这个)
-	private final Set<Class<? extends Annotation>> qualifierTypes = new LinkedHashSet<>(2);
+	private final Set<Class<? extends Annotation>> qualifierTypes = CollectionUtils.newLinkedHashSet(2);
+
 	// TODO @Value注解
-=======
-
-	private final Set<Class<? extends Annotation>> qualifierTypes = CollectionUtils.newLinkedHashSet(2);
-
->>>>>>> 523552ac
 	private Class<? extends Annotation> valueAnnotationType = Value.class;
 
 	/**
@@ -162,43 +158,30 @@
 	@Override
 	// TODO 判断给定的bean(BeanDefinitionHolder)是否为注入项的自动装配候选(可以自动装配到注入项中)
 	public boolean isAutowireCandidate(BeanDefinitionHolder bdHolder, DependencyDescriptor descriptor) {
-<<<<<<< HEAD
 		// TODO 先用父类GenericTypeAwareAutowireCandidateResolver#isAutowireCandidate(BeanDefinitionHolder, DependencyDescriptor)
 		//  检查一下bean是否可以自动装配
-		boolean match = super.isAutowireCandidate(bdHolder, descriptor);
-		if (match) {
-			// TODO 初步验证完发现类型相同, 或者放宽了验证条件时, 就会掉到这里. 这里会检查候选bean是否与待注入项可能存在的@Qualifier
-			//  注解所指定value一致. getAnnotations()方法会取得注入项上所有的注解, 只要能走到这里, 待注入项至少会包含@Autowire注解,
-			//  所以这个方法至少会 包含一个@Autowire
-			match = checkQualifiers(bdHolder, descriptor.getAnnotations());
-			if (match) {
-				// TODO 如果匹配上了, 再看一下依赖描述的待注入项是否为方法参数(工厂方法, 或构造函数的参数)
-				MethodParameter methodParam = descriptor.getMethodParameter();
-				if (methodParam != null) {
-					// TODO 如果依赖描述的待注入项是方法参数(工厂方法, 或构造函数的参数), 则把使用这个参数的方法拿出来
-					Method method = methodParam.getMethod();
-					if (method == null || void.class == method.getReturnType()) {
-						// TODO 对于构造函数(method == null), 或无返回值的方法来说, 都需要再验证一次. 原因是方法参数(工厂方法,
-						//  或构造函数的参数)上可能只标注了@Autowire, 还需要再到使用此参数的方法的方法中检查一下是否有@Qualifier属性.
-						//  TIPS: 这里有一点要注意, 因为构造函数, 或方法不一定会标注@Qualifier注解, 所以methodParam.getMethodAnnotations()
-						//        有可能会返回空. checkQualifiers(BeanDefinitionHolder, Annotation[])在做匹配验证时, 如果Annotation[]
-						//        参数为空, 会自动默认为匹配成功(原因是Spring把他当成Field注解的情况了). 所以在方法上使用@Qualifier注解
-						//        时一定要小心
-						match = checkQualifiers(bdHolder, methodParam.getMethodAnnotations());
-=======
 		if (!super.isAutowireCandidate(bdHolder, descriptor)) {
 			return false;
 		}
+		// TODO 初步验证完发现类型相同, 或者放宽了验证条件时, 就会掉到这里. 这里会检查候选bean是否与待注入项可能存在的@Qualifier
+		//  注解所指定value一致. getAnnotations()方法会取得注入项上所有的注解, 只要能走到这里, 待注入项至少会包含@Autowire注解,
+		//  所以这个方法至少会 包含一个@Autowire
 		Boolean checked = checkQualifiers(bdHolder, descriptor.getAnnotations());
 		if (checked != Boolean.FALSE) {
 			MethodParameter methodParam = descriptor.getMethodParameter();
 			if (methodParam != null) {
+				// TODO 如果依赖描述的待注入项是方法参数(工厂方法, 或构造函数的参数), 则把使用这个参数的方法拿出来
 				Method method = methodParam.getMethod();
 				if (method == null || void.class == method.getReturnType()) {
+					// TODO 对于构造函数(method == null), 或无返回值的方法来说, 都需要再验证一次. 原因是方法参数(工厂方法,
+					//  或构造函数的参数)上可能只标注了@Autowire, 还需要再到使用此参数的方法的方法中检查一下是否有@Qualifier属性.
+					//  TIPS: 这里有一点要注意, 因为构造函数, 或方法不一定会标注@Qualifier注解, 所以methodParam.getMethodAnnotations()
+					//        有可能会返回空. checkQualifiers(BeanDefinitionHolder, Annotation[])在做匹配验证时, 如果Annotation[]
+					//        参数为空, 会自动默认为匹配成功(原因是Spring把他当成Field注解的情况了). 所以在方法上使用@Qualifier注解
+					//        时一定要小心
 					Boolean methodChecked = checkQualifiers(bdHolder, methodParam.getMethodAnnotations());
 					if (methodChecked != null && checked == null) {
 						checked = methodChecked;
->>>>>>> 523552ac
 					}
 				}
 			}
@@ -209,122 +192,78 @@
 
 	/**
 	 * Match the given qualifier annotations against the candidate bean definition.
-<<<<<<< HEAD
 	 *
 	 * @param bdHolder 候选bean
 	 * @param annotationsToSearch 注入项上所有的注解, 比如: @Autowire, @Qualifier等
-	 * @return 候选bean是否匹配由限定注解(@Qualifier)所指定的限定条件
-	 */
-	// TODO 候选bean是否匹配由限定注解(@Qualifier)所指定的限定条件
-	protected boolean checkQualifiers(BeanDefinitionHolder bdHolder, Annotation[] annotationsToSearch) {
-		if (ObjectUtils.isEmpty(annotationsToSearch)) {
-			// TODO 待注入项可以是field, 或method其中之一. 如果是filed, 那method就会为空, getMethodAnnotations()方法也不会有值
-			//  整个流程先处理的field的情况. 只要field匹配上了, 就不必再处理method了, 所以直接返回true
-			return true;
-		}
-		SimpleTypeConverter typeConverter = new SimpleTypeConverter();
-		for (Annotation annotation : annotationsToSearch) {
-			// TODO 遍历所有待查的注解, 取得每个注解的type类型, 比如@Autowire, @Qualifier, @LoadBalanced等
-			Class<? extends Annotation> type = annotation.annotationType();
-			// TODO 是否检查元注解
-			boolean checkMeta = true;
-			// TODO 是否要回退到元注解上
-			boolean fallbackToMeta = false;
-			// TODO 判断注解类型是否为支持的限定注解类型, 默认是@Qualifier或JSR-330的javax.inject.Qualifier, 也可以指定自定义类型.
-			//  TIPS: 假如当前正在验证的注解是@LoadBanlanced时, 即: org.springframework.cloud.client.loadbalancer.LoadBalanced时,
-			//  这里也会返回true(@LoadBanlanced内包含@Qualifier)
-			if (isQualifier(type)) {
-				// TODO 当注入项上的注解是限定条件注解类型时, 会用checkQualifier()方法来验证注解限定符所指定的bean是否与候选bean匹配, 比如:
-				//  1. 当前是@Qualifier注解: 候选bean有可能会与@Qualifier的value所指定的bean匹配, 所以有可能是true, 也有可能是false
-				//  2. 当前是@LoadBanlanced注解: 无法匹配, 肯定会返回false, 然后退回到@LoadBanlanced注解本身去看其元注解是否包含限定注解
-				if (!checkQualifier(bdHolder, annotation, typeConverter)) {
-					// TODO 不匹配时, 回退到元注解上接着验证
-					fallbackToMeta = true;
-				}
-				else {
-					// TODO 匹配时, 就不用再到元注解上验证了
-					checkMeta = false;
-				}
-			}
-			if (checkMeta) {
-				// TODO 前面没有匹配上时, 会回退到当前注解, 对其元注解进行检查检查. 比如@LoadBanlanced, 其本身不满足限定条件,
-				//  但@Qualifier为其元注解, 所以需要对元注解进行检查, 来确实其是否包含@Qualifier. 这个过程只进行一次, 如果包了
-				//  一层以上, 就没用了
-				boolean foundMeta = false;
-				for (Annotation metaAnn : type.getAnnotations()) {
-					// TODO 遍历注解上所有的元注解, 比如@LoadBalanced会标注了@Documented, @Retention, @Target, @Qualifier等
-					Class<? extends Annotation> metaType = metaAnn.annotationType();
-					if (isQualifier(metaType)) {
-						// TODO 只要找到了@Qualifier, 就标识查找成功
-						foundMeta = true;
-						// Only accept fallback match if @Qualifier annotation has a value...
-						// Otherwise it is just a marker for a custom qualifier annotation.
-						// TODO 但只有@Qualifier也不行, 其必须指定一个value值, 且指定的值与候选bean相同, 所以还要进行一下检查
-						if ((fallbackToMeta && ObjectUtils.isEmpty(AnnotationUtils.getValue(metaAnn))) ||
-								!checkQualifier(bdHolder, metaAnn, typeConverter)) {
-							// TODO 在需要检查元注解时, 如果@Qualifier没有value, 或者候选bean与@Qualifier指定的value不同时, 表示匹配失败
-							return false;
-						}
-					}
-				}
-				if (fallbackToMeta && !foundMeta) {
-					// TODO 回退到元注解也没找到时, 表示匹配失败
-					return false;
-				}
-			}
-		}
-		// TODO 候选bean完全匹配由限定注解所指定的限定条件时, 表示候选bean是合法的
-		return true;
-=======
-	 * @return {@code false} if a qualifier has been found but not matched,
+	 * @return {@code false} if a qualifier has been found but not matched, 候选bean是否匹配由限定注解(@Qualifier)所指定的限定条件
 	 * {@code true} if a qualifier has been found and matched,
 	 * {@code null} if no qualifier has been found at all
 	 */
-
+	// TODO 候选bean是否匹配由限定注解(@Qualifier)所指定的限定条件
 	protected @Nullable Boolean checkQualifiers(BeanDefinitionHolder bdHolder, Annotation[] annotationsToSearch) {
 		boolean qualifierFound = false;
 		if (!ObjectUtils.isEmpty(annotationsToSearch)) {
 			SimpleTypeConverter typeConverter = new SimpleTypeConverter();
 			for (Annotation annotation : annotationsToSearch) {
+				// TODO 遍历所有待查的注解, 取得每个注解的type类型, 比如@Autowire, @Qualifier, @LoadBalanced等
 				Class<? extends Annotation> type = annotation.annotationType();
 				if (isPlainJavaAnnotation(type)) {
 					continue;
 				}
+				// TODO 是否检查元注解
 				boolean checkMeta = true;
+				// TODO 是否要回退到元注解上
 				boolean fallbackToMeta = false;
+				// TODO 判断注解类型是否为支持的限定注解类型, 默认是@Qualifier或JSR-330的javax.inject.Qualifier, 也可以指定自定义类型.
+				//  TIPS: 假如当前正在验证的注解是@LoadBanlanced时, 即: org.springframework.cloud.client.loadbalancer.LoadBalanced时,
+				//  这里也会返回true(@LoadBanlanced内包含@Qualifier)
 				if (isQualifier(type)) {
 					qualifierFound = true;
+					// TODO 当注入项上的注解是限定条件注解类型时, 会用checkQualifier()方法来验证注解限定符所指定的bean是否与候选bean匹配, 比如:
+					//  1. 当前是@Qualifier注解: 候选bean有可能会与@Qualifier的value所指定的bean匹配, 所以有可能是true, 也有可能是false
+					//  2. 当前是@LoadBanlanced注解: 无法匹配, 肯定会返回false, 然后退回到@LoadBanlanced注解本身去看其元注解是否包含限定注解
 					if (!checkQualifier(bdHolder, annotation, typeConverter)) {
+						// TODO 不匹配时, 回退到元注解上接着验证
 						fallbackToMeta = true;
 					}
 					else {
+						// TODO 匹配时, 就不用再到元注解上验证了
 						checkMeta = false;
 					}
 				}
 				if (checkMeta) {
+					// TODO 前面没有匹配上时, 会回退到当前注解, 对其元注解进行检查检查. 比如@LoadBanlanced, 其本身不满足限定条件,
+					//  但@Qualifier为其元注解, 所以需要对元注解进行检查, 来确实其是否包含@Qualifier. 这个过程只进行一次, 如果包了
+					//  一层以上, 就没用了
 					boolean foundMeta = false;
 					for (Annotation metaAnn : type.getAnnotations()) {
+						// TODO 遍历注解上所有的元注解, 比如@LoadBalanced会标注了@Documented, @Retention, @Target, @Qualifier等
 						Class<? extends Annotation> metaType = metaAnn.annotationType();
 						if (isPlainJavaAnnotation(metaType)) {
 							continue;
 						}
 						if (isQualifier(metaType)) {
 							qualifierFound = true;
+							// TODO 只要找到了@Qualifier, 就标识查找成功
 							foundMeta = true;
 							// Only accept fallback match if @Qualifier annotation has a value...
 							// Otherwise, it is just a marker for a custom qualifier annotation.
+							// TODO 但只有@Qualifier也不行, 其必须指定一个value值, 且指定的值与候选bean相同, 所以还要进行一下检查
 							if ((fallbackToMeta && ObjectUtils.isEmpty(AnnotationUtils.getValue(metaAnn))) ||
 									!checkQualifier(bdHolder, metaAnn, typeConverter)) {
+								// TODO 在需要检查元注解时, 如果@Qualifier没有value, 或者候选bean与@Qualifier指定的value不同时, 表示匹配失败
 								return false;
 							}
 						}
 					}
 					if (fallbackToMeta && !foundMeta) {
+						// TODO 回退到元注解也没找到时, 表示匹配失败
 						return false;
 					}
 				}
 			}
 		}
+		// TODO 候选bean完全匹配由限定注解所指定的限定条件时, 表示候选bean是合法的
 		return (qualifierFound ? true : null);
 	}
 
@@ -336,7 +275,6 @@
 	 */
 	private boolean isPlainJavaAnnotation(Class<? extends Annotation> annotationType) {
 		return annotationType.getName().startsWith("java.");
->>>>>>> 523552ac
 	}
 
 	/**
@@ -396,17 +334,11 @@
 			if (targetAnnotation == null) {
 				BeanFactory beanFactory = getBeanFactory();
 				// Look for matching annotation on the target class
-<<<<<<< HEAD
 				// TODO 还没有, 就看看自身了, 比如: @LoadBalanced标注在RestTemplate上
-				if (getBeanFactory() != null) {
+				if (beanFactory != null) {
 					try {
 						// TODO 从当前容器里找候选bean对应的类型
-						Class<?> beanType = getBeanFactory().getType(bdHolder.getBeanName());
-=======
-				if (beanFactory != null) {
-					try {
 						Class<?> beanType = beanFactory.getType(bdHolder.getBeanName());
->>>>>>> 523552ac
 						if (beanType != null) {
 							// TODO 找到的话, 看看这个类型上是否有@Qualifier注解
 							targetAnnotation = AnnotationUtils.getAnnotation(ClassUtils.getUserClass(beanType), type);
@@ -426,13 +358,9 @@
 				return true;
 			}
 		}
-<<<<<<< HEAD
+
 		// TODO targetAnnotation没有找到时, 把@Qualifier注解的属性全都拿出来继续尝试
-		Map<String, Object> attributes = AnnotationUtils.getAnnotationAttributes(annotation);
-=======
-
 		Map<String, @Nullable Object> attributes = AnnotationUtils.getAnnotationAttributes(annotation);
->>>>>>> 523552ac
 		if (attributes.isEmpty() && qualifier == null) {
 			// If no attributes, the qualifier must be present
 			// TODO 没有属性, 也没有bd中也没有AutowireCandidateQualifier时(只在xml形式配置中才有), 匹配失败
@@ -454,14 +382,9 @@
 				actualValue = bd.getAttribute(attributeName);
 			}
 			if (actualValue == null && attributeName.equals(AutowireCandidateQualifier.VALUE_KEY) &&
-<<<<<<< HEAD
-					expectedValue instanceof String && bdHolder.matchesName((String) expectedValue)) {
-				// Fall back on bean name (or alias) match
-				// TODO 还是没有实际值, 且当前的属性是'value', 其值是与候选bean同名时, 迭代下一个属性
-=======
 					expectedValue instanceof String name && bdHolder.matchesName(name)) {
 				// Finally, check bean name (or alias) match
->>>>>>> 523552ac
+				// TODO 还是没有实际值, 且当前的属性是'value', 其值是与候选bean同名时, 迭代下一个属性
 				continue;
 			}
 			if (actualValue == null && qualifier != null) {
@@ -473,36 +396,22 @@
 				// TODO 如果拿到了, 根据情况进行转型
 				actualValue = typeConverter.convertIfNecessary(actualValue, expectedValue.getClass());
 			}
-<<<<<<< HEAD
 			// TODO 属性中的设定值与实际值会进行判断, 只有完全一致的, 才算匹配成功
-			if (!expectedValue.equals(actualValue)) {
-=======
 			if (!ObjectUtils.nullSafeEquals(expectedValue, actualValue)) {
->>>>>>> 523552ac
 				return false;
 			}
 		}
 		return true;
 	}
 
-<<<<<<< HEAD
-	@Nullable
-	protected Annotation getQualifiedElementAnnotation(RootBeanDefinition bd, Class<? extends Annotation> type) {
+	protected @Nullable Annotation getQualifiedElementAnnotation(RootBeanDefinition bd, Class<? extends Annotation> type) {
 		// TODO 从bd中拿到已注解的元素, 如果有, 根据type类型从注解元素中返回对应的注解, 没有则返回null
-=======
-	protected @Nullable Annotation getQualifiedElementAnnotation(RootBeanDefinition bd, Class<? extends Annotation> type) {
->>>>>>> 523552ac
 		AnnotatedElement qualifiedElement = bd.getQualifiedElement();
 		return (qualifiedElement != null ? AnnotationUtils.getAnnotation(qualifiedElement, type) : null);
 	}
 
-<<<<<<< HEAD
-	@Nullable
-	protected Annotation getFactoryMethodAnnotation(RootBeanDefinition bd, Class<? extends Annotation> type) {
+	protected @Nullable Annotation getFactoryMethodAnnotation(RootBeanDefinition bd, Class<? extends Annotation> type) {
 		// TODO 从bd中拿工厂方法, 如果有, 根据type类型从工厂方法中返回对应的注解, 没有则返回null
-=======
-	protected @Nullable Annotation getFactoryMethodAnnotation(RootBeanDefinition bd, Class<? extends Annotation> type) {
->>>>>>> 523552ac
 		Method resolvedFactoryMethod = bd.getResolvedFactoryMethod();
 		return (resolvedFactoryMethod != null ? AnnotationUtils.getAnnotation(resolvedFactoryMethod, type) : null);
 	}
@@ -555,14 +464,9 @@
 	 * @see Value
 	 */
 	@Override
-<<<<<<< HEAD
-	@Nullable
 	// TODO 取得依赖描述的待注入项的@Value注解中的value
-	public Object getSuggestedValue(DependencyDescriptor descriptor) {
+	public @Nullable Object getSuggestedValue(DependencyDescriptor descriptor) {
 		// TODO 先取得依赖描述的待注入项(可能是个字段, 或者方法)的所有注解, 然后取得其中的@Value的值
-=======
-	public @Nullable Object getSuggestedValue(DependencyDescriptor descriptor) {
->>>>>>> 523552ac
 		Object value = findValue(descriptor.getAnnotations());
 		if (value == null) {
 			// TODO 如果没有取到, 则这个依赖描述的待注入项可能是方法参数(工厂方法, 或构造函数的参数)
