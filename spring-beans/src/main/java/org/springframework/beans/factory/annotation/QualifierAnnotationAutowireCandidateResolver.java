--- conflicted
+++ resolved
@@ -72,12 +72,8 @@
 		// TODO 注册Spring的Qualifier
 		this.qualifierTypes.add(Qualifier.class);
 		try {
-<<<<<<< HEAD
 			// TODO 注册JSR-330的javax.inject.Qualifier
-			this.qualifierTypes.add((Class<? extends Annotation>) ClassUtils.forName("javax.inject.Qualifier",
-=======
 			this.qualifierTypes.add((Class<? extends Annotation>) ClassUtils.forName("jakarta.inject.Qualifier",
->>>>>>> 3df3bc2a
 							QualifierAnnotationAutowireCandidateResolver.class.getClassLoader()));
 		}
 		catch (ClassNotFoundException ex) {
