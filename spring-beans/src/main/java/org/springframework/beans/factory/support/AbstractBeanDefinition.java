--- conflicted
+++ resolved
@@ -166,13 +166,8 @@
 	public static final String INFER_METHOD = "(inferred)";
 
 
-<<<<<<< HEAD
-	@Nullable
 	// TODO bean对应的class对象或是类的全限定名
-	private volatile Object beanClass;
-=======
 	private volatile @Nullable Object beanClass;
->>>>>>> 523552ac
 
 	private @Nullable String scope = SCOPE_DEFAULT;
 
@@ -186,20 +181,12 @@
 
 	private int dependencyCheck = DEPENDENCY_CHECK_NONE;
 
-<<<<<<< HEAD
-	@Nullable
-	private String[] dependsOn;
+	private String @Nullable [] dependsOn;
 	// TODO 当前bean是否可以自动装配到其他bean中, 默认都是可以自动装配到其他bean里的
 	private boolean autowireCandidate = true;
+
+	private boolean defaultCandidate = true;
 	// TODO 当前bean是否为首先项
-=======
-	private String @Nullable [] dependsOn;
-
-	private boolean autowireCandidate = true;
-
-	private boolean defaultCandidate = true;
-
->>>>>>> 523552ac
 	private boolean primary = false;
 
 	private boolean fallback = false;
@@ -213,25 +200,14 @@
 	// TODO 标识当前BeanDefinition的构造函数是宽松模式(true), 还是严格模式(false), 默认为宽松模式
 	private boolean lenientConstructorResolution = true;
 
-<<<<<<< HEAD
-	@Nullable
 	// TODO 当前bean的工厂类名, 由'factory-bean'设置
-	private String factoryBeanName;
-
-	@Nullable
+	private @Nullable String factoryBeanName;
+
 	// TODO 当前bean的工厂方法. xml配置方式由'factory-method'设置; 配置类方式为@Bean标注的方法的名字
-	private String factoryMethodName;
-
-	@Nullable
+	private @Nullable String factoryMethodName;
+
 	// TODO 配置文件中定义的构造函数参数, 由'constructor-arg'设置
-	private ConstructorArgumentValues constructorArgumentValues;
-=======
-	private @Nullable String factoryBeanName;
-
-	private @Nullable String factoryMethodName;
-
 	private @Nullable ConstructorArgumentValues constructorArgumentValues;
->>>>>>> 523552ac
 
 	private @Nullable MutablePropertyValues propertyValues;
 
@@ -514,13 +490,8 @@
 	 * @return the resolved bean class
 	 * @throws ClassNotFoundException if the class name could be resolved
 	 */
-<<<<<<< HEAD
-	@Nullable
-	public Class<?> resolveBeanClass(@Nullable ClassLoader classLoader) throws ClassNotFoundException {
+	public @Nullable Class<?> resolveBeanClass(@Nullable ClassLoader classLoader) throws ClassNotFoundException {
 		// TODO 从bd中的beanClass属性中取得bean对应的class对象或是类的全限定名
-=======
-	public @Nullable Class<?> resolveBeanClass(@Nullable ClassLoader classLoader) throws ClassNotFoundException {
->>>>>>> 523552ac
 		String className = getBeanClassName();
 		if (className == null) {
 			// TODO 没有设置bean对应的'class'属性时, 即bean没有对应的class引用或是全限定名, 直接返回null
