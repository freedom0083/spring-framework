--- conflicted
+++ resolved
@@ -249,23 +249,16 @@
 	 * @throws BeansException if the bean could not be created
 	 */
 	@SuppressWarnings("unchecked")
-<<<<<<< HEAD
-	protected <T> T doGetBean(final String name, @Nullable final Class<T> requiredType,
-			@Nullable final Object[] args, boolean typeCheckOnly) throws BeansException {
+	protected <T> T doGetBean(
+			String name, @Nullable Class<T> requiredType, @Nullable Object[] args, boolean typeCheckOnly)
+			throws BeansException {
 		// TODO transformedBeanName()用来规范化要取得的bean的名字, 此方法做了两件事:
 		//  1. 去掉'&': Spring中工厂类是以'&'开头的(表示为一个引用, 而非bean). 使用getBean("&xxx")方法时, 得到的会是bean工厂, 而
 		//             使用getBean("xxx")方法得到的是bean本身, 或者bean工厂中的对象(最终返回的是beanFactory.getObject()).
 		//             这里去掉'&'后, 后面再取的bean就是bean工厂中的对象了
 		//  2. 取得最终名: bean的映射可能会出现别名嵌套, 即bean A映射成了别名B, B又被映射成了C, 即: A -> B -> C的情况
 		//                如果传入的名字是B或C, 最终得到的名字会是最初的名字A
-		final String beanName = transformedBeanName(name);
-=======
-	protected <T> T doGetBean(
-			String name, @Nullable Class<T> requiredType, @Nullable Object[] args, boolean typeCheckOnly)
-			throws BeansException {
-
 		String beanName = transformedBeanName(name);
->>>>>>> e190851a
 		Object bean;
 
 		// Eagerly check singleton cache for manually registered singletons.
@@ -351,13 +344,9 @@
 			}
 
 			try {
-<<<<<<< HEAD
 				// TODO 为要取得的bean生成RootBeanDefinition类型的mbd(如果有双亲bd, 会合并双亲bd的属性)
-				final RootBeanDefinition mbd = getMergedLocalBeanDefinition(beanName);
+				RootBeanDefinition mbd = getMergedLocalBeanDefinition(beanName);
 				// TODO 合并后的bd不能是抽象类, 这里做一下查检, 如果是抽象类则抛出BeanIsAbstractException异常
-=======
-				RootBeanDefinition mbd = getMergedLocalBeanDefinition(beanName);
->>>>>>> e190851a
 				checkMergedBeanDefinition(mbd, beanName, args);
 
 				// Guarantee initialization of beans that the current bean depends on.
@@ -1760,12 +1749,8 @@
 	 * @throws CannotLoadBeanClassException if we failed to load the class
 	 */
 	@Nullable
-<<<<<<< HEAD
 	// TODO 对bean进行解析加载
-	protected Class<?> resolveBeanClass(final RootBeanDefinition mbd, String beanName, final Class<?>... typesToMatch)
-=======
 	protected Class<?> resolveBeanClass(RootBeanDefinition mbd, String beanName, Class<?>... typesToMatch)
->>>>>>> e190851a
 			throws CannotLoadBeanClassException {
 
 		try {
@@ -1775,14 +1760,9 @@
 			}
 			// TODO mbd是全限定名时, 会有下面两种情况
 			if (System.getSecurityManager() != null) {
-<<<<<<< HEAD
 				// TODO 需要权限的验证
-				return AccessController.doPrivileged((PrivilegedExceptionAction<Class<?>>) () ->
-					doResolveBeanClass(mbd, typesToMatch), getAccessControlContext());
-=======
 				return AccessController.doPrivileged((PrivilegedExceptionAction<Class<?>>)
 						() -> doResolveBeanClass(mbd, typesToMatch), getAccessControlContext());
->>>>>>> e190851a
 			}
 			else {
 				// TODO 系统中找不到security设置时, 直接根据类型从mbd中取得对应的class
