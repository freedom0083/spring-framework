/*
 * Copyright 2002-2020 the original author or authors.
 *
 * Licensed under the Apache License, Version 2.0 (the "License");
 * you may not use this file except in compliance with the License.
 * You may obtain a copy of the License at
 *
 *      https://www.apache.org/licenses/LICENSE-2.0
 *
 * Unless required by applicable law or agreed to in writing, software
 * distributed under the License is distributed on an "AS IS" BASIS,
 * WITHOUT WARRANTIES OR CONDITIONS OF ANY KIND, either express or implied.
 * See the License for the specific language governing permissions and
 * limitations under the License.
 */

package org.springframework.beans.factory.support;

import java.beans.PropertyEditor;
import java.security.AccessControlContext;
import java.security.AccessController;
import java.security.PrivilegedAction;
import java.security.PrivilegedActionException;
import java.security.PrivilegedExceptionAction;
import java.util.ArrayList;
import java.util.Arrays;
import java.util.Collection;
import java.util.Collections;
import java.util.HashMap;
import java.util.HashSet;
import java.util.LinkedHashMap;
import java.util.LinkedHashSet;
import java.util.List;
import java.util.Map;
import java.util.Set;
import java.util.concurrent.ConcurrentHashMap;
import java.util.concurrent.CopyOnWriteArrayList;
import java.util.function.Predicate;
import java.util.function.UnaryOperator;

import org.springframework.beans.BeanUtils;
import org.springframework.beans.BeanWrapper;
import org.springframework.beans.BeansException;
import org.springframework.beans.PropertyEditorRegistrar;
import org.springframework.beans.PropertyEditorRegistry;
import org.springframework.beans.PropertyEditorRegistrySupport;
import org.springframework.beans.SimpleTypeConverter;
import org.springframework.beans.TypeConverter;
import org.springframework.beans.TypeMismatchException;
import org.springframework.beans.factory.BeanCreationException;
import org.springframework.beans.factory.BeanCurrentlyInCreationException;
import org.springframework.beans.factory.BeanDefinitionStoreException;
import org.springframework.beans.factory.BeanFactory;
import org.springframework.beans.factory.BeanFactoryUtils;
import org.springframework.beans.factory.BeanIsAbstractException;
import org.springframework.beans.factory.BeanIsNotAFactoryException;
import org.springframework.beans.factory.BeanNotOfRequiredTypeException;
import org.springframework.beans.factory.CannotLoadBeanClassException;
import org.springframework.beans.factory.FactoryBean;
import org.springframework.beans.factory.NoSuchBeanDefinitionException;
import org.springframework.beans.factory.SmartFactoryBean;
import org.springframework.beans.factory.config.BeanDefinition;
import org.springframework.beans.factory.config.BeanDefinitionHolder;
import org.springframework.beans.factory.config.BeanExpressionContext;
import org.springframework.beans.factory.config.BeanExpressionResolver;
import org.springframework.beans.factory.config.BeanPostProcessor;
import org.springframework.beans.factory.config.ConfigurableBeanFactory;
import org.springframework.beans.factory.config.DestructionAwareBeanPostProcessor;
import org.springframework.beans.factory.config.InstantiationAwareBeanPostProcessor;
import org.springframework.beans.factory.config.Scope;
import org.springframework.beans.factory.config.SmartInstantiationAwareBeanPostProcessor;
import org.springframework.core.AttributeAccessor;
import org.springframework.core.DecoratingClassLoader;
import org.springframework.core.NamedThreadLocal;
import org.springframework.core.ResolvableType;
import org.springframework.core.convert.ConversionService;
import org.springframework.core.log.LogMessage;
import org.springframework.core.metrics.ApplicationStartup;
import org.springframework.core.metrics.StartupStep;
import org.springframework.lang.Nullable;
import org.springframework.util.Assert;
import org.springframework.util.ClassUtils;
import org.springframework.util.ObjectUtils;
import org.springframework.util.StringUtils;
import org.springframework.util.StringValueResolver;

/**
 * Abstract base class for {@link org.springframework.beans.factory.BeanFactory}
 * implementations, providing the full capabilities of the
 * {@link org.springframework.beans.factory.config.ConfigurableBeanFactory} SPI.
 * Does <i>not</i> assume a listable bean factory: can therefore also be used
 * as base class for bean factory implementations which obtain bean definitions
 * from some backend resource (where bean definition access is an expensive operation).
 *
 * <p>This class provides a singleton cache (through its base class
 * {@link org.springframework.beans.factory.support.DefaultSingletonBeanRegistry},
 * singleton/prototype determination, {@link org.springframework.beans.factory.FactoryBean}
 * handling, aliases, bean definition merging for child bean definitions,
 * and bean destruction ({@link org.springframework.beans.factory.DisposableBean}
 * interface, custom destroy methods). Furthermore, it can manage a bean factory
 * hierarchy (delegating to the parent in case of an unknown bean), through implementing
 * the {@link org.springframework.beans.factory.HierarchicalBeanFactory} interface.
 *
 * <p>The main template methods to be implemented by subclasses are
 * {@link #getBeanDefinition} and {@link #createBean}, retrieving a bean definition
 * for a given bean name and creating a bean instance for a given bean definition,
 * respectively. Default implementations of those operations can be found in
 * {@link DefaultListableBeanFactory} and {@link AbstractAutowireCapableBeanFactory}.
 *
 * @author Rod Johnson
 * @author Juergen Hoeller
 * @author Costin Leau
 * @author Chris Beams
 * @author Phillip Webb
 * @since 15 April 2001
 * @see #getBeanDefinition
 * @see #createBean
 * @see AbstractAutowireCapableBeanFactory#createBean
 * @see DefaultListableBeanFactory#getBeanDefinition
 */
public abstract class AbstractBeanFactory extends FactoryBeanRegistrySupport implements ConfigurableBeanFactory {

	/** Parent bean factory, for bean inheritance support. */
	@Nullable
	private BeanFactory parentBeanFactory;

	/** ClassLoader to resolve bean class names with, if necessary. */
	@Nullable
	private ClassLoader beanClassLoader = ClassUtils.getDefaultClassLoader();

	/** ClassLoader to temporarily resolve bean class names with, if necessary. */
	@Nullable
	private ClassLoader tempClassLoader;

	/** Whether to cache bean metadata or rather reobtain it for every access. */
	private boolean cacheBeanMetadata = true;

	/** Resolution strategy for expressions in bean definition values. */
	@Nullable
	private BeanExpressionResolver beanExpressionResolver;

	/** Spring ConversionService to use instead of PropertyEditors. */
	@Nullable
	private ConversionService conversionService;

	/** Custom PropertyEditorRegistrars to apply to the beans of this factory. */
	private final Set<PropertyEditorRegistrar> propertyEditorRegistrars = new LinkedHashSet<>(4);

	/** Custom PropertyEditors to apply to the beans of this factory. */
	private final Map<Class<?>, Class<? extends PropertyEditor>> customEditors = new HashMap<>(4);

	/** A custom TypeConverter to use, overriding the default PropertyEditor mechanism. */
	@Nullable
	private TypeConverter typeConverter;

	/** String resolvers to apply e.g. to annotation attribute values. */
	private final List<StringValueResolver> embeddedValueResolvers = new CopyOnWriteArrayList<>();

	/** BeanPostProcessors to apply. */
	private final List<BeanPostProcessor> beanPostProcessors = new BeanPostProcessorCacheAwareList();

	/** Cache of pre-filtered post-processors. */
	@Nullable
	private volatile BeanPostProcessorCache beanPostProcessorCache;

	/** Map from scope identifier String to corresponding Scope. */
	private final Map<String, Scope> scopes = new LinkedHashMap<>(8);

	/** Security context used when running with a SecurityManager. */
	@Nullable
	private SecurityContextProvider securityContextProvider;

	/** Map from bean name to merged RootBeanDefinition. */
	private final Map<String, RootBeanDefinition> mergedBeanDefinitions = new ConcurrentHashMap<>(256);

	/** Names of beans that have already been created at least once. */
	// TODO 已经创建过的bean的缓存
	private final Set<String> alreadyCreated = Collections.newSetFromMap(new ConcurrentHashMap<>(256));

	/** Names of beans that are currently in creation. */
	private final ThreadLocal<Object> prototypesCurrentlyInCreation =
			new NamedThreadLocal<>("Prototype beans currently in creation");

	/** Application startup metrics. **/
	private ApplicationStartup applicationStartup = ApplicationStartup.DEFAULT;

	/**
	 * Create a new AbstractBeanFactory.
	 */
	public AbstractBeanFactory() {
	}

	/**
	 * Create a new AbstractBeanFactory with the given parent.
	 * @param parentBeanFactory parent bean factory, or {@code null} if none
	 * @see #getBean
	 */
	public AbstractBeanFactory(@Nullable BeanFactory parentBeanFactory) {
		this.parentBeanFactory = parentBeanFactory;
	}


	//---------------------------------------------------------------------
	// Implementation of BeanFactory interface
	//---------------------------------------------------------------------

	@Override
	// TODO 按名称获取Bean
	public Object getBean(String name) throws BeansException {
		// TODO 默认不需要类型, 参数, 以及类型检查
		return doGetBean(name, null, null, false);
	}

	@Override
	// TODO 按名称获取指定类型的Bean
	public <T> T getBean(String name, Class<T> requiredType) throws BeansException {
		// TODO 默认不需要参数, 以及类型检查
		return doGetBean(name, requiredType, null, false);
	}

	@Override
	// TODO 按名称获取指定的bean, 设置了获取bean时要用的参数
	public Object getBean(String name, Object... args) throws BeansException {
		// TODO 按名称获取bean的同时, 使用args参数对bean的属性进行赋值(构造方法和工厂方法属性), 此时bean必须是prototype类型
		return doGetBean(name, null, args, false);
	}

	/**
	 * Return an instance, which may be shared or independent, of the specified bean.
	 * @param name the name of the bean to retrieve 要取得的bean的名字
	 * @param requiredType the required type of the bean to retrieve 要取得的bean的类型
	 * @param args arguments to use when creating a bean instance using explicit arguments
	 * (only applied when creating a new instance as opposed to retrieving an existing one) 为bean设置的参数值
	 * @return an instance of the bean
	 * @throws BeansException if the bean could not be created
	 */
	public <T> T getBean(String name, @Nullable Class<T> requiredType, @Nullable Object... args)
			throws BeansException {

		return doGetBean(name, requiredType, args, false);
	}

	/**
	 * Return an instance, which may be shared or independent, of the specified bean.
	 * @param name the name of the bean to retrieve 要获取的bean的名字
	 * @param requiredType the required type of the bean to retrieve 获取的bean的类型
	 * @param args arguments to use when creating a bean instance using explicit arguments
	 * (only applied when creating a new instance as opposed to retrieving an existing one) 为bean设置的参数值, 只有构造方法
	 *             和工厂方法可以用此参数来给取得的bean赋值, 同时bean的scope也必需是prototype类型
	 * @param typeCheckOnly whether the instance is obtained for a type check,
	 * not for actual use
	 * @return an instance of the bean
	 * @throws BeansException if the bean could not be created
	 */
	@SuppressWarnings("unchecked")
	protected <T> T doGetBean(
			String name, @Nullable Class<T> requiredType, @Nullable Object[] args, boolean typeCheckOnly)
			throws BeansException {
		// TODO transformedBeanName()用来规范化要取得的bean的名字, 此方法做了两件事:
		//  1. 去掉'&': Spring中工厂类是以'&'开头的(表示为一个引用, 而非bean). 使用getBean("&xxx")方法时, 得到的会是bean工厂, 而
		//             使用getBean("xxx")方法得到的是bean本身, 或者bean工厂中的对象(最终返回的是beanFactory.getObject()).
		//             这里去掉'&'后, 后面再取的bean就是bean工厂中的对象了
		//  2. 取得最终名: bean的映射可能会出现别名嵌套, 即bean A映射成了别名B, B又被映射成了C, 即: A -> B -> C的情况
		//                如果传入的名字是B或C, 最终得到的名字会是最初的名字A
		String beanName = transformedBeanName(name);
		Object bean;

		// Eagerly check singleton cache for manually registered singletons.
		// TODO 按以下顺序尝试从缓存中取得对应的单例实例:
		//  1. singletonObjects: bean单例缓存, bean名 -> bean实例
		//  2. earlySingletonObjects: 正在创建过程中的bean单例缓存, 用于做循环引用检测, bean名 -> bean实例
		//  3. singletonFactories: 存储创建bean的工厂的缓存, bean名 -> ObjectFactory
		Object sharedInstance = getSingleton(beanName);
		if (sharedInstance != null && args == null) {
			// TODO args只有在bean是prototype类型, 同时用构造方式或工厂方法取得bean时才会有值, 所以这里表示的是缓存命中, 且为单例的情况?? mark
			if (logger.isTraceEnabled()) {
				if (isSingletonCurrentlyInCreation(beanName)) {
					logger.trace("Returning eagerly cached instance of singleton bean '" + beanName +
							"' that is not fully initialized yet - a consequence of a circular reference");
				}
				else {
					logger.trace("Returning cached instance of singleton bean '" + beanName + "'");
				}
			}
			// TODO 从得到的单例实例中取得bean对象, getObjectForBeanInstance()方法的主要是逻辑是:
			//  1. 如果要取得的bean的名字是'&'开头的工厂类本身, 即, getBean("&xxx"), 则前面得到的sharedInstance实例就是工厂类本身, 直接返回即可;
			//  2. 如果要得到的bean的名字是普通bean, 即, getBean("xxx"), 则直接返回前面得到的sharedInstance实例;
			//  3. 如果要得到的bean的名字是普通bean, 即, getBean("xxx"), 但得到的实例实现了工厂接口FactoryBean时, 先从缓存取得bean实例,
			//     如果缓存中没有, 则调用工厂类实例的getObject()方法取得bean, 然后再根据bean是否由程序本身创建来决定是否进行后处理加工
			//     (由程序本身创建bean, 会用后处理器进行处理)
			bean = getObjectForBeanInstance(sharedInstance, name, beanName, null);
		}

		else {
			// TODO 缓存中不存时, 就要开始从父容器中查找:
			// Fail if we're already creating this bean instance:
			// We're assumably within a circular reference.
			if (isPrototypeCurrentlyInCreation(beanName)) {
				// TODO spring无法处理prototype的bean的循环依赖, 如果当前创建的prototype类型的bean已经在创建列表内,
				//  就表示出现了循环引用问题, 需要抛出异常
				throw new BeanCurrentlyInCreationException(beanName);
			}

			// Check if bean definition exists in this factory.
			// TODO 取得父容器
			BeanFactory parentBeanFactory = getParentBeanFactory();
			if (parentBeanFactory != null && !containsBeanDefinition(beanName)) {
				// Not found -> check parent.
				// TODO 当前容器的注册中心beanDefinitionMap没有要取得到bean时, 从父容器加载bean. 下面几种容器实现了getBean():
				//  1. AbstractBeanFactory: 实现的是通过名字查找bean的一系列方法:
				//                          getBean(String),
				//                          getBean(String, Class<T>)
				//                          getBean(String, Object...)
				//                          getBean(String, Class<T>, Object...)
				//  2. AbstractApplicationContext: 通过名字查找bean的getBean()最终调用的还是AbstractBeanFactory#getBean(),
				//                                 增加了通过类型查找bean的功能
				//  3. SimpleJndiBeanFactory: 通过jndi查找bean
				//  4. StaticListableBeanFactory: 从缓存中查找bean
				//  先得到一个真实名字(对于工厂类来说originalBeanName()方法会在得到其真实名后, 为其添加'&', 表示其为一个解引用, 而非bean)
				String nameToLookup = originalBeanName(name);
				if (parentBeanFactory instanceof AbstractBeanFactory) {
					// TODO 如果父容器是AbstractBeanFactory类型, 即: AbstractAutowireCapableBeanFactory,
					//  DefaultListableBeanFactory, 或XmlBeanFactory时, 调用父容器的doGetBean()方法取得bean
					return ((AbstractBeanFactory) parentBeanFactory).doGetBean(
							nameToLookup, requiredType, args, typeCheckOnly);
				}
				// TODO 后面的情况就是父容器不是AbstractBeanFactory的情况了, 会根据容器类型使用对应的getBean()实现
				else if (args != null) {
					// Delegation to parent with explicit args.
					// TODO 取得bean时, 可以同时会bean属性设置值, 用于工厂方法, 或构造函数上. 对于这种情况, 需要将要设置的参数传递
					//  给父容器, 所以调用父容器对应的getBean(String, Object... args)方法
					return (T) parentBeanFactory.getBean(nameToLookup, args);
				}
				else if (requiredType != null) {
					// No args -> delegate to standard getBean method.
					// TODO 指定获取类型时, 调用父容器对应的getBean(String, Class<T>)方法
					return parentBeanFactory.getBean(nameToLookup, requiredType);
				}
				else {
					// TODO 普通的直接调用父容器的getBean()取得bean对象
					return (T) parentBeanFactory.getBean(nameToLookup);
				}
			}

			if (!typeCheckOnly) {
				// TODO 把bean标识为已创建, 放alreadyCreated缓存中
				markBeanAsCreated(beanName);
			}

			StartupStep beanCreation = this.applicationStartup.start("spring.beans.instantiate")
					.tag("beanName", name);
			try {
<<<<<<< HEAD
				// TODO 为要取得的bean生成RootBeanDefinition类型的mbd(如果有双亲bd, 会合并双亲bd的属性)
=======
				if (requiredType != null) {
					beanCreation.tag("beanType", requiredType::toString);
				}
>>>>>>> 7288ae1c
				RootBeanDefinition mbd = getMergedLocalBeanDefinition(beanName);
				// TODO 合并后的bd不能是抽象类, 这里做一下查检, 如果是抽象类则抛出BeanIsAbstractException异常
				checkMergedBeanDefinition(mbd, beanName, args);

				// Guarantee initialization of beans that the current bean depends on.
				// TODO 取得合并过双亲属性的bd所依赖的所有bean, 用于属性的依赖注入. 这里的目的是要保证当前bean所依赖的其他bean
				//  要先于当前bean完成实例化. @DependsOn注解可以控制Bean的初始化顺序, 要保证这些bean先完成实例化
				String[] dependsOn = mbd.getDependsOn();
				if (dependsOn != null) {
					for (String dep : dependsOn) {
						// TODO 然后检查一下循环依赖问题, 看一下要取得的这个bean是否出现在自己要依赖的bean中, 如果是则抛出异常
						if (isDependent(beanName, dep)) {
							throw new BeanCreationException(mbd.getResourceDescription(), beanName,
									"Circular depends-on relationship between '" + beanName + "' and '" + dep + "'");
						}
						// TODO 没有循环依赖时, 注册一下bean与其依赖bean的关系
						//  1. dependentBeanMap: 注册了, 依赖bean -> 当前bean, 即依赖的bean依赖了当前bean
						//  2. dependenciesForBeanMap: 注册了, 当前bean -> 依赖的bean, 即当前bean被依赖bean所依赖
						registerDependentBean(dep, beanName);
						try {
							// TODO 然后开始初始化依赖的bean, 只有这些依赖的bean都初始化完成后, 才能继续当前bean的初始化
							getBean(dep);
						}
						catch (NoSuchBeanDefinitionException ex) {
							throw new BeanCreationException(mbd.getResourceDescription(), beanName,
									"'" + beanName + "' depends on missing bean '" + dep + "'", ex);
						}
					}
				}

				// Create bean instance.
				if (mbd.isSingleton()) {
					// TODO 创建单例bean实例, 这里创建的是原始的bean实例
					//  getSingleton(String, ObjectFactory<?>)的第二个参数ObjectFactory是个函数接口, 提供了一个getObject()方法
					//  用来实现获取bean的主逻辑, 在这里传入的是createBean()方法, 最终会由此方法来为bean创建实例
					sharedInstance = getSingleton(beanName, () -> {
						try {
							// TODO 这里真正实现了创建单例bean实例的逻辑, 这里使用的是AbstractBeanFactory抽象工厂的子类
							//  AbstractAutowireCapableBeanFactory#createBean()来创建原始bean实例
							return createBean(beanName, mbd, args);
						}
						catch (BeansException ex) {
							// Explicitly remove instance from singleton cache: It might have been put there
							// eagerly by the creation process, to allow for circular reference resolution.
							// Also remove any beans that received a temporary reference to the bean.
							destroySingleton(beanName);
							throw ex;
						}
					});
					// TODO 与上面相同, 从得到的单例实例中取得bean对象, 区别是在实例为工厂类时, 设置mbd也同为工厂类,
					//  getObjectForBeanInstance()方法的主要是逻辑是:
					//  1. 如果要取得的bean的名字是'&'开头的工厂类本身, 即, getBean("&xxx"), 则前面得到的sharedInstance实例就是工厂类本身, 直接返回即可;
					//  2. 如果要得到的bean的名字是普通bean, 即, getBean("xxx"), 则直接返回前面得到的sharedInstance实例;
					//  3. 如果要得到的bean的名字是普通bean, 即, getBean("xxx"), 但得到的实例实现了工厂接口FactoryBean时, 先从缓存取得bean实例,
					//     如果缓存中没有, 则调用工厂类实例的getObject()方法取得bean, 然后再根据bean是否由程序本身创建来决定是否进行后处理加工
					//     (由程序本身创建bean, 会用后处理器进行处理)
					bean = getObjectForBeanInstance(sharedInstance, name, beanName, mbd);
				}

				else if (mbd.isPrototype()) {
					// TODO 创建原型bean实例
					// It's a prototype -> create a new instance.
					Object prototypeInstance = null;
					try {
						// TODO 实例创建开始前, 把要创建的bean实例注册到当前线程的ThreadLocal中
						beforePrototypeCreation(beanName);
						// TODO 然后创建一个原型bean实例
						prototypeInstance = createBean(beanName, mbd, args);
					}
					finally {
						// TODO 创建结束后, 从ThreadLocal中移除当前创建的bean实例
						afterPrototypeCreation(beanName);
					}
					// TODO 与上面相同, 从得到的原型实例中取得bean对象, 区别是在实例为工厂类时, 设置mbd也同为工厂类,
					//  getObjectForBeanInstance()方法的主要是逻辑是:
					//  1. 如果要取得的bean的名字是'&'开头的工厂类本身, 即, getBean("&xxx"), 则前面得到的sharedInstance实例就是工厂类本身, 直接返回即可;
					//  2. 如果要得到的bean的名字是普通bean, 即, getBean("xxx"), 则直接返回前面得到的sharedInstance实例;
					//  3. 如果要得到的bean的名字是普通bean, 即, getBean("xxx"), 但得到的实例实现了工厂接口FactoryBean时, 先从缓存取得bean实例,
					//     如果缓存中没有, 则调用工厂类实例的getObject()方法取得bean, 然后再根据bean是否由程序本身创建来决定是否进行后处理加工
					//     (由程序本身创建bean, 会用后处理器进行处理)
					bean = getObjectForBeanInstance(prototypeInstance, name, beanName, mbd);
				}

				else {
					// TODO 创建其他类型的实例, 先取得scope
					String scopeName = mbd.getScope();
					if (!StringUtils.hasLength(scopeName)) {
						throw new IllegalStateException("No scope name defined for bean ´" + beanName + "'");
					}
					Scope scope = this.scopes.get(scopeName);
					if (scope == null) {
						throw new IllegalStateException("No Scope registered for scope name '" + scopeName + "'");
					}
					try {
						Object scopedInstance = scope.get(beanName, () -> {
							// TODO 实例创建开始前, 把要创建的bean实例注册到当前线程的ThreadLocal中
							beforePrototypeCreation(beanName);
							try {
								// TODO 创建实例
								return createBean(beanName, mbd, args);
							}
							finally {
								// TODO 创建结束后, 从ThreadLocal中移除当前创建的bean实例
								afterPrototypeCreation(beanName);
							}
						});
						// TODO 与上面相同, 从得到的scope实例中取得bean对象, 区别是在实例为工厂类时, 设置mbd也同为工厂类,
						//  getObjectForBeanInstance()方法的主要是逻辑是:
						//  1. 如果要取得的bean的名字是'&'开头的工厂类本身, 即, getBean("&xxx"), 则前面得到的sharedInstance实例就是工厂类本身, 直接返回即可;
						//  2. 如果要得到的bean的名字是普通bean, 即, getBean("xxx"), 则直接返回前面得到的sharedInstance实例;
						//  3. 如果要得到的bean的名字是普通bean, 即, getBean("xxx"), 但得到的实例实现了工厂接口FactoryBean时, 先从缓存取得bean实例,
						//     如果缓存中没有, 则调用工厂类实例的getObject()方法取得bean, 然后再根据bean是否由程序本身创建来决定是否进行后处理加工
						//     (由程序本身创建bean, 会用后处理器进行处理)
						bean = getObjectForBeanInstance(scopedInstance, name, beanName, mbd);
					}
					catch (IllegalStateException ex) {
						throw new ScopeNotActiveException(beanName, scopeName, ex);
					}
				}
			}
			catch (BeansException ex) {
<<<<<<< HEAD
				// TODO 出问题后把bean从缓存alreadyCreated中移除, 然后抛出异常
=======
				beanCreation.tag("exception", ex.getClass().toString());
				beanCreation.tag("message", String.valueOf(ex.getMessage()));
>>>>>>> 7288ae1c
				cleanupAfterBeanCreationFailure(beanName);
				throw ex;
			}
			finally {
				beanCreation.end();
			}
		}

		// Check if required type matches the type of the actual bean instance.
		if (requiredType != null && !requiredType.isInstance(bean)) {
			try {
				// TODO 指定了bean类型时, 将得到的bean转换成对应的类型并返回, 转换失败, 或类型不匹配时会抛出异常,
				T convertedBean = getTypeConverter().convertIfNecessary(bean, requiredType);
				if (convertedBean == null) {
					throw new BeanNotOfRequiredTypeException(name, requiredType, bean.getClass());
				}
				return convertedBean;
			}
			catch (TypeMismatchException ex) {
				if (logger.isTraceEnabled()) {
					logger.trace("Failed to convert bean '" + name + "' to required type '" +
							ClassUtils.getQualifiedName(requiredType) + "'", ex);
				}
				throw new BeanNotOfRequiredTypeException(name, requiredType, bean.getClass());
			}
		}
		// TODO 这里返回的是实例化后的bean, 后面会进行初始化
		return (T) bean;
	}

	@Override
	// TODO 判断容器中是否包含指定bean
	public boolean containsBean(String name) {
		String beanName = transformedBeanName(name);
		if (containsSingleton(beanName) || containsBeanDefinition(beanName)) {
			// TODO 如果存在于当前容器中(单例缓存, 或注册中心中), 工厂类, 或者非工厂引用都算存在
			return (!BeanFactoryUtils.isFactoryDereference(name) || isFactoryBean(name));
		}
		// Not found -> check parent.
		// TODO 当前容器没有, 则向上找父容器
		BeanFactory parentBeanFactory = getParentBeanFactory();
		return (parentBeanFactory != null && parentBeanFactory.containsBean(originalBeanName(name)));
	}

	@Override
	// TODO 判断给定的bean是否为单例
	public boolean isSingleton(String name) throws NoSuchBeanDefinitionException {
		// TODO 取得bean的最终使用名
		String beanName = transformedBeanName(name);
		// TODO 用名字取得容器中的原生单例bean对象
		Object beanInstance = getSingleton(beanName, false);
		if (beanInstance != null) {
			if (beanInstance instanceof FactoryBean) {
				// TODO 如果得到的bean对象实例是工厂类(实现了FactoryBean接口)时, 返回值:
				//  true: 1. 传入的bean是工厂类(参数name以'&'开头);
				//        2. 或者取得的bean对象所表示的工厂类是单例的(本身不就是单例的了么??)
				return (BeanFactoryUtils.isFactoryDereference(name) || ((FactoryBean<?>) beanInstance).isSingleton());
			}
			else {
				// TODO bean对象实例不是工厂类时, 就看传入的bean名字是否以'&'开头的工厂类了(非工厂类都为单例):
				//  true: 参数name不以'&'开头, 表示不是工厂类
				//  false: 参数name以'&'开头, 表示是工厂类
				return !BeanFactoryUtils.isFactoryDereference(name);
			}
		}

		// No singleton instance found -> check bean definition.
		// TODO 没有得到bean实例时, 就到父容器中去找, 看其是否为单例
		BeanFactory parentBeanFactory = getParentBeanFactory();
		if (parentBeanFactory != null && !containsBeanDefinition(beanName)) {
			// No bean definition found in this factory -> delegate to parent.
			// TODO 有父容器, 且当前容器中没有要找的bean时, 就到看其在父容器中是否为单例
			return parentBeanFactory.isSingleton(originalBeanName(name));
		}
		// TODO 还没找到, 就用当前bean与双亲进行合并
		RootBeanDefinition mbd = getMergedLocalBeanDefinition(beanName);

		// In case of FactoryBean, return singleton status of created object if not a dereference.
		// TODO 判断合并后的mbd是否单例
		if (mbd.isSingleton()) {
			if (isFactoryBean(beanName, mbd)) {
				// TODO 是单例时, 且mbd是工厂类时
				if (BeanFactoryUtils.isFactoryDereference(name)) {
					// TODO 如果传入的名字是工厂类(以'&'开头), 就返回true
					return true;
				}
				// TODO name不是'&'开头的工厂类时, 从容器中取得bean最终名的工厂类('&'+bean最终名), 然后看其是否为单例
				FactoryBean<?> factoryBean = (FactoryBean<?>) getBean(FACTORY_BEAN_PREFIX + beanName);
				return factoryBean.isSingleton();
			}
			else {
				// TODO mbd不是工厂类时, 就看传入的bean名字是否以'&'开头的工厂类了(非工厂类都为单例):
				//  true: 参数name不以'&'开头, 表示不是工厂类
				//  false: 参数name以'&'开头, 表示是工厂类
				return !BeanFactoryUtils.isFactoryDereference(name);
			}
		}
		else {
			return false;
		}
	}

	@Override
	public boolean isPrototype(String name) throws NoSuchBeanDefinitionException {
		String beanName = transformedBeanName(name);

		BeanFactory parentBeanFactory = getParentBeanFactory();
		if (parentBeanFactory != null && !containsBeanDefinition(beanName)) {
			// No bean definition found in this factory -> delegate to parent.
			return parentBeanFactory.isPrototype(originalBeanName(name));
		}

		RootBeanDefinition mbd = getMergedLocalBeanDefinition(beanName);
		if (mbd.isPrototype()) {
			// In case of FactoryBean, return singleton status of created object if not a dereference.
			return (!BeanFactoryUtils.isFactoryDereference(name) || isFactoryBean(beanName, mbd));
		}

		// Singleton or scoped - not a prototype.
		// However, FactoryBean may still produce a prototype object...
		if (BeanFactoryUtils.isFactoryDereference(name)) {
			return false;
		}
		if (isFactoryBean(beanName, mbd)) {
			FactoryBean<?> fb = (FactoryBean<?>) getBean(FACTORY_BEAN_PREFIX + beanName);
			if (System.getSecurityManager() != null) {
				return AccessController.doPrivileged(
						(PrivilegedAction<Boolean>) () ->
								((fb instanceof SmartFactoryBean && ((SmartFactoryBean<?>) fb).isPrototype()) ||
										!fb.isSingleton()),
						getAccessControlContext());
			}
			else {
				return ((fb instanceof SmartFactoryBean && ((SmartFactoryBean<?>) fb).isPrototype()) ||
						!fb.isSingleton());
			}
		}
		else {
			return false;
		}
	}

	@Override
	public boolean isTypeMatch(String name, ResolvableType typeToMatch) throws NoSuchBeanDefinitionException {
		return isTypeMatch(name, typeToMatch, true);
	}

	/**
	 * Internal extended variant of {@link #isTypeMatch(String, ResolvableType)}
	 * to check whether the bean with the given name matches the specified type. Allow
	 * additional constraints to be applied to ensure that beans are not created early.
	 * @param name the name of the bean to query 要匹配的候选bean
	 * @param typeToMatch the type to match against (as a
	 * {@code ResolvableType}) 要匹配的类型
	 * @return {@code true} if the bean type matches, {@code false} if it
	 * doesn't match or cannot be determined yet
	 * @throws NoSuchBeanDefinitionException if there is no bean with the given name
	 * @since 5.2
	 * @see #getBean
	 * @see #getType
	 */
	// TODO 判断给定的bean名是否与指定的类型相匹配
	protected boolean isTypeMatch(String name, ResolvableType typeToMatch, boolean allowFactoryBeanInit)
			throws NoSuchBeanDefinitionException {
		// TODO 取得bean的id
		String beanName = transformedBeanName(name);
		// TODO 判断一下给定的bean是否为工厂类('&'开头)
		boolean isFactoryDereference = BeanFactoryUtils.isFactoryDereference(name);

		// Check manually registered singletons.
		// TODO 根据最终名字取得容器中注册的原生的bean实例对象, 不支持提前暴露
		Object beanInstance = getSingleton(beanName, false);
		if (beanInstance != null && beanInstance.getClass() != NullBean.class) {
			// TODO 取到bean的实例对象时会根据其是否为工厂类执行不同的判断方法
			if (beanInstance instanceof FactoryBean) {
				// TODO bean实例对象为工厂类时(实现了FactoryBean接口)
				if (!isFactoryDereference) {
					// TODO 对于传入的bean名不是以'&'开头的工厂类, 用bean实例表示的工厂类的类型做为判断条件
					Class<?> type = getTypeForFactoryBean((FactoryBean<?>) beanInstance);
					// TODO 指定的类型与bean单例对象表示的工厂类的类型相同时, 表示匹配成功
					return (type != null && typeToMatch.isAssignableFrom(type));
				}
				else {
					// TODO 传入的本身就是一个工厂类时(name参数以'&'开头), 实例本身即为工厂类的实例, 直接进行比较即可
					return typeToMatch.isInstance(beanInstance);
				}
			}
			else if (!isFactoryDereference) {
				// TODO bean实例对象不是工厂类, 且传入的bean名不是以'&'开头的工厂类时
				if (typeToMatch.isInstance(beanInstance)) {
					// Direct match for exposed instance?
					// TODO 直接比较指定的类型与bean实例对象, 看是否匹配
					return true;
				}
				else if (typeToMatch.hasGenerics() && containsBeanDefinition(beanName)) {
					// Generics potentially only match on the target class, not on the proxy...
					// TODO bean实例不匹配指定类型时, 如果要匹配的bean已经在容器中注册过时, 就进行泛型类型的匹配. 只对代理目标类
					//  进行泛型匹配, 不对代理类进行匹配操作
					RootBeanDefinition mbd = getMergedLocalBeanDefinition(beanName);
					// TODO 取得mbd所代表的Class对象
					Class<?> targetType = mbd.getTargetType();
					if (targetType != null && targetType != ClassUtils.getUserClass(beanInstance)) {
						// Check raw class match as well, making sure it's exposed on the proxy.
						// TODO mbd所代表的Class对象如果和bean实例不一样时, 需要比较mbd所代表的Class对象与指定类型的Class对象
						//  是否匹配了(一定要注意, 上面都是ResolvableType间的比较, 这里才是原生Class对象的比较)
						Class<?> classToMatch = typeToMatch.resolve();
						if (classToMatch != null && !classToMatch.isInstance(beanInstance)) {
							// TODO 如果指定的类型与bean的实例对象不匹配时, 返回false
							return false;
						}
						if (typeToMatch.isAssignableFrom(targetType)) {
							// TODO 指定的类型与mbd所代表的Class对象类型相同时, 返回true
							return true;
						}
					}
					// TODO 还是没有比较结果时, 就用mbd持有的bean的ResolvableType进行最终比较
					ResolvableType resolvableType = mbd.targetType;
					if (resolvableType == null) {
						// TODO mbd持有的bean没有ResolvableType属性值时, 其有可能是个工厂方法. 下面会尝试使用可能存在的工厂方法
						//  的返回类型进行比较
						resolvableType = mbd.factoryMethodReturnType;
					}
					// TODO 比较是否匹配
					return (resolvableType != null && typeToMatch.isAssignableFrom(resolvableType));
				}
			}
			// TODO 其他情况(bean实例非工厂类, 但是传入的bean名是'&'开头的工厂类), 返回false
			return false;
		}
		else if (containsSingleton(beanName) && !containsBeanDefinition(beanName)) {
			// null instance registered
			// TODO bean是单例, 但并不在注册中心中时, 即空实例, 返回false
			return false;
		}

		// No singleton instance found -> check bean definition.
		// TODO 到这就表示没到找对应的单例实例, 这时需要到可能存在的父容器中查找
		BeanFactory parentBeanFactory = getParentBeanFactory();
		if (parentBeanFactory != null && !containsBeanDefinition(beanName)) {
			// No bean definition found in this factory -> delegate to parent.
			// TODO 有父容器, 且bean不包含在当前容器中, 委托给父容器进行匹配验证
			return parentBeanFactory.isTypeMatch(originalBeanName(name), typeToMatch);
		}

		// Retrieve corresponding bean definition.
		RootBeanDefinition mbd = getMergedLocalBeanDefinition(beanName);
		// TODO 取得bean的代理目标
		BeanDefinitionHolder dbd = mbd.getDecoratedDefinition();

		// Setup the types that we want to match against
		// TODO 看一下待匹配的ResolvableType是否有解析过的type类型, 如果没有, 则默认使用FactoryBean(工厂类)
		Class<?> classToMatch = typeToMatch.resolve();
		if (classToMatch == null) {
			classToMatch = FactoryBean.class;
		}
		// TODO 转化成type数组, 为的是给非工厂类加上FactoryBean type??
		Class<?>[] typesToMatch = (FactoryBean.class == classToMatch ?
				new Class<?>[] {classToMatch} : new Class<?>[] {FactoryBean.class, classToMatch});


		// Attempt to predict the bean type
		Class<?> predictedType = null;

		// We're looking for a regular reference but we're a factory bean that has
		// a decorated bean definition. The target bean should be the same type
		// as FactoryBean would ultimately return.
		if (!isFactoryDereference && dbd != null && isFactoryBean(beanName, mbd)) {
			// TODO 要得到的bean不是一个以'&'开头的工厂类, 但bean本身是个工厂且, 且还是一个代理时, 下面就准备用代理目标类进行类型匹配验证
			// We should only attempt if the user explicitly set lazy-init to true
			// and we know the merged bean definition is for a factory bean.
			// TODO 判断bean是否为非懒加载, 或者支持工厂类初始化
			if (!mbd.isLazyInit() || allowFactoryBeanInit) {
				// TODO 不是懒加载, 或者支持工厂类初始化时, 取得代理目标类的mbd
				RootBeanDefinition tbd = getMergedBeanDefinition(dbd.getBeanName(), dbd.getBeanDefinition(), mbd);
				// TODO 预测代理目标类tbd的类型:
				//  1. AbstractBeanFactory: 默认的实现
				//  2. AbstractAutowireCapableBeanFactory: 用于自动装配
				Class<?> targetType = predictBeanType(dbd.getBeanName(), tbd, typesToMatch);
				if (targetType != null && !FactoryBean.class.isAssignableFrom(targetType)) {
					// TODO 代理目标的类型不是工厂类时, 将其做为预测类型
					predictedType = targetType;
				}
			}
		}

		// If we couldn't use the target type, try regular prediction.
		if (predictedType == null) {
			// TODO 代理目标无法预测出类型时, 表示一个常规情况, 这时使用候选bean进行预测
			predictedType = predictBeanType(beanName, mbd, typesToMatch);
			if (predictedType == null) {
				// TODO 如果还没有, 返回false表示不匹配
				return false;
			}
		}

		// Attempt to get the actual ResolvableType for the bean.
		ResolvableType beanType = null;

		// If it's a FactoryBean, we want to look at what it creates, not the factory class.
		// TODO 对预测的类型进行判断
		if (FactoryBean.class.isAssignableFrom(predictedType)) {
			// TODO 如果是工厂类型
			if (beanInstance == null && !isFactoryDereference) {
				// TODO 没有对应的bean单例实例, 且要得到的bean不是工厂类(不是由'&'开头)时, 取得工厂类的类型
				beanType = getTypeForFactoryBean(beanName, mbd, allowFactoryBeanInit);
				// TODO 然后设置到预测类型上, 如果还没有解析到, 返回false表示不匹配
				predictedType = beanType.resolve();
				if (predictedType == null) {
					return false;
				}
			}
		}
		else if (isFactoryDereference) {
			// TODO 要得到的bean是工厂类时
			// Special case: A SmartInstantiationAwareBeanPostProcessor returned a non-FactoryBean
			// type but we nevertheless are being asked to dereference a FactoryBean...
			// Let's check the original bean class and proceed with it if it is a FactoryBean.
			// TODO 预测要匹配的bean是否为工厂类. 如果不是工厂类, 或无法预测类型时, 返回false表示预测失败
			predictedType = predictBeanType(beanName, mbd, FactoryBean.class);
			if (predictedType == null || !FactoryBean.class.isAssignableFrom(predictedType)) {
				return false;
			}
		}

		// We don't have an exact type but if bean definition target type or the factory
		// method return type matches the predicted type then we can use that.
		// TODO 如果到这还没有解析出type, 就看候选bean所引用的Class对象, 以及工厂方法的返回类型是否匹配了
		if (beanType == null) {
			// TODO 先看候选bean所引用的Class对象
			ResolvableType definedType = mbd.targetType;
			if (definedType == null) {
				// TODO 候选bean所引用的Class对象不存在时(有可能是还没解析), 看工厂方法返回类型type
				definedType = mbd.factoryMethodReturnType;
			}
			if (definedType != null && definedType.resolve() == predictedType) {
				// TODO 如果存在候选bean所引用的Class对象, 或工厂方法的返回类型, 并且该类型与要预测的类型一致时, 用此类型做为bean的类型
				beanType = definedType;
			}
		}

		// If we have a bean type use it so that generics are considered
		if (beanType != null) {
			// TODO 得到bean了的实际, 判断是否与指定type匹配
			return typeToMatch.isAssignableFrom(beanType);
		}

		// If we don't have a bean type, fallback to the predicted type
		// TODO 如果最后还是没有bean的实际类型, 则用前面得到的预测类型进行判断
		return typeToMatch.isAssignableFrom(predictedType);
	}

	@Override
	public boolean isTypeMatch(String name, Class<?> typeToMatch) throws NoSuchBeanDefinitionException {
		return isTypeMatch(name, ResolvableType.forRawClass(typeToMatch));
	}

	@Override
	@Nullable
	// TODO 根据bean名取得bean的类型
	public Class<?> getType(String name) throws NoSuchBeanDefinitionException {
		// TODO 根据bean名取得对应的Class, 并且在需要时可以对工厂类进行初始化
		return getType(name, true);
	}

	@Override
	@Nullable
	// TODO 根据bean名取得bean的类型, 支持工厂类初始化功能
	public Class<?> getType(String name, boolean allowFactoryBeanInit) throws NoSuchBeanDefinitionException {
		// TODO 取得bean注册的id, 用于处理别名, '&'开头的工厂方法
		String beanName = transformedBeanName(name);

		// Check manually registered singletons.
		// TODO 取得指定bean的单例实例, 这里传入了false表示不支持提前初始化
		Object beanInstance = getSingleton(beanName, false);
		if (beanInstance != null && beanInstance.getClass() != NullBean.class) {
			// TODO 如果bean存在单例实例, 且不是NullBean时, 检查bean实例的类型
			if (beanInstance instanceof FactoryBean && !BeanFactoryUtils.isFactoryDereference(name)) {
				// TODO bean实例是工厂类(实现了FactoryBean接口), 但要取得的bean不是由'&'开头的工厂类时, 通过bean实例的getObjectType()
				//  方法取得工厂实例的类型(工厂类的bean需要用getObject()取得bean对象, 直接取得到的会是工厂的实例. 对应的取得bean
				//  对象的类型也要用getObjectType())
				return getTypeForFactoryBean((FactoryBean<?>) beanInstance);
			}
			else {
				// TODO 其他情况返回bean实例的class
				return beanInstance.getClass();
			}
		}

		// No singleton instance found -> check bean definition.
		// TODO 没有单例实例时, 就要从父容器中查检了
		BeanFactory parentBeanFactory = getParentBeanFactory();
		if (parentBeanFactory != null && !containsBeanDefinition(beanName)) {
			// No bean definition found in this factory -> delegate to parent.
			// TODO 有父容器, 且当前容器的没有注册过正在操作的bean时(注册中心beanDefinitionMap中没有对应的bd), 到父容器中去取bean的类型
			return parentBeanFactory.getType(originalBeanName(name));
		}
		// TODO 到这里就表示当前操作的bean没有单例实例, 并且当前容器没有父容器, 或者当前容器注册过当前操作的bean的情况.
		//  用当前操作的bean与其双亲的属性进行合并, 生成一个RootBeanDefinition
		RootBeanDefinition mbd = getMergedLocalBeanDefinition(beanName);

		// Check decorated bean definition, if any: We assume it'll be easier
		// to determine the decorated bean's type than the proxy's type.
		// TODO mbd有可能会是一个代理里, 先看一下mbd是否持有一个被包装过的bd(AOP时, 代理bd中会包含代理目标bd), 即原始的bd??
		BeanDefinitionHolder dbd = mbd.getDecoratedDefinition();
		if (dbd != null && !BeanFactoryUtils.isFactoryDereference(name)) {
			// TODO 存在被代理的原始bd, 且要得到的bean不是工厂类的情况时('&'开头), 用原始bd与mbd(其父bd)的属性进行合并. 在这个过程中,
			//  其scope会根据mbd的scope而发生变化: mbd如果不是单例, 且被包装过的bd是单例时, 会用mbd的scope来替换被包装过的目标bean的scope
			RootBeanDefinition tbd = getMergedBeanDefinition(dbd.getBeanName(), dbd.getBeanDefinition(), mbd);
			// TODO 预测被代理的原始bd的类型, 返回第一个匹配的类型, 如果没有, 返回的是null
			Class<?> targetClass = predictBeanType(dbd.getBeanName(), tbd);
			if (targetClass != null && !FactoryBean.class.isAssignableFrom(targetClass)) {
				// TODO 一旦取得目标类型, 且其目标类型不是FactoryBean类型时, 直接返回代理目标类
				return targetClass;
			}
		}
		// TODO 走到这里时, 会有以下几种情况:
		//  1. 并没有被代理的原始bd, 即非代理类;
		//  2. 或要取得的bean是工厂类;
		//  3. 或在有被代理的原始bd, 且要取得的bean不是工厂类时, 无法预测被被包装过的源bd类型;
		//  预测一下mbd的类型(beanClass), 即bean对应的class
		Class<?> beanClass = predictBeanType(beanName, mbd);

		// Check bean class whether we're dealing with a FactoryBean.
		if (beanClass != null && FactoryBean.class.isAssignableFrom(beanClass)) {
			// TODO mbd是FactoryBean类型时:
			if (!BeanFactoryUtils.isFactoryDereference(name)) {
				// If it's a FactoryBean, we want to look at what it creates, not at the factory class.
				// TODO 要取得的bean不是由工厂创建的情况下, 从mbd对应的工厂中取得类型并返回
				return getTypeForFactoryBean(beanName, mbd, allowFactoryBeanInit).resolve();
			}
			else {
				// TODO 如果要取得的bean是由工厂创建的, 直接返回合并过的bd的类型
				return beanClass;
			}
		}
		else {
			// TODO 合并后的bd的类型没得到, 或是一个FactoryBean类型时:
			//  1. 要取得的bean不是工厂类: 返回mbd的类型
			//  2. 要取得的bean是工厂类: 返回null
			return (!BeanFactoryUtils.isFactoryDereference(name) ? beanClass : null);
		}
	}

	@Override
	public String[] getAliases(String name) {
		String beanName = transformedBeanName(name);
		List<String> aliases = new ArrayList<>();
		boolean factoryPrefix = name.startsWith(FACTORY_BEAN_PREFIX);
		String fullBeanName = beanName;
		if (factoryPrefix) {
			fullBeanName = FACTORY_BEAN_PREFIX + beanName;
		}
		if (!fullBeanName.equals(name)) {
			aliases.add(fullBeanName);
		}
		String[] retrievedAliases = super.getAliases(beanName);
		String prefix = factoryPrefix ? FACTORY_BEAN_PREFIX : "";
		for (String retrievedAlias : retrievedAliases) {
			String alias = prefix + retrievedAlias;
			if (!alias.equals(name)) {
				aliases.add(alias);
			}
		}
		if (!containsSingleton(beanName) && !containsBeanDefinition(beanName)) {
			BeanFactory parentBeanFactory = getParentBeanFactory();
			if (parentBeanFactory != null) {
				aliases.addAll(Arrays.asList(parentBeanFactory.getAliases(fullBeanName)));
			}
		}
		return StringUtils.toStringArray(aliases);
	}


	//---------------------------------------------------------------------
	// Implementation of HierarchicalBeanFactory interface
	//---------------------------------------------------------------------

	@Override
	@Nullable
	public BeanFactory getParentBeanFactory() {
		return this.parentBeanFactory;
	}

	@Override
	public boolean containsLocalBean(String name) {
		String beanName = transformedBeanName(name);
		return ((containsSingleton(beanName) || containsBeanDefinition(beanName)) &&
				(!BeanFactoryUtils.isFactoryDereference(name) || isFactoryBean(beanName)));
	}


	//---------------------------------------------------------------------
	// Implementation of ConfigurableBeanFactory interface
	//---------------------------------------------------------------------

	@Override
	public void setParentBeanFactory(@Nullable BeanFactory parentBeanFactory) {
		if (this.parentBeanFactory != null && this.parentBeanFactory != parentBeanFactory) {
			throw new IllegalStateException("Already associated with parent BeanFactory: " + this.parentBeanFactory);
		}
		if (this == parentBeanFactory) {
			throw new IllegalStateException("Cannot set parent bean factory to self");
		}
		this.parentBeanFactory = parentBeanFactory;
	}

	@Override
	public void setBeanClassLoader(@Nullable ClassLoader beanClassLoader) {
		this.beanClassLoader = (beanClassLoader != null ? beanClassLoader : ClassUtils.getDefaultClassLoader());
	}

	@Override
	@Nullable
	public ClassLoader getBeanClassLoader() {
		return this.beanClassLoader;
	}

	@Override
	public void setTempClassLoader(@Nullable ClassLoader tempClassLoader) {
		this.tempClassLoader = tempClassLoader;
	}

	@Override
	@Nullable
	public ClassLoader getTempClassLoader() {
		return this.tempClassLoader;
	}

	@Override
	public void setCacheBeanMetadata(boolean cacheBeanMetadata) {
		this.cacheBeanMetadata = cacheBeanMetadata;
	}

	@Override
	public boolean isCacheBeanMetadata() {
		return this.cacheBeanMetadata;
	}

	@Override
	public void setBeanExpressionResolver(@Nullable BeanExpressionResolver resolver) {
		this.beanExpressionResolver = resolver;
	}

	@Override
	@Nullable
	public BeanExpressionResolver getBeanExpressionResolver() {
		return this.beanExpressionResolver;
	}

	@Override
	public void setConversionService(@Nullable ConversionService conversionService) {
		this.conversionService = conversionService;
	}

	@Override
	@Nullable
	public ConversionService getConversionService() {
		return this.conversionService;
	}

	@Override
	public void addPropertyEditorRegistrar(PropertyEditorRegistrar registrar) {
		Assert.notNull(registrar, "PropertyEditorRegistrar must not be null");
		this.propertyEditorRegistrars.add(registrar);
	}

	/**
	 * Return the set of PropertyEditorRegistrars.
	 */
	public Set<PropertyEditorRegistrar> getPropertyEditorRegistrars() {
		return this.propertyEditorRegistrars;
	}

	@Override
	public void registerCustomEditor(Class<?> requiredType, Class<? extends PropertyEditor> propertyEditorClass) {
		Assert.notNull(requiredType, "Required type must not be null");
		Assert.notNull(propertyEditorClass, "PropertyEditor class must not be null");
		this.customEditors.put(requiredType, propertyEditorClass);
	}

	@Override
	public void copyRegisteredEditorsTo(PropertyEditorRegistry registry) {
		registerCustomEditors(registry);
	}

	/**
	 * Return the map of custom editors, with Classes as keys and PropertyEditor classes as values.
	 */
	public Map<Class<?>, Class<? extends PropertyEditor>> getCustomEditors() {
		return this.customEditors;
	}

	@Override
	public void setTypeConverter(TypeConverter typeConverter) {
		this.typeConverter = typeConverter;
	}

	/**
	 * Return the custom TypeConverter to use, if any.
	 * @return the custom TypeConverter, or {@code null} if none specified
	 */
	@Nullable
	protected TypeConverter getCustomTypeConverter() {
		return this.typeConverter;
	}

	@Override
	public TypeConverter getTypeConverter() {
		// TODO 取得自定义的类型转换器, 如果有直接返回
		TypeConverter customConverter = getCustomTypeConverter();
		if (customConverter != null) {
			return customConverter;
		}
		else {
			// Build default TypeConverter, registering custom editors.
			// TODO 如果没有, 就返回一个默认的SimpleTypeConverter解析器
			SimpleTypeConverter typeConverter = new SimpleTypeConverter();
			typeConverter.setConversionService(getConversionService());
			registerCustomEditors(typeConverter);
			return typeConverter;
		}
	}

	@Override
	// TODO 增加Value解析器, 有两个地方会调用这个方法添加解析器:
	//  1. AbstractApplicationContext#finishBeanFactoryInitialization(): 容器初始化时
	//  2. PropertyPlaceholderConfigurer#processProperties():
	public void addEmbeddedValueResolver(StringValueResolver valueResolver) {
		Assert.notNull(valueResolver, "StringValueResolver must not be null");
		this.embeddedValueResolvers.add(valueResolver);
	}

	@Override
	public boolean hasEmbeddedValueResolver() {
		return !this.embeddedValueResolvers.isEmpty();
	}

	@Override
	@Nullable
	public String resolveEmbeddedValue(@Nullable String value) {
		if (value == null) {
			return null;
		}
		String result = value;
		for (StringValueResolver resolver : this.embeddedValueResolvers) {
			// TODO 用注册的实现了StringValueResolver接口的解析器挨个儿解析传入的值, 以下实现类实现了解析方法:
			//  1. EmbeddedValueResolver: 用于解析@Value注解的值, 当配置了表达式解析器时, 还可以解析SpEL表达式
			//  2. PropertyPlaceholderConfigurer$PlaceholderResolvingStringValueResolver: 用PropertyPlaceholderHelper提供的
			//     实现处理值, 这里会替换掉${}
			//  3. PropertyPlaceholderConfigurer#processProperties(): 传入的是一个Lambda表达式, 如果手动配置了PropertyPlaceholderConfigurer
			//     或PropertySourcesPlaceholderConfigurer, 并且ignoreUnresolvablePlaceholders没有设置为true时, 当遇到非法占位符时, 会抛出异常
			//  4. AbstractApplicationContext#finishBeanFactoryInitialization(): 在容器初始化时, 如果容器发现没设置解析器,
			//     则会提供一个默认的, 可以解析非法占位符的解析器(无法解析占位符时, 会原样输出)
			result = resolver.resolveStringValue(result);
			if (result == null) {
				return null;
			}
		}
		return result;
	}

	@Override
	public void addBeanPostProcessor(BeanPostProcessor beanPostProcessor) {
		Assert.notNull(beanPostProcessor, "BeanPostProcessor must not be null");
		// Remove from old position, if any
		this.beanPostProcessors.remove(beanPostProcessor);
		// Add to end of list
		this.beanPostProcessors.add(beanPostProcessor);
	}

	/**
	 * Add new BeanPostProcessors that will get applied to beans created
	 * by this factory. To be invoked during factory configuration.
	 * @since 5.3
	 * @see #addBeanPostProcessor
	 */
	public void addBeanPostProcessors(Collection<? extends BeanPostProcessor> beanPostProcessors) {
		this.beanPostProcessors.removeAll(beanPostProcessors);
		this.beanPostProcessors.addAll(beanPostProcessors);
	}

	@Override
	public int getBeanPostProcessorCount() {
		return this.beanPostProcessors.size();
	}

	/**
	 * Return the list of BeanPostProcessors that will get applied
	 * to beans created with this factory.
	 */
	public List<BeanPostProcessor> getBeanPostProcessors() {
		return this.beanPostProcessors;
	}

	/**
	 * Return the internal cache of pre-filtered post-processors,
	 * freshly (re-)building it if necessary.
	 * @since 5.3
	 */
	BeanPostProcessorCache getBeanPostProcessorCache() {
		BeanPostProcessorCache bpCache = this.beanPostProcessorCache;
		if (bpCache == null) {
			bpCache = new BeanPostProcessorCache();
			for (BeanPostProcessor bp : this.beanPostProcessors) {
				if (bp instanceof InstantiationAwareBeanPostProcessor) {
					bpCache.instantiationAware.add((InstantiationAwareBeanPostProcessor) bp);
					if (bp instanceof SmartInstantiationAwareBeanPostProcessor) {
						bpCache.smartInstantiationAware.add((SmartInstantiationAwareBeanPostProcessor) bp);
					}
				}
				if (bp instanceof DestructionAwareBeanPostProcessor) {
					bpCache.destructionAware.add((DestructionAwareBeanPostProcessor) bp);
				}
				if (bp instanceof MergedBeanDefinitionPostProcessor) {
					bpCache.mergedDefinition.add((MergedBeanDefinitionPostProcessor) bp);
				}
			}
			this.beanPostProcessorCache = bpCache;
		}
		return bpCache;
	}

	/**
	 * Return whether this factory holds a InstantiationAwareBeanPostProcessor
	 * that will get applied to singleton beans on creation.
	 * @see #addBeanPostProcessor
	 * @see org.springframework.beans.factory.config.InstantiationAwareBeanPostProcessor
	 */
	protected boolean hasInstantiationAwareBeanPostProcessors() {
		return !getBeanPostProcessorCache().instantiationAware.isEmpty();
	}

	/**
	 * Return whether this factory holds a DestructionAwareBeanPostProcessor
	 * that will get applied to singleton beans on shutdown.
	 * @see #addBeanPostProcessor
	 * @see org.springframework.beans.factory.config.DestructionAwareBeanPostProcessor
	 */
	protected boolean hasDestructionAwareBeanPostProcessors() {
		return !getBeanPostProcessorCache().destructionAware.isEmpty();
	}

	@Override
	public void registerScope(String scopeName, Scope scope) {
		Assert.notNull(scopeName, "Scope identifier must not be null");
		Assert.notNull(scope, "Scope must not be null");
		if (SCOPE_SINGLETON.equals(scopeName) || SCOPE_PROTOTYPE.equals(scopeName)) {
			throw new IllegalArgumentException("Cannot replace existing scopes 'singleton' and 'prototype'");
		}
		Scope previous = this.scopes.put(scopeName, scope);
		if (previous != null && previous != scope) {
			if (logger.isDebugEnabled()) {
				logger.debug("Replacing scope '" + scopeName + "' from [" + previous + "] to [" + scope + "]");
			}
		}
		else {
			if (logger.isTraceEnabled()) {
				logger.trace("Registering scope '" + scopeName + "' with implementation [" + scope + "]");
			}
		}
	}

	@Override
	public String[] getRegisteredScopeNames() {
		return StringUtils.toStringArray(this.scopes.keySet());
	}

	@Override
	@Nullable
	public Scope getRegisteredScope(String scopeName) {
		Assert.notNull(scopeName, "Scope identifier must not be null");
		return this.scopes.get(scopeName);
	}

	/**
	 * Set the security context provider for this bean factory. If a security manager
	 * is set, interaction with the user code will be executed using the privileged
	 * of the provided security context.
	 */
	public void setSecurityContextProvider(SecurityContextProvider securityProvider) {
		this.securityContextProvider = securityProvider;
	}

	@Override
	public void setApplicationStartup(ApplicationStartup applicationStartup) {
		Assert.notNull(applicationStartup, "applicationStartup should not be null");
		this.applicationStartup = applicationStartup;
	}

	@Override
	public ApplicationStartup getApplicationStartup() {
		return this.applicationStartup;
	}

	/**
	 * Delegate the creation of the access control context to the
	 * {@link #setSecurityContextProvider SecurityContextProvider}.
	 */
	@Override
	public AccessControlContext getAccessControlContext() {
		return (this.securityContextProvider != null ?
				this.securityContextProvider.getAccessControlContext() :
				AccessController.getContext());
	}

	@Override
	public void copyConfigurationFrom(ConfigurableBeanFactory otherFactory) {
		Assert.notNull(otherFactory, "BeanFactory must not be null");
		setBeanClassLoader(otherFactory.getBeanClassLoader());
		setCacheBeanMetadata(otherFactory.isCacheBeanMetadata());
		setBeanExpressionResolver(otherFactory.getBeanExpressionResolver());
		setConversionService(otherFactory.getConversionService());
		if (otherFactory instanceof AbstractBeanFactory) {
			AbstractBeanFactory otherAbstractFactory = (AbstractBeanFactory) otherFactory;
			this.propertyEditorRegistrars.addAll(otherAbstractFactory.propertyEditorRegistrars);
			this.customEditors.putAll(otherAbstractFactory.customEditors);
			this.typeConverter = otherAbstractFactory.typeConverter;
			this.beanPostProcessors.addAll(otherAbstractFactory.beanPostProcessors);
			this.scopes.putAll(otherAbstractFactory.scopes);
			this.securityContextProvider = otherAbstractFactory.securityContextProvider;
		}
		else {
			setTypeConverter(otherFactory.getTypeConverter());
			String[] otherScopeNames = otherFactory.getRegisteredScopeNames();
			for (String scopeName : otherScopeNames) {
				this.scopes.put(scopeName, otherFactory.getRegisteredScope(scopeName));
			}
		}
	}

	/**
	 * Return a 'merged' BeanDefinition for the given bean name,
	 * merging a child bean definition with its parent if necessary.
	 * <p>This {@code getMergedBeanDefinition} considers bean definition
	 * in ancestors as well.
	 * @param name the name of the bean to retrieve the merged definition for
	 * (may be an alias)
	 * @return a (potentially merged) RootBeanDefinition for the given bean
	 * @throws NoSuchBeanDefinitionException if there is no bean with the given name
	 * @throws BeanDefinitionStoreException in case of an invalid bean definition
	 */
	@Override
	public BeanDefinition getMergedBeanDefinition(String name) throws BeansException {
		// TODO 取得要得到的bean的最终名字
		String beanName = transformedBeanName(name);
		// Efficiently check whether bean definition exists in this factory.
		if (!containsBeanDefinition(beanName) && getParentBeanFactory() instanceof ConfigurableBeanFactory) {
			// TODO 注册中心beanDefinitionMap没有对应的bean, 并且其父容器是ConfigurableBeanFactory类型时,
			//  从父容器中取得指定bean的(如果有双亲, 则会返回合并了双亲属性的RootBeanDefinition)
			//  这里表示当前容器没有要取得的bean时, 会一步步递归进入父容器, 直到最深层
			return ((ConfigurableBeanFactory) getParentBeanFactory()).getMergedBeanDefinition(beanName);
		}
		// Resolve merged bean definition locally.
		// TODO 从当前工厂中, 根据bean来返回一个合并了双亲属性的RootBeanDefinition
		return getMergedLocalBeanDefinition(beanName);
	}

	@Override
	public boolean isFactoryBean(String name) throws NoSuchBeanDefinitionException {
		// TODO 取得bean的真实名字
		String beanName = transformedBeanName(name);
		// TODO 取得bean的单例实例
		Object beanInstance = getSingleton(beanName, false);
		if (beanInstance != null) {
			// TODO 缓存中存在时, 判断实例是否为FactoryBean类型
			return (beanInstance instanceof FactoryBean);
		}
		// No singleton instance found -> check bean definition.
		// TODO bean实例不存在时, 就需要判断当前bean是否在注册中心中, 以及父容器是否是ConfigurableBeanFactory类型
		if (!containsBeanDefinition(beanName) && getParentBeanFactory() instanceof ConfigurableBeanFactory) {
			// No bean definition found in this factory -> delegate to parent.
			// TODO 委托给父容器进行判断
			return ((ConfigurableBeanFactory) getParentBeanFactory()).isFactoryBean(name);
		}
		// TODO 取得一个合并了双亲属性的bd, 然后再判断是否为
		return isFactoryBean(beanName, getMergedLocalBeanDefinition(beanName));
	}

	@Override
	public boolean isActuallyInCreation(String beanName) {
		return (isSingletonCurrentlyInCreation(beanName) || isPrototypeCurrentlyInCreation(beanName));
	}

	/**
	 * Return whether the specified prototype bean is currently in creation
	 * (within the current thread).
	 * @param beanName the name of the bean
	 */
	protected boolean isPrototypeCurrentlyInCreation(String beanName) {
		Object curVal = this.prototypesCurrentlyInCreation.get();
		return (curVal != null &&
				(curVal.equals(beanName) || (curVal instanceof Set && ((Set<?>) curVal).contains(beanName))));
	}

	/**
	 * Callback before prototype creation.
	 * <p>The default implementation register the prototype as currently in creation.
	 * @param beanName the name of the prototype about to be created
	 * @see #isPrototypeCurrentlyInCreation
	 */
	@SuppressWarnings("unchecked")
	protected void beforePrototypeCreation(String beanName) {
		// TODO 取得当前线程中正在创建的对象
		Object curVal = this.prototypesCurrentlyInCreation.get();
		if (curVal == null) {
			// TODO 没有, 则把要创建的对象放到当前线程中
			this.prototypesCurrentlyInCreation.set(beanName);
		}
		else if (curVal instanceof String) {
			// TODO 如果是String类型, 构造一个set, 把当前线程中正在创建的对象和要创建的bean都放进去
			Set<String> beanNameSet = new HashSet<>(2);
			beanNameSet.add((String) curVal);
			beanNameSet.add(beanName);
			this.prototypesCurrentlyInCreation.set(beanNameSet);
		}
		else {
			// TODO 其他类型时, 把当前创建的bean也放进去
			Set<String> beanNameSet = (Set<String>) curVal;
			beanNameSet.add(beanName);
		}
	}

	/**
	 * Callback after prototype creation.
	 * <p>The default implementation marks the prototype as not in creation anymore.
	 * @param beanName the name of the prototype that has been created
	 * @see #isPrototypeCurrentlyInCreation
	 */
	@SuppressWarnings("unchecked")
	protected void afterPrototypeCreation(String beanName) {
		Object curVal = this.prototypesCurrentlyInCreation.get();
		if (curVal instanceof String) {
			this.prototypesCurrentlyInCreation.remove();
		}
		else if (curVal instanceof Set) {
			Set<String> beanNameSet = (Set<String>) curVal;
			beanNameSet.remove(beanName);
			if (beanNameSet.isEmpty()) {
				this.prototypesCurrentlyInCreation.remove();
			}
		}
	}

	@Override
	public void destroyBean(String beanName, Object beanInstance) {
		destroyBean(beanName, beanInstance, getMergedLocalBeanDefinition(beanName));
	}

	/**
	 * Destroy the given bean instance (usually a prototype instance
	 * obtained from this factory) according to the given bean definition.
	 * @param beanName the name of the bean definition
	 * @param bean the bean instance to destroy
	 * @param mbd the merged bean definition
	 */
	protected void destroyBean(String beanName, Object bean, RootBeanDefinition mbd) {
		new DisposableBeanAdapter(
				bean, beanName, mbd, getBeanPostProcessorCache().destructionAware, getAccessControlContext()).destroy();
	}

	@Override
	public void destroyScopedBean(String beanName) {
		RootBeanDefinition mbd = getMergedLocalBeanDefinition(beanName);
		if (mbd.isSingleton() || mbd.isPrototype()) {
			throw new IllegalArgumentException(
					"Bean name '" + beanName + "' does not correspond to an object in a mutable scope");
		}
		String scopeName = mbd.getScope();
		Scope scope = this.scopes.get(scopeName);
		if (scope == null) {
			throw new IllegalStateException("No Scope SPI registered for scope name '" + scopeName + "'");
		}
		Object bean = scope.remove(beanName);
		if (bean != null) {
			destroyBean(beanName, bean, mbd);
		}
	}


	//---------------------------------------------------------------------
	// Implementation methods
	//---------------------------------------------------------------------

	/**
	 * Return the bean name, stripping out the factory dereference prefix if necessary,
	 * and resolving aliases to canonical names.
	 * @param name the user-specified name
	 * @return the transformed bean name
	 */
	protected String transformedBeanName(String name) {
		// TODO 工厂类是以'&'开头的, BeanFactoryUtils.transformedBeanName()方法用于去掉'&'
		//  然后再通过别名得到最终bean的名字
		return canonicalName(BeanFactoryUtils.transformedBeanName(name));
	}

	/**
	 * Determine the original bean name, resolving locally defined aliases to canonical names.
	 * @param name the user-specified name
	 * @return the original bean name
	 */
	protected String originalBeanName(String name) {
		String beanName = transformedBeanName(name);
		if (name.startsWith(FACTORY_BEAN_PREFIX)) {
			beanName = FACTORY_BEAN_PREFIX + beanName;
		}
		// TODO 这里得到的是bean的真实名字, 如果其为一个工厂类, 则会再真实名字前再加上'&'
		return beanName;
	}

	/**
	 * Initialize the given BeanWrapper with the custom editors registered
	 * with this factory. To be called for BeanWrappers that will create
	 * and populate bean instances.
	 * <p>The default implementation delegates to {@link #registerCustomEditors}.
	 * Can be overridden in subclasses.
	 * @param bw the BeanWrapper to initialize
	 */
	protected void initBeanWrapper(BeanWrapper bw) {
		bw.setConversionService(getConversionService());
		// TODO 注册属性编辑器, BeanWrapper本身实现了PropertyEditorRegistry接口
		registerCustomEditors(bw);
	}

	/**
	 * Initialize the given PropertyEditorRegistry with the custom editors
	 * that have been registered with this BeanFactory.
	 * <p>To be called for BeanWrappers that will create and populate bean
	 * instances, and for SimpleTypeConverter used for constructor argument
	 * and factory method type conversion.
	 * @param registry the PropertyEditorRegistry to initialize
	 */
	protected void registerCustomEditors(PropertyEditorRegistry registry) {
		PropertyEditorRegistrySupport registrySupport =
				(registry instanceof PropertyEditorRegistrySupport ? (PropertyEditorRegistrySupport) registry : null);
		if (registrySupport != null) {
			registrySupport.useConfigValueEditors();
		}
		if (!this.propertyEditorRegistrars.isEmpty()) {
			for (PropertyEditorRegistrar registrar : this.propertyEditorRegistrars) {
				try {
					// TODO 注册一遍PropertyEditorRegistrars类型的自定义的属性编辑器
					registrar.registerCustomEditors(registry);
				}
				catch (BeanCreationException ex) {
					Throwable rootCause = ex.getMostSpecificCause();
					if (rootCause instanceof BeanCurrentlyInCreationException) {
						BeanCreationException bce = (BeanCreationException) rootCause;
						String bceBeanName = bce.getBeanName();
						if (bceBeanName != null && isCurrentlyInCreation(bceBeanName)) {
							if (logger.isDebugEnabled()) {
								logger.debug("PropertyEditorRegistrar [" + registrar.getClass().getName() +
										"] failed because it tried to obtain currently created bean '" +
										ex.getBeanName() + "': " + ex.getMessage());
							}
							onSuppressedException(ex);
							continue;
						}
					}
					throw ex;
				}
			}
		}
		if (!this.customEditors.isEmpty()) {
			// TODO 注册一遍PropertyEditors类型的自定义属性编辑器
			this.customEditors.forEach((requiredType, editorClass) ->
					registry.registerCustomEditor(requiredType, BeanUtils.instantiateClass(editorClass)));
		}
	}


	/**
	 * Return a merged RootBeanDefinition, traversing the parent bean definition
	 * if the specified bean corresponds to a child bean definition.
	 * @param beanName the name of the bean to retrieve the merged definition for 要取得的bean的名字
	 * @return a (potentially merged) RootBeanDefinition for the given bean
	 * @throws NoSuchBeanDefinitionException if there is no bean with the given name
	 * @throws BeanDefinitionStoreException in case of an invalid bean definition
	 */
	// TODO 用给定的bean与其可能存在的双亲进行合并, 生成并返回一个包含了双亲属性的bean的RootBeanDefinition. 支持本地缓存
	protected RootBeanDefinition getMergedLocalBeanDefinition(String beanName) throws BeansException {
		// Quick check on the concurrent map first, with minimal locking.
		// TODO 先尝试从缓存中取(里面放的都是RootBeanDefinition), 取到后如果没有过期则直接返回
		RootBeanDefinition mbd = this.mergedBeanDefinitions.get(beanName);
		if (mbd != null && !mbd.stale) {
			return mbd;
		}
		// TODO 如果缓存中没有, 或者mbd已经失效时, 重新获取bd, 返回一个合并了双亲属性的RootBeanDefinition, 流程是:
		//  1. 从注册中心beanDefinitionMap中取得对应的bd
		//  2. 在当前容器中取得取得对应的bd(可能是合并了双亲bd属性的RootBeanDefinition)
		return getMergedBeanDefinition(beanName, getBeanDefinition(beanName));
	}

	/**
	 * Return a RootBeanDefinition for the given top-level bean, by merging with
	 * the parent if the given bean's definition is a child bean definition.
	 * @param beanName the name of the bean definition 要取得的bean的名字
	 * @param bd the original bean definition (Root/ChildBeanDefinition) 要取得的bean所对应的原始的bean definition,
	 *              有可能是一个RootBeanDefinition, 也可能是一个ChildBeanDefinition, 是bean对应的bean definition
	 * @return a (potentially merged) RootBeanDefinition for the given bean
	 * @throws BeanDefinitionStoreException in case of an invalid bean definition
	 */
	// TODO 用给定的bean与其可能存在的双亲进行合并, 生成并返回合并双亲属性的顶层RootBeanDefinition
	protected RootBeanDefinition getMergedBeanDefinition(String beanName, BeanDefinition bd)
			throws BeanDefinitionStoreException {
		// TODO 根据指定的bean取得一个合并双亲属性的RootBeanDefinition, 此bean为不被其他bd所包含的顶层bd
		return getMergedBeanDefinition(beanName, bd, null);
	}

	/**
	 * Return a RootBeanDefinition for the given bean, by merging with the
	 * parent if the given bean's definition is a child bean definition.
	 * @param beanName the name of the bean definition 容器内bean的映射名
	 * @param bd the original bean definition (Root/ChildBeanDefinition) 要取得的bean所对应的原始的bean definition,
	 *              有可能是一个RootBeanDefinition, 也可能是一个ChildBeanDefinition, 是bean对应的bean definition
	 * @param containingBd the containing bean definition in case of inner bean,
	 * or {@code null} in case of a top-level 包含着要取得的bean definition的父bean definition. 顶层bd时, 此参数为null
	 * @return a (potentially merged) RootBeanDefinition for the given bean
	 * @throws BeanDefinitionStoreException in case of an invalid bean definition
	 */
	// TODO 用给定的bean与其可能存在的双亲进行合并, 生成并返回合并双亲属性的RootBeanDefinition, 支持bd的嵌套
	protected RootBeanDefinition getMergedBeanDefinition(
			String beanName, BeanDefinition bd, @Nullable BeanDefinition containingBd)
			throws BeanDefinitionStoreException {
		// TODO 从缓存中取得mbd时需要进行同步
		synchronized (this.mergedBeanDefinitions) {
			// TODO 用于返回的合并了双亲属性的mbd
			RootBeanDefinition mbd = null;
			// TODO 表示正在处理的RootBeanDefinition的前一个状态(可能是null, 或是保存一个失效的RootBeanDefinition)
			RootBeanDefinition previous = null;

			// Check with full lock now in order to enforce the same merged instance.
			if (containingBd == null) {
				// TODO 当前要取得的bean没有包含在其他bean中时, 表示其为一个顶层bean(RootBeanDefinition), 先尝试从缓存取得mbd
				mbd = this.mergedBeanDefinitions.get(beanName);
			}

			if (mbd == null || mbd.stale) {
				// TODO 缓存中没有, 或其已失效时, 先保存当前mbd, 然后再生成新的RootBeanDefinition
				//  生成RootBeanDefinition时有两种情况:
				//  1. RootBeanDefinition: 当前的bd为没有双亲的顶层bd
				//  2. ChildBeanDefinition: 当前的bd有双亲的子bd
				previous = mbd;
				if (bd.getParentName() == null) {
					// Use copy of given root bean definition.
					// TODO 顶层bd是没有双亲的, 因为合并动作会直接递归到最顶层的bd, 所以这里也会做为合并退出的地方.
					if (bd instanceof RootBeanDefinition) {
						// TODO 当前的bd是RootBeanDefinition时, 克隆一个副本
						mbd = ((RootBeanDefinition) bd).cloneBeanDefinition();
					}
					else {
						// TODO 其他情况下, bd会是GenericBeanDefinition类型. 用其创建一个RootBeanDefinition
						mbd = new RootBeanDefinition(bd);
					}
				}
				else {
					// Child bean definition: needs to be merged with parent.
					// TODO 到这里表示bd为ChildBeanDefinition类型, 需要与双亲进行合并
					BeanDefinition pbd;
					try {
						// TODO 取得双亲的名字
						String parentBeanName = transformedBeanName(bd.getParentName());
						if (!beanName.equals(parentBeanName)) {
							// TODO 双亲不是要取得的bean时, 在当前容器中取得双亲的mbd. 因为双亲也可能是ChildBeanDefinition类型,
							//  所以这边会进行递归, 直到最内层的顶层RootBeanDefinition(上面的分支)
							pbd = getMergedBeanDefinition(parentBeanName);
						}
						else {
							// TODO 双亲就是要找bean时, 尝试在父容器中取得双亲的bd, 即pdb
							BeanFactory parent = getParentBeanFactory();
							if (parent instanceof ConfigurableBeanFactory) {
								// TODO 如果父容器是ConfigurableBeanFactory时(可配置的容器), 则到父容器中取得其双亲.
								//  这里会一直递归进入最深层, 直到得到pbd, 最终还是进行上面的分支
								pbd = ((ConfigurableBeanFactory) parent).getMergedBeanDefinition(parentBeanName);
							}
							else {
								// TODO 其他情况会抛NoSuchBeanDefinitionException异常, 无法在没有父抽象容器时解析bean
								throw new NoSuchBeanDefinitionException(parentBeanName,
										"Parent name '" + parentBeanName + "' is equal to bean name '" + beanName +
												"': cannot be resolved without a ConfigurableBeanFactory parent");
							}
						}
					}
					catch (NoSuchBeanDefinitionException ex) {
						throw new BeanDefinitionStoreException(bd.getResourceDescription(), beanName,
								"Could not resolve parent bean definition '" + bd.getParentName() + "'", ex);
					}
					// Deep copy with overridden values.
					// TODO 用双亲bd生成一个做为返回的RootBeanDefinition
					mbd = new RootBeanDefinition(pbd);
					// TODO 然后开始合并bd属性. 合并的原理就是不停的用当前操作的bd去覆盖双亲bd的属性.
					//  得到的结果就是包含了两个bd属性的RootBeanDefinition
					mbd.overrideFrom(bd);
				}

				// Set default singleton scope, if not configured before.
				if (!StringUtils.hasLength(mbd.getScope())) {
					// TODO scope没设置时, 自动设置默认值为单例
					mbd.setScope(SCOPE_SINGLETON);
				}

				// A bean contained in a non-singleton bean cannot be a singleton itself.
				// Let's correct this on the fly here, since this might be the result of
				// parent-child merging for the outer bean, in which case the original inner bean
				// definition will not have inherited the merged outer bean's singleton status.
				if (containingBd != null && !containingBd.isSingleton() && mbd.isSingleton()) {
					// TODO 对于被包含的单例的bean来说, 如果包含他的bean不是单例的, 需要将他的作用域改为外层bean的作用域
					mbd.setScope(containingBd.getScope());
				}

				// Cache the merged bean definition for the time being
				// (it might still get re-merged later on in order to pick up metadata changes)
				if (containingBd == null && isCacheBeanMetadata()) {
					// TODO 没有被包含的bean如果允许进行缓存, 直接放入mergedBeanDefinitions缓存
					this.mergedBeanDefinitions.put(beanName, mbd);
				}
			}
			if (previous != null) {
				// TODO 继承上一个状态的部分属性
				copyRelevantMergedBeanDefinitionCaches(previous, mbd);
			}
			return mbd;
		}
	}

	private void copyRelevantMergedBeanDefinitionCaches(RootBeanDefinition previous, RootBeanDefinition mbd) {
		if (ObjectUtils.nullSafeEquals(mbd.getBeanClassName(), previous.getBeanClassName()) &&
				ObjectUtils.nullSafeEquals(mbd.getFactoryBeanName(), previous.getFactoryBeanName()) &&
				ObjectUtils.nullSafeEquals(mbd.getFactoryMethodName(), previous.getFactoryMethodName())) {
			ResolvableType targetType = mbd.targetType;
			ResolvableType previousTargetType = previous.targetType;
			if (targetType == null || targetType.equals(previousTargetType)) {
				mbd.targetType = previousTargetType;
				mbd.isFactoryBean = previous.isFactoryBean;
				mbd.resolvedTargetType = previous.resolvedTargetType;
				mbd.factoryMethodReturnType = previous.factoryMethodReturnType;
				mbd.factoryMethodToIntrospect = previous.factoryMethodToIntrospect;
			}
		}
	}

	/**
	 * Check the given merged bean definition,
	 * potentially throwing validation exceptions.
	 * @param mbd the merged bean definition to check
	 * @param beanName the name of the bean
	 * @param args the arguments for bean creation, if any
	 * @throws BeanDefinitionStoreException in case of validation failure
	 */
	protected void checkMergedBeanDefinition(RootBeanDefinition mbd, String beanName, @Nullable Object[] args)
			throws BeanDefinitionStoreException {

		if (mbd.isAbstract()) {
			throw new BeanIsAbstractException(beanName);
		}
	}

	/**
	 * Remove the merged bean definition for the specified bean,
	 * recreating it on next access.
	 * @param beanName the bean name to clear the merged definition for
	 */
	protected void clearMergedBeanDefinition(String beanName) {
		RootBeanDefinition bd = this.mergedBeanDefinitions.get(beanName);
		if (bd != null) {
			bd.stale = true;
		}
	}

	/**
	 * Clear the merged bean definition cache, removing entries for beans
	 * which are not considered eligible for full metadata caching yet.
	 * <p>Typically triggered after changes to the original bean definitions,
	 * e.g. after applying a {@code BeanFactoryPostProcessor}. Note that metadata
	 * for beans which have already been created at this point will be kept around.
	 * @since 4.2
	 */
	public void clearMetadataCache() {
		this.mergedBeanDefinitions.forEach((beanName, bd) -> {
			if (!isBeanEligibleForMetadataCaching(beanName)) {
				bd.stale = true;
			}
		});
	}

	/**
	 * Resolve the bean class for the specified bean definition,
	 * resolving a bean class name into a Class reference (if necessary)
	 * and storing the resolved Class in the bean definition for further use.
	 * @param mbd the merged bean definition to determine the class for
	 * @param beanName the name of the bean (for error handling purposes)
	 * @param typesToMatch the types to match in case of internal type matching purposes
	 * (also signals that the returned {@code Class} will never be exposed to application code)
	 * @return the resolved bean class (or {@code null} if none)
	 * @throws CannotLoadBeanClassException if we failed to load the class
	 */
	@Nullable
	// TODO 对bean进行解析加载
	protected Class<?> resolveBeanClass(RootBeanDefinition mbd, String beanName, Class<?>... typesToMatch)
			throws CannotLoadBeanClassException {

		try {
			if (mbd.hasBeanClass()) {
				// TODO mbd是class引用, 而不是全限定名时, 直接返回其对应的bean引用
				return mbd.getBeanClass();
			}
			// TODO mbd是全限定名时, 会有下面两种情况
			if (System.getSecurityManager() != null) {
				// TODO 需要权限的验证
				return AccessController.doPrivileged((PrivilegedExceptionAction<Class<?>>)
						() -> doResolveBeanClass(mbd, typesToMatch), getAccessControlContext());
			}
			else {
				// TODO 系统中找不到security设置时, 直接根据类型从mbd中取得对应的class
				return doResolveBeanClass(mbd, typesToMatch);
			}
		}
		catch (PrivilegedActionException pae) {
			ClassNotFoundException ex = (ClassNotFoundException) pae.getException();
			throw new CannotLoadBeanClassException(mbd.getResourceDescription(), beanName, mbd.getBeanClassName(), ex);
		}
		catch (ClassNotFoundException ex) {
			throw new CannotLoadBeanClassException(mbd.getResourceDescription(), beanName, mbd.getBeanClassName(), ex);
		}
		catch (LinkageError err) {
			throw new CannotLoadBeanClassException(mbd.getResourceDescription(), beanName, mbd.getBeanClassName(), err);
		}
	}

	@Nullable
	// TODO 验证类全称类名, 并利用类加载器解析获取class
	private Class<?> doResolveBeanClass(RootBeanDefinition mbd, Class<?>... typesToMatch)
			throws ClassNotFoundException {
		// TODO 取得当前的类加载器, 同时设置为动态加载器
		ClassLoader beanClassLoader = getBeanClassLoader();
		ClassLoader dynamicLoader = beanClassLoader;
		boolean freshResolve = false;

		if (!ObjectUtils.isEmpty(typesToMatch)) {
			// TODO typesToMatch是个可变长参数:
			//  1. AbstractAutowireCapableBeanFactory#createBean()方法调用了resolveBeanClass(), 其中在调用doResolveBeanClass()
			//     时并没有指定这个参数, 所以对于后处理器初始化时调用的getBean()所创建的bean实例不会走到这里
			//  2. 在查找注入项的匹配bean时, 容器使用isTypeMatch(String, ResolvableType, boolean)方法来查找匹配ResolvableType的bean
			//     这里的ResolvableType就会转化成Class<>[]数组, 然后用于predictBeanType(String, RootBeanDefinition, Class<?>)
			//     方法来做类型匹配.
			// When just doing type checks (i.e. not creating an actual instance yet),
			// use the specified temporary class loader (e.g. in a weaving scenario).
			// TODO tempClassLoader是在容器初始化时, 发现支持Load Time Weaving(LTW, AspectJ的类加载期织入)时添加到beanFactory容器的,
			//  会添加一个DecoratingClassLoader的子类ContextTypeMatchClassLoader(其父类加载器依然是容器bean类加载器), 来代理JVM默认的类加载器:
			//      beanFactory.setTempClassLoader(new ContextTypeMatchClassLoader(beanFactory.getBeanClassLoader()));
			ClassLoader tempClassLoader = getTempClassLoader();
			if (tempClassLoader != null) {
				// TODO 这里就是替换了JVM默认的类加载器, 如果容器支持LWT, 后面的所有操作都会是基于AspectJ的classLoader了
				dynamicLoader = tempClassLoader;
				// TODO 因为替换了JVM默认的类加载器, 所以后面需要重新用新类加载器加载一下
				freshResolve = true;
				if (tempClassLoader instanceof DecoratingClassLoader) {
					DecoratingClassLoader dcl = (DecoratingClassLoader) tempClassLoader;
					for (Class<?> typeToMatch : typesToMatch) {
						// TODO 如果是DecoratingClassLoader类型的自定义ClassLoader, 这时会将指定的类型加入到排除列表,
						//  即, 指定的类型不使用Spring自定义ClassLoader进行加载, 交由JDK默认的ClassLoader进行加载
						dcl.excludeClass(typeToMatch.getName());
					}
				}
			}
		}
		// TODO 取得当前mbd的beanClass属性所对应的名字('class'属性设置的. 如果是引用, 取得class的name, 如果是全限定名, 直接返回)
		String className = mbd.getBeanClassName();
		if (className != null) {
			// TODO Spring支持以表达式的方式定义bean, 所以得到的className可能是个SpEL表达式, 也有可能是真实的bean名, 需要解析一下
			Object evaluated = evaluateBeanDefinitionString(className, mbd);
			if (!className.equals(evaluated)) {
				// A dynamically resolved expression, supported as of 4.2...
				// TODO 如果解析出来的对象和传入的类名不同时, 表示其已经被AOP代理增强过, 下面会根据解析出的类开进行不同的操作:
				if (evaluated instanceof Class) {
					// TODO 如果返回的是一个Class, 直接返回
					return (Class<?>) evaluated;
				}
				else if (evaluated instanceof String) {
					// TODO 如果返回的是一个字面量, 这时就需要用解析后的字面量做为类名进行加载
					className = (String) evaluated;
					freshResolve = true;
				}
				else {
					// TODO 其他情况都是解析出问题了
					throw new IllegalStateException("Invalid class name expression result: " + evaluated);
				}
			}
			if (freshResolve) {
				// TODO 需要重新对类进行加载的情况
				// When resolving against a temporary class loader, exit early in order
				// to avoid storing the resolved Class in the bean definition.
				if (dynamicLoader != null) {
					try {
						// TODO 尝试用动态类加载器重新加载类, 用于支持AspectJ
						return dynamicLoader.loadClass(className);
					}
					catch (ClassNotFoundException ex) {
						if (logger.isTraceEnabled()) {
							logger.trace("Could not load class [" + className + "] from " + dynamicLoader + ": " + ex);
						}
					}
				}
				// TODO 加载失败, 或动态类加载器是null, 则委托给ClassUtils通过反射去加载类
				return ClassUtils.forName(className, dynamicLoader);
			}
		}

		// Resolve regularly, caching the result in the BeanDefinition...
		// TODO 走到这, 表示bean的配置文件中没有设置class属性, 只有id. 下面就交给AbstractBeanDefinition根据mbd进行加载了
		return mbd.resolveBeanClass(beanClassLoader);
	}

	/**
	 * Evaluate the given String as contained in a bean definition,
	 * potentially resolving it as an expression.
	 * @param value the value to check 待验证的值
	 * @param beanDefinition the bean definition that the value comes from 待验证值所在的bd
	 * @return the resolved value
	 * @see #setBeanExpressionResolver
	 */
	@Nullable
	// TODO 评估解析bd中所给定的值
	protected Object evaluateBeanDefinitionString(@Nullable String value, @Nullable BeanDefinition beanDefinition) {
		if (this.beanExpressionResolver == null) {
			return value;
		}

		Scope scope = null;
		if (beanDefinition != null) {
			String scopeName = beanDefinition.getScope();
			if (scopeName != null) {
				// TODO 取得bean definition的作用域
				scope = getRegisteredScope(scopeName);
			}
		}
		// TODO 用BeanExpressionResolver.evaluate(String, BeanExpressionContext)来将String值做为表达式进行评估解析(value有可能是SpEL表达式).
		//  解析的过程是用BeanExpressionContext表达式上下文对应的StandardEvaluationContext取值上下文中取出value表达式对应的对象.
		//  Spring在ApplicationContext初始化时, 通过prepareBeanFactory()设置了StandardBeanExpressionResolver做为默认解析器,
		//  所以这里调用的是StandardBeanExpressionResolver#evaluate()对value进行评估解析, 返回的结果有以下可能:
		//  1. 传入的值是个SpEL表达式, 返回的是解析后的值
		//  2. 字面量
		return this.beanExpressionResolver.evaluate(value, new BeanExpressionContext(this, scope));
	}


	/**
	 * Predict the eventual bean type (of the processed bean instance) for the
	 * specified bean. Called by {@link #getType} and {@link #isTypeMatch}.
	 * Does not need to handle FactoryBeans specifically, since it is only
	 * supposed to operate on the raw bean type.
	 * <p>This implementation is simplistic in that it is not able to
	 * handle factory methods and InstantiationAwareBeanPostProcessors.
	 * It only predicts the bean type correctly for a standard bean.
	 * To be overridden in subclasses, applying more sophisticated type detection.
	 * @param beanName the name of the bean
	 * @param mbd the merged bean definition to determine the type for
	 * @param typesToMatch the types to match in case of internal type matching purposes 要匹配的类型
	 * (also signals that the returned {@code Class} will never be exposed to application code)
	 * @return the type of the bean, or {@code null} if not predictable
	 */
	@Nullable
	// TODO 预测bean的type类型
	protected Class<?> predictBeanType(String beanName, RootBeanDefinition mbd, Class<?>... typesToMatch) {
		// TODO 首先看看这个bean所表示的Class对象. 如果有就直接返回
		Class<?> targetType = mbd.getTargetType();
		if (targetType != null) {
			return targetType;
		}
		if (mbd.getFactoryMethodName() != null) {
			// TODO bean没有所表示的Class对象时, 如果其为一个工厂方法, 则类型会由工厂方法提供, 这里就不再进行预测了, 直接返回null
			return null;
		}
		// TODO 开始解析加载bean
		return resolveBeanClass(mbd, beanName, typesToMatch);
	}

	/**
	 * Check whether the given bean is defined as a {@link FactoryBean}.
	 * @param beanName the name of the bean
	 * @param mbd the corresponding bean definition
	 */
	protected boolean isFactoryBean(String beanName, RootBeanDefinition mbd) {
		// TODO 判断mbd是否是一个工厂类
		Boolean result = mbd.isFactoryBean;
		if (result == null) {
			// TODO 预测mbd的类型
			Class<?> beanType = predictBeanType(beanName, mbd, FactoryBean.class);
			// TODO 看其是否为FactoryBean类型, 即mbd的type是否为FactoryBean本身, 或其子类型
			result = (beanType != null && FactoryBean.class.isAssignableFrom(beanType));
			mbd.isFactoryBean = result;
		}
		return result;
	}

	/**
	 * Determine the bean type for the given FactoryBean definition, as far as possible.
	 * Only called if there is no singleton instance registered for the target bean
	 * already. The implementation is allowed to instantiate the target factory bean if
	 * {@code allowInit} is {@code true} and the type cannot be determined another way;
	 * otherwise it is restricted to introspecting signatures and related metadata.
	 * <p>If no {@link FactoryBean#OBJECT_TYPE_ATTRIBUTE} if set on the bean definition
	 * and {@code allowInit} is {@code true}, the default implementation will create
	 * the FactoryBean via {@code getBean} to call its {@code getObjectType} method.
	 * Subclasses are encouraged to optimize this, typically by inspecting the generic
	 * signature of the factory bean class or the factory method that creates it.
	 * If subclasses do instantiate the FactoryBean, they should consider trying the
	 * {@code getObjectType} method without fully populating the bean. If this fails,
	 * a full FactoryBean creation as performed by this implementation should be used
	 * as fallback.
	 * @param beanName the name of the bean
	 * @param mbd the merged bean definition for the bean
	 * @param allowInit if initialization of the FactoryBean is permitted if the type
	 * cannot be determined another way
	 * @return the type for the bean if determinable, otherwise {@code ResolvableType.NONE}
	 * @since 5.2
	 * @see org.springframework.beans.factory.FactoryBean#getObjectType()
	 * @see #getBean(String)
	 */
	protected ResolvableType getTypeForFactoryBean(String beanName, RootBeanDefinition mbd, boolean allowInit) {
		// TODO 从mbd的'factoryBeanObjectType'属性中取得类型
		ResolvableType result = getTypeForFactoryBeanFromAttributes(mbd);
		if (result != ResolvableType.NONE) {
			// TODO 不是NONE类型时, 直接返回
			return result;
		}

		if (allowInit && mbd.isSingleton()) {
			try {
				// TODO 在允许初始化, 且合并过的bd是单例的情况下, 取得工厂类, 因为是要取得工厂类, 而不是工厂中的对象, 所以这里加上了'&'
				FactoryBean<?> factoryBean = doGetBean(FACTORY_BEAN_PREFIX + beanName, FactoryBean.class, null, true);
				// TODO 取得工厂类的类型
				Class<?> objectType = getTypeForFactoryBean(factoryBean);
<<<<<<< HEAD
				// TODO 有工厂类型时返回类型对应的class引用, 否则返回一个NONE类型
				return (objectType != null) ? ResolvableType.forClass(objectType) : ResolvableType.NONE;
=======
				return (objectType != null ? ResolvableType.forClass(objectType) : ResolvableType.NONE);
>>>>>>> 7288ae1c
			}
			catch (BeanCreationException ex) {
				if (ex.contains(BeanCurrentlyInCreationException.class)) {
					logger.trace(LogMessage.format("Bean currently in creation on FactoryBean type check: %s", ex));
				}
				else if (mbd.isLazyInit()) {
					logger.trace(LogMessage.format("Bean creation exception on lazy FactoryBean type check: %s", ex));
				}
				else {
					logger.debug(LogMessage.format("Bean creation exception on eager FactoryBean type check: %s", ex));
				}
				onSuppressedException(ex);
			}
		}
		// TODO 没解析出类型时, 返回NONE
		return ResolvableType.NONE;
	}

	/**
	 * Determine the bean type for a FactoryBean by inspecting its attributes for a
	 * {@link FactoryBean#OBJECT_TYPE_ATTRIBUTE} value.
	 * @param attributes the attributes to inspect
	 * @return a {@link ResolvableType} extracted from the attributes or
	 * {@code ResolvableType.NONE}
	 * @since 5.2
	 */
	ResolvableType getTypeForFactoryBeanFromAttributes(AttributeAccessor attributes) {
		Object attribute = attributes.getAttribute(FactoryBean.OBJECT_TYPE_ATTRIBUTE);
		if (attribute instanceof ResolvableType) {
			return (ResolvableType) attribute;
		}
		if (attribute instanceof Class) {
			return ResolvableType.forClass((Class<?>) attribute);
		}
		return ResolvableType.NONE;
	}

	/**
	 * Determine the bean type for the given FactoryBean definition, as far as possible.
	 * Only called if there is no singleton instance registered for the target bean already.
	 * <p>The default implementation creates the FactoryBean via {@code getBean}
	 * to call its {@code getObjectType} method. Subclasses are encouraged to optimize
	 * this, typically by just instantiating the FactoryBean but not populating it yet,
	 * trying whether its {@code getObjectType} method already returns a type.
	 * If no type found, a full FactoryBean creation as performed by this implementation
	 * should be used as fallback.
	 * @param beanName the name of the bean
	 * @param mbd the merged bean definition for the bean
	 * @return the type for the bean if determinable, or {@code null} otherwise
	 * @see org.springframework.beans.factory.FactoryBean#getObjectType()
	 * @see #getBean(String)
	 * @deprecated since 5.2 in favor of {@link #getTypeForFactoryBean(String, RootBeanDefinition, boolean)}
	 */
	@Nullable
	@Deprecated
	protected Class<?> getTypeForFactoryBean(String beanName, RootBeanDefinition mbd) {
		return getTypeForFactoryBean(beanName, mbd, true).resolve();
	}

	/**
	 * Mark the specified bean as already created (or about to be created).
	 * <p>This allows the bean factory to optimize its caching for repeated
	 * creation of the specified bean.
	 * @param beanName the name of the bean
	 */
	protected void markBeanAsCreated(String beanName) {
		if (!this.alreadyCreated.contains(beanName)) {
			synchronized (this.mergedBeanDefinitions) {
				if (!this.alreadyCreated.contains(beanName)) {
					// Let the bean definition get re-merged now that we're actually creating
					// the bean... just in case some of its metadata changed in the meantime.
					clearMergedBeanDefinition(beanName);
					this.alreadyCreated.add(beanName);
				}
			}
		}
	}

	/**
	 * Perform appropriate cleanup of cached metadata after bean creation failed.
	 * @param beanName the name of the bean
	 */
	protected void cleanupAfterBeanCreationFailure(String beanName) {
		synchronized (this.mergedBeanDefinitions) {
			this.alreadyCreated.remove(beanName);
		}
	}

	/**
	 * Determine whether the specified bean is eligible for having
	 * its bean definition metadata cached.
	 * @param beanName the name of the bean
	 * @return {@code true} if the bean's metadata may be cached
	 * at this point already
	 */
	protected boolean isBeanEligibleForMetadataCaching(String beanName) {
		return this.alreadyCreated.contains(beanName);
	}

	/**
	 * Remove the singleton instance (if any) for the given bean name,
	 * but only if it hasn't been used for other purposes than type checking.
	 * @param beanName the name of the bean
	 * @return {@code true} if actually removed, {@code false} otherwise
	 */
	protected boolean removeSingletonIfCreatedForTypeCheckOnly(String beanName) {
		if (!this.alreadyCreated.contains(beanName)) {
			removeSingleton(beanName);
			return true;
		}
		else {
			return false;
		}
	}

	/**
	 * Check whether this factory's bean creation phase already started,
	 * i.e. whether any bean has been marked as created in the meantime.
	 * @since 4.2.2
	 * @see #markBeanAsCreated
	 */
	protected boolean hasBeanCreationStarted() {
		return !this.alreadyCreated.isEmpty();
	}

	/**
	 * Get the object for the given bean instance, either the bean
	 * instance itself or its created object in case of a FactoryBean.
	 * @param beanInstance the shared bean instance 共享的单例bean实例, 有可能是个工厂类(FactoryBean)
	 * @param name the name that may include factory dereference prefix 想要得到的bean对象的名字, 工厂类会带有'&'前缀
	 * @param beanName the canonical bean name 容器内bean的映射名
	 * @param mbd the merged bean definition 合并过双亲属性的bd
	 * @return the object to expose for the bean 要暴露的bean
	 */
	protected Object getObjectForBeanInstance(
			Object beanInstance, String name, String beanName, @Nullable RootBeanDefinition mbd) {

		// Don't let calling code try to dereference the factory if the bean isn't a factory.
		// TODO 判断一下要得到的bean是否为工厂类(工厂类的名字前会加上'&'表示其为spring管理的一个引用, 而非bean)
		if (BeanFactoryUtils.isFactoryDereference(name)) {
			// TODO 是工厂类的情况时, 即名字以'&'开头时, 处理一下bean实例
			if (beanInstance instanceof NullBean) {
				// TODO bean实例如果是NullBean, 则直接返回
				return beanInstance;
			}
			if (!(beanInstance instanceof FactoryBean)) {
				// TODO bean实例不是FactoryBean, 则抛出异常
				throw new BeanIsNotAFactoryException(beanName, beanInstance.getClass());
			}
			if (mbd != null) {
				// TODO 如果传入了mbd, 因为要得到的bean是工厂类, 所以mbd也应该与实例保持一致, 变为工厂类
				mbd.isFactoryBean = true;
			}
			// TODO bean实例本身即为要取得的工厂类, 即getBean("&xxx")取得的是beanFactory
			return beanInstance;
		}

		// Now we have the bean instance, which may be a normal bean or a FactoryBean.
		// If it's a FactoryBean, we use it to create a bean instance, unless the
		// caller actually wants a reference to the factory.
		// TODO 走到这里表示要得到的bean并不是以'&'开头的工厂类, 这时就要从bean实例中取得对象. 这时bean实例有可能是一个普通的bean,
		//  也有可能是一个工厂类
		if (!(beanInstance instanceof FactoryBean)) {
			// TODO bean实例是普通类时, 直接返回实例本身
			return beanInstance;
		}
		// TODO 走到这里表示要得到的bean不是以'&'开头的工厂类, 但其实例是工厂类型(实现了FactoryBean), 下面就开始处理实例. 先创建一个工厂类
		Object object = null;
		if (mbd != null) {
			// TODO 如果传入了mbd, 因为要得到的bean的实例是工厂类型, 所以mbd也应该与实例保持一致, 变为工厂类
			mbd.isFactoryBean = true;
		}
		else {
			// TODO 没有传入mbd, 则尝试在factoryBeanObjectCache缓存取得指定的工厂类
			object = getCachedObjectForFactoryBean(beanName);
		}
		if (object == null) {
			// Return bean instance from factory.
			// TODO 缓存中没有对应的工厂类时, 就直接从实例工厂类(实例必然是个工厂类)中获取bean
			FactoryBean<?> factory = (FactoryBean<?>) beanInstance;
			// Caches object obtained from FactoryBean if it is a singleton.
			// TODO 查看注册中心beanDefinitionMap缓存中是否包含对应的bean definition
			if (mbd == null && containsBeanDefinition(beanName)) {
				// TODO 没有mbd, 且注册中心包含对应的bean时, 取得bean对应的RootBeanDefinition(有双亲bd时会合并双亲bd的属性)
				mbd = getMergedLocalBeanDefinition(beanName);
			}
			// TODO 确定bean是否由程序本身定义
			//  1. true: 合并后的RootBeanDefinition不是由程序创建的, 不需要用后处理器进行处理
			//  2. false: 合并后的RootBeanDefinition是由程序创建的, 需要用后处理器进行处理
			boolean synthetic = (mbd != null && mbd.isSynthetic());
			// TODO 从工厂类中取得原始bean对象, 然后再根据bean是否由程序本身定义来决定是否对原始bean对象进行加工
			//  1. synthetic = true: 不是由程序创建的, 不需要用后处理器进行处理
			//  2. synthetic = false: 由程序创建的, 需要用后处理器进行处理
			object = getObjectFromFactoryBean(factory, beanName, !synthetic);
		}
		// TODO 返回的可能是一个原始bean对象, 也可能是一个用后处理器加工过的bean对象
		return object;
	}

	/**
	 * Determine whether the given bean name is already in use within this factory,
	 * i.e. whether there is a local bean or alias registered under this name or
	 * an inner bean created with this name.
	 * @param beanName the name to check
	 */
	public boolean isBeanNameInUse(String beanName) {
		return isAlias(beanName) || containsLocalBean(beanName) || hasDependentBean(beanName);
	}

	/**
	 * Determine whether the given bean requires destruction on shutdown.
	 * <p>The default implementation checks the DisposableBean interface as well as
	 * a specified destroy method and registered DestructionAwareBeanPostProcessors.
	 * @param bean the bean instance to check
	 * @param mbd the corresponding bean definition
	 * @see org.springframework.beans.factory.DisposableBean
	 * @see AbstractBeanDefinition#getDestroyMethodName()
	 * @see org.springframework.beans.factory.config.DestructionAwareBeanPostProcessor
	 */
	protected boolean requiresDestruction(Object bean, RootBeanDefinition mbd) {
		return (bean.getClass() != NullBean.class && (DisposableBeanAdapter.hasDestroyMethod(bean, mbd) ||
				(hasDestructionAwareBeanPostProcessors() && DisposableBeanAdapter.hasApplicableProcessors(
						bean, getBeanPostProcessorCache().destructionAware))));
	}

	/**
	 * Add the given bean to the list of disposable beans in this factory,
	 * registering its DisposableBean interface and/or the given destroy method
	 * to be called on factory shutdown (if applicable). Only applies to singletons.
	 * @param beanName the name of the bean
	 * @param bean the bean instance
	 * @param mbd the bean definition for the bean
	 * @see RootBeanDefinition#isSingleton
	 * @see RootBeanDefinition#getDependsOn
	 * @see #registerDisposableBean
	 * @see #registerDependentBean
	 */
	protected void registerDisposableBeanIfNecessary(String beanName, Object bean, RootBeanDefinition mbd) {
		AccessControlContext acc = (System.getSecurityManager() != null ? getAccessControlContext() : null);
		if (!mbd.isPrototype() && requiresDestruction(bean, mbd)) {
			if (mbd.isSingleton()) {
				// Register a DisposableBean implementation that performs all destruction
				// work for the given bean: DestructionAwareBeanPostProcessors,
				// DisposableBean interface, custom destroy method.
				registerDisposableBean(beanName, new DisposableBeanAdapter(
						bean, beanName, mbd, getBeanPostProcessorCache().destructionAware, acc));
			}
			else {
				// A bean with a custom scope...
				Scope scope = this.scopes.get(mbd.getScope());
				if (scope == null) {
					throw new IllegalStateException("No Scope registered for scope name '" + mbd.getScope() + "'");
				}
				scope.registerDestructionCallback(beanName, new DisposableBeanAdapter(
						bean, beanName, mbd, getBeanPostProcessorCache().destructionAware, acc));
			}
		}
	}


	//---------------------------------------------------------------------
	// Abstract methods to be implemented by subclasses
	//---------------------------------------------------------------------

	/**
	 * Check if this bean factory contains a bean definition with the given name.
	 * Does not consider any hierarchy this factory may participate in.
	 * Invoked by {@code containsBean} when no cached singleton instance is found.
	 * <p>Depending on the nature of the concrete bean factory implementation,
	 * this operation might be expensive (for example, because of directory lookups
	 * in external registries). However, for listable bean factories, this usually
	 * just amounts to a local hash lookup: The operation is therefore part of the
	 * public interface there. The same implementation can serve for both this
	 * template method and the public interface method in that case.
	 * @param beanName the name of the bean to look for
	 * @return if this bean factory contains a bean definition with the given name
	 * @see #containsBean
	 * @see org.springframework.beans.factory.ListableBeanFactory#containsBeanDefinition
	 */
	protected abstract boolean containsBeanDefinition(String beanName);

	/**
	 * Return the bean definition for the given bean name.
	 * Subclasses should normally implement caching, as this method is invoked
	 * by this class every time bean definition metadata is needed.
	 * <p>Depending on the nature of the concrete bean factory implementation,
	 * this operation might be expensive (for example, because of directory lookups
	 * in external registries). However, for listable bean factories, this usually
	 * just amounts to a local hash lookup: The operation is therefore part of the
	 * public interface there. The same implementation can serve for both this
	 * template method and the public interface method in that case.
	 * @param beanName the name of the bean to find a definition for
	 * @return the BeanDefinition for this prototype name (never {@code null})
	 * @throws org.springframework.beans.factory.NoSuchBeanDefinitionException
	 * if the bean definition cannot be resolved
	 * @throws BeansException in case of errors
	 * @see RootBeanDefinition
	 * @see ChildBeanDefinition
	 * @see org.springframework.beans.factory.config.ConfigurableListableBeanFactory#getBeanDefinition
	 */
	protected abstract BeanDefinition getBeanDefinition(String beanName) throws BeansException;

	/**
	 * Create a bean instance for the given merged bean definition (and arguments).
	 * The bean definition will already have been merged with the parent definition
	 * in case of a child definition.
	 * <p>All bean retrieval methods delegate to this method for actual bean creation.
	 * @param beanName the name of the bean
	 * @param mbd the merged bean definition for the bean
	 * @param args explicit arguments to use for constructor or factory method invocation
	 * @return a new instance of the bean
	 * @throws BeanCreationException if the bean could not be created
	 */
	protected abstract Object createBean(String beanName, RootBeanDefinition mbd, @Nullable Object[] args)
			throws BeanCreationException;


	/**
	 * CopyOnWriteArrayList which resets the beanPostProcessorCache field on modification.
	 *
	 * @since 5.3
	 */
	private class BeanPostProcessorCacheAwareList extends CopyOnWriteArrayList<BeanPostProcessor> {

		@Override
		public BeanPostProcessor set(int index, BeanPostProcessor element) {
			BeanPostProcessor result = super.set(index, element);
			beanPostProcessorCache = null;
			return result;
		}

		@Override
		public boolean add(BeanPostProcessor o) {
			boolean success = super.add(o);
			beanPostProcessorCache = null;
			return success;
		}

		@Override
		public void add(int index, BeanPostProcessor element) {
			super.add(index, element);
			beanPostProcessorCache = null;
		}

		@Override
		public BeanPostProcessor remove(int index) {
			BeanPostProcessor result = super.remove(index);
			beanPostProcessorCache = null;
			return result;
		}

		@Override
		public boolean remove(Object o) {
			boolean success = super.remove(o);
			if (success) {
				beanPostProcessorCache = null;
			}
			return success;
		}

		@Override
		public boolean removeAll(Collection<?> c) {
			boolean success = super.removeAll(c);
			if (success) {
				beanPostProcessorCache = null;
			}
			return success;
		}

		@Override
		public boolean retainAll(Collection<?> c) {
			boolean success = super.retainAll(c);
			if (success) {
				beanPostProcessorCache = null;
			}
			return success;
		}

		@Override
		public boolean addAll(Collection<? extends BeanPostProcessor> c) {
			boolean success = super.addAll(c);
			if (success) {
				beanPostProcessorCache = null;
			}
			return success;
		}

		@Override
		public boolean addAll(int index, Collection<? extends BeanPostProcessor> c) {
			boolean success = super.addAll(index, c);
			if (success) {
				beanPostProcessorCache = null;
			}
			return success;
		}

		@Override
		public boolean removeIf(Predicate<? super BeanPostProcessor> filter) {
			boolean success = super.removeIf(filter);
			if (success) {
				beanPostProcessorCache = null;
			}
			return success;
		}

		@Override
		public void replaceAll(UnaryOperator<BeanPostProcessor> operator) {
			super.replaceAll(operator);
			beanPostProcessorCache = null;
		}
	}


	/**
	 * Internal cache of pre-filtered post-processors.
	 *
	 * @since 5.3
	 */
	static class BeanPostProcessorCache {

		final List<InstantiationAwareBeanPostProcessor> instantiationAware = new ArrayList<>();

		final List<SmartInstantiationAwareBeanPostProcessor> smartInstantiationAware = new ArrayList<>();

		final List<DestructionAwareBeanPostProcessor> destructionAware = new ArrayList<>();

		final List<MergedBeanDefinitionPostProcessor> mergedDefinition = new ArrayList<>();
	}

}<|MERGE_RESOLUTION|>--- conflicted
+++ resolved
@@ -350,13 +350,10 @@
 			StartupStep beanCreation = this.applicationStartup.start("spring.beans.instantiate")
 					.tag("beanName", name);
 			try {
-<<<<<<< HEAD
-				// TODO 为要取得的bean生成RootBeanDefinition类型的mbd(如果有双亲bd, 会合并双亲bd的属性)
-=======
 				if (requiredType != null) {
 					beanCreation.tag("beanType", requiredType::toString);
 				}
->>>>>>> 7288ae1c
+				// TODO 为要取得的bean生成RootBeanDefinition类型的mbd(如果有双亲bd, 会合并双亲bd的属性)
 				RootBeanDefinition mbd = getMergedLocalBeanDefinition(beanName);
 				// TODO 合并后的bd不能是抽象类, 这里做一下查检, 如果是抽象类则抛出BeanIsAbstractException异常
 				checkMergedBeanDefinition(mbd, beanName, args);
@@ -478,12 +475,9 @@
 				}
 			}
 			catch (BeansException ex) {
-<<<<<<< HEAD
-				// TODO 出问题后把bean从缓存alreadyCreated中移除, 然后抛出异常
-=======
 				beanCreation.tag("exception", ex.getClass().toString());
 				beanCreation.tag("message", String.valueOf(ex.getMessage()));
->>>>>>> 7288ae1c
+				// TODO 出问题后把bean从缓存alreadyCreated中移除, 然后抛出异常
 				cleanupAfterBeanCreationFailure(beanName);
 				throw ex;
 			}
@@ -2016,12 +2010,8 @@
 				FactoryBean<?> factoryBean = doGetBean(FACTORY_BEAN_PREFIX + beanName, FactoryBean.class, null, true);
 				// TODO 取得工厂类的类型
 				Class<?> objectType = getTypeForFactoryBean(factoryBean);
-<<<<<<< HEAD
 				// TODO 有工厂类型时返回类型对应的class引用, 否则返回一个NONE类型
-				return (objectType != null) ? ResolvableType.forClass(objectType) : ResolvableType.NONE;
-=======
 				return (objectType != null ? ResolvableType.forClass(objectType) : ResolvableType.NONE);
->>>>>>> 7288ae1c
 			}
 			catch (BeanCreationException ex) {
 				if (ex.contains(BeanCurrentlyInCreationException.class)) {
