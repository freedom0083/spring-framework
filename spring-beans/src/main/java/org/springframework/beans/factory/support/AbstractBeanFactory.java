/*
 * Copyright 2002-2020 the original author or authors.
 *
 * Licensed under the Apache License, Version 2.0 (the "License");
 * you may not use this file except in compliance with the License.
 * You may obtain a copy of the License at
 *
 *      https://www.apache.org/licenses/LICENSE-2.0
 *
 * Unless required by applicable law or agreed to in writing, software
 * distributed under the License is distributed on an "AS IS" BASIS,
 * WITHOUT WARRANTIES OR CONDITIONS OF ANY KIND, either express or implied.
 * See the License for the specific language governing permissions and
 * limitations under the License.
 */

package org.springframework.beans.factory.support;

import java.beans.PropertyEditor;
import java.security.AccessControlContext;
import java.security.AccessController;
import java.security.PrivilegedAction;
import java.security.PrivilegedActionException;
import java.security.PrivilegedExceptionAction;
import java.util.ArrayList;
import java.util.Arrays;
import java.util.Collection;
import java.util.Collections;
import java.util.HashMap;
import java.util.HashSet;
import java.util.LinkedHashMap;
import java.util.LinkedHashSet;
import java.util.List;
import java.util.Map;
import java.util.Set;
import java.util.concurrent.ConcurrentHashMap;
import java.util.concurrent.CopyOnWriteArrayList;
import java.util.function.Predicate;
import java.util.function.UnaryOperator;

import org.springframework.beans.BeanUtils;
import org.springframework.beans.BeanWrapper;
import org.springframework.beans.BeansException;
import org.springframework.beans.PropertyEditorRegistrar;
import org.springframework.beans.PropertyEditorRegistry;
import org.springframework.beans.PropertyEditorRegistrySupport;
import org.springframework.beans.SimpleTypeConverter;
import org.springframework.beans.TypeConverter;
import org.springframework.beans.TypeMismatchException;
import org.springframework.beans.factory.BeanCreationException;
import org.springframework.beans.factory.BeanCurrentlyInCreationException;
import org.springframework.beans.factory.BeanDefinitionStoreException;
import org.springframework.beans.factory.BeanFactory;
import org.springframework.beans.factory.BeanFactoryUtils;
import org.springframework.beans.factory.BeanIsAbstractException;
import org.springframework.beans.factory.BeanIsNotAFactoryException;
import org.springframework.beans.factory.BeanNotOfRequiredTypeException;
import org.springframework.beans.factory.CannotLoadBeanClassException;
import org.springframework.beans.factory.FactoryBean;
import org.springframework.beans.factory.NoSuchBeanDefinitionException;
import org.springframework.beans.factory.SmartFactoryBean;
import org.springframework.beans.factory.config.BeanDefinition;
import org.springframework.beans.factory.config.BeanDefinitionHolder;
import org.springframework.beans.factory.config.BeanExpressionContext;
import org.springframework.beans.factory.config.BeanExpressionResolver;
import org.springframework.beans.factory.config.BeanPostProcessor;
import org.springframework.beans.factory.config.ConfigurableBeanFactory;
import org.springframework.beans.factory.config.DestructionAwareBeanPostProcessor;
import org.springframework.beans.factory.config.InstantiationAwareBeanPostProcessor;
import org.springframework.beans.factory.config.Scope;
import org.springframework.beans.factory.config.SmartInstantiationAwareBeanPostProcessor;
import org.springframework.core.AttributeAccessor;
import org.springframework.core.DecoratingClassLoader;
import org.springframework.core.NamedThreadLocal;
import org.springframework.core.ResolvableType;
import org.springframework.core.convert.ConversionService;
import org.springframework.core.log.LogMessage;
import org.springframework.lang.Nullable;
import org.springframework.util.Assert;
import org.springframework.util.ClassUtils;
import org.springframework.util.ObjectUtils;
import org.springframework.util.StringUtils;
import org.springframework.util.StringValueResolver;

/**
 * Abstract base class for {@link org.springframework.beans.factory.BeanFactory}
 * implementations, providing the full capabilities of the
 * {@link org.springframework.beans.factory.config.ConfigurableBeanFactory} SPI.
 * Does <i>not</i> assume a listable bean factory: can therefore also be used
 * as base class for bean factory implementations which obtain bean definitions
 * from some backend resource (where bean definition access is an expensive operation).
 *
 * <p>This class provides a singleton cache (through its base class
 * {@link org.springframework.beans.factory.support.DefaultSingletonBeanRegistry},
 * singleton/prototype determination, {@link org.springframework.beans.factory.FactoryBean}
 * handling, aliases, bean definition merging for child bean definitions,
 * and bean destruction ({@link org.springframework.beans.factory.DisposableBean}
 * interface, custom destroy methods). Furthermore, it can manage a bean factory
 * hierarchy (delegating to the parent in case of an unknown bean), through implementing
 * the {@link org.springframework.beans.factory.HierarchicalBeanFactory} interface.
 *
 * <p>The main template methods to be implemented by subclasses are
 * {@link #getBeanDefinition} and {@link #createBean}, retrieving a bean definition
 * for a given bean name and creating a bean instance for a given bean definition,
 * respectively. Default implementations of those operations can be found in
 * {@link DefaultListableBeanFactory} and {@link AbstractAutowireCapableBeanFactory}.
 *
 * @author Rod Johnson
 * @author Juergen Hoeller
 * @author Costin Leau
 * @author Chris Beams
 * @author Phillip Webb
 * @since 15 April 2001
 * @see #getBeanDefinition
 * @see #createBean
 * @see AbstractAutowireCapableBeanFactory#createBean
 * @see DefaultListableBeanFactory#getBeanDefinition
 */
public abstract class AbstractBeanFactory extends FactoryBeanRegistrySupport implements ConfigurableBeanFactory {

	/** Parent bean factory, for bean inheritance support. */
	@Nullable
	private BeanFactory parentBeanFactory;

	/** ClassLoader to resolve bean class names with, if necessary. */
	@Nullable
	private ClassLoader beanClassLoader = ClassUtils.getDefaultClassLoader();

	/** ClassLoader to temporarily resolve bean class names with, if necessary. */
	@Nullable
	private ClassLoader tempClassLoader;

	/** Whether to cache bean metadata or rather reobtain it for every access. */
	private boolean cacheBeanMetadata = true;

	/** Resolution strategy for expressions in bean definition values. */
	@Nullable
	private BeanExpressionResolver beanExpressionResolver;

	/** Spring ConversionService to use instead of PropertyEditors. */
	@Nullable
	private ConversionService conversionService;

	/** Custom PropertyEditorRegistrars to apply to the beans of this factory. */
	private final Set<PropertyEditorRegistrar> propertyEditorRegistrars = new LinkedHashSet<>(4);

	/** Custom PropertyEditors to apply to the beans of this factory. */
	private final Map<Class<?>, Class<? extends PropertyEditor>> customEditors = new HashMap<>(4);

	/** A custom TypeConverter to use, overriding the default PropertyEditor mechanism. */
	@Nullable
	private TypeConverter typeConverter;

	/** String resolvers to apply e.g. to annotation attribute values. */
	private final List<StringValueResolver> embeddedValueResolvers = new CopyOnWriteArrayList<>();

	/** BeanPostProcessors to apply. */
	private final List<BeanPostProcessor> beanPostProcessors = new BeanPostProcessorCacheAwareList();

	/** Cache of pre-filtered post-processors. */
	@Nullable
	private volatile BeanPostProcessorCache beanPostProcessorCache;

	/** Map from scope identifier String to corresponding Scope. */
	private final Map<String, Scope> scopes = new LinkedHashMap<>(8);

	/** Security context used when running with a SecurityManager. */
	@Nullable
	private SecurityContextProvider securityContextProvider;

	/** Map from bean name to merged RootBeanDefinition. */
	private final Map<String, RootBeanDefinition> mergedBeanDefinitions = new ConcurrentHashMap<>(256);

	/** Names of beans that have already been created at least once. */
	// TODO 已经创建过的bean的缓存
	private final Set<String> alreadyCreated = Collections.newSetFromMap(new ConcurrentHashMap<>(256));

	/** Names of beans that are currently in creation. */
	private final ThreadLocal<Object> prototypesCurrentlyInCreation =
			new NamedThreadLocal<>("Prototype beans currently in creation");


	/**
	 * Create a new AbstractBeanFactory.
	 */
	public AbstractBeanFactory() {
	}

	/**
	 * Create a new AbstractBeanFactory with the given parent.
	 * @param parentBeanFactory parent bean factory, or {@code null} if none
	 * @see #getBean
	 */
	public AbstractBeanFactory(@Nullable BeanFactory parentBeanFactory) {
		this.parentBeanFactory = parentBeanFactory;
	}


	//---------------------------------------------------------------------
	// Implementation of BeanFactory interface
	//---------------------------------------------------------------------

	@Override
	// TODO 按名称获取Bean
	public Object getBean(String name) throws BeansException {
		// TODO 默认不需要类型, 参数, 以及类型检查
		return doGetBean(name, null, null, false);
	}

	@Override
	// TODO 按名称获取指定类型的Bean
	public <T> T getBean(String name, Class<T> requiredType) throws BeansException {
		// TODO 默认不需要参数, 以及类型检查
		return doGetBean(name, requiredType, null, false);
	}

	@Override
	// TODO 按名称获取指定的bean, 设置了获取bean时要用的参数
	public Object getBean(String name, Object... args) throws BeansException {
		// TODO 按名称获取bean的同时, 使用args参数对bean的属性进行赋值(构造方法和工厂方法属性), 此时bean必须是prototype类型
		return doGetBean(name, null, args, false);
	}

	/**
	 * Return an instance, which may be shared or independent, of the specified bean.
	 * @param name the name of the bean to retrieve 要取得的bean的名字
	 * @param requiredType the required type of the bean to retrieve 要取得的bean的类型
	 * @param args arguments to use when creating a bean instance using explicit arguments
	 * (only applied when creating a new instance as opposed to retrieving an existing one) 为bean设置的参数值
	 * @return an instance of the bean
	 * @throws BeansException if the bean could not be created
	 */
	public <T> T getBean(String name, @Nullable Class<T> requiredType, @Nullable Object... args)
			throws BeansException {

		return doGetBean(name, requiredType, args, false);
	}

	/**
	 * Return an instance, which may be shared or independent, of the specified bean.
	 * @param name the name of the bean to retrieve 要获取的bean的名字
	 * @param requiredType the required type of the bean to retrieve 获取的bean的类型
	 * @param args arguments to use when creating a bean instance using explicit arguments
	 * (only applied when creating a new instance as opposed to retrieving an existing one) 为bean设置的参数值, 只有构造方法
	 *             和工厂方法可以用此参数来给取得的bean赋值, 同时bean的scope也必需是prototype类型
	 * @param typeCheckOnly whether the instance is obtained for a type check,
	 * not for actual use
	 * @return an instance of the bean
	 * @throws BeansException if the bean could not be created
	 */
	@SuppressWarnings("unchecked")
	protected <T> T doGetBean(final String name, @Nullable final Class<T> requiredType,
			@Nullable final Object[] args, boolean typeCheckOnly) throws BeansException {
		// TODO transformedBeanName()用来规范化要取得的bean的名字, 此方法做了两件事:
		//  1. 去掉'&': Spring中工厂类是以'&'开头的(表示为一个引用, 而非bean). 使用getBean("&xxx")方法时, 得到的会是bean工厂, 而
		//             使用getBean("xxx")方法得到的是bean本身, 或者bean工厂中的对象(最终返回的是beanFactory.getObject()).
		//             这里去掉'&'后, 后面再取的bean就是bean工厂中的对象了
		//  2. 取得最终名: bean的映射可能会出现别名嵌套, 即bean A映射成了别名B, B又被映射成了C, 即: A -> B -> C的情况
		//                如果传入的名字是B或C, 最终得到的名字会是最初的名字A
		final String beanName = transformedBeanName(name);
		Object bean;

		// Eagerly check singleton cache for manually registered singletons.
		// TODO 按以下顺序尝试从缓存中取得对应的单例实例:
		//  1. singletonObjects: bean单例缓存, bean名 -> bean实例
		//  2. earlySingletonObjects: 正在创建过程中的bean单例缓存, 用于做循环引用检测, bean名 -> bean实例
		//  3. singletonFactories: 存储创建bean的工厂的缓存, bean名 -> ObjectFactory
		Object sharedInstance = getSingleton(beanName);
		if (sharedInstance != null && args == null) {
			// TODO args只有在bean是prototype类型, 同时用构造方式或工厂方法取得bean时才会有值, 所以这里表示的是缓存命中, 且为单例的情况?? mark
			if (logger.isTraceEnabled()) {
				if (isSingletonCurrentlyInCreation(beanName)) {
					logger.trace("Returning eagerly cached instance of singleton bean '" + beanName +
							"' that is not fully initialized yet - a consequence of a circular reference");
				}
				else {
					logger.trace("Returning cached instance of singleton bean '" + beanName + "'");
				}
			}
			// TODO 从得到的单例实例中取得bean对象, getObjectForBeanInstance()方法的主要是逻辑是:
			//  1. 如果要取得的bean的名字是'&'开头的工厂类本身, 即, getBean("&xxx"), 则前面得到的sharedInstance实例就是工厂类本身, 直接返回即可;
			//  2. 如果要得到的bean的名字是普通bean, 即, getBean("xxx"), 则直接返回前面得到的sharedInstance实例;
			//  3. 如果要得到的bean的名字是普通bean, 即, getBean("xxx"), 但得到的实例实现了工厂接口FactoryBean时, 先从缓存取得bean实例,
			//     如果缓存中没有, 则调用工厂类实例的getObject()方法取得bean, 然后再根据bean是否由程序本身创建来决定是否进行后处理加工
			//     (由程序本身创建bean, 会用后处理器进行处理)
			bean = getObjectForBeanInstance(sharedInstance, name, beanName, null);
		}

		else {
			// TODO 缓存中不存时, 就要开始从父容器中查找:
			// Fail if we're already creating this bean instance:
			// We're assumably within a circular reference.
			if (isPrototypeCurrentlyInCreation(beanName)) {
				// TODO spring无法处理prototype的bean的循环依赖, 如果当前创建的prototype类型的bean已经在创建列表内,
				//  就表示出现了循环引用问题, 需要抛出异常
				throw new BeanCurrentlyInCreationException(beanName);
			}

			// Check if bean definition exists in this factory.
			// TODO 取得父容器
			BeanFactory parentBeanFactory = getParentBeanFactory();
			if (parentBeanFactory != null && !containsBeanDefinition(beanName)) {
				// Not found -> check parent.
				// TODO 当前容器的注册中心beanDefinitionMap没有要取得到bean时, 从父容器加载bean. 下面几种容器实现了getBean():
				//  1. AbstractBeanFactory: 实现的是通过名字查找bean的一系列方法:
				//                          getBean(String),
				//                          getBean(String, Class<T>)
				//                          getBean(String, Object...)
				//                          getBean(String, Class<T>, Object...)
				//  2. AbstractApplicationContext: 通过名字查找bean的getBean()最终调用的还是AbstractBeanFactory#getBean(),
				//                                 增加了通过类型查找bean的功能
				//  3. SimpleJndiBeanFactory: 通过jndi查找bean
				//  4. StaticListableBeanFactory: 从缓存中查找bean
				//  先得到一个真实名字(对于工厂类来说originalBeanName()方法会在得到其真实名后, 为其添加'&', 表示其为一个解引用, 而非bean)
				String nameToLookup = originalBeanName(name);
				if (parentBeanFactory instanceof AbstractBeanFactory) {
					// TODO 如果父容器是AbstractBeanFactory类型, 即: AbstractAutowireCapableBeanFactory,
					//  DefaultListableBeanFactory, 或XmlBeanFactory时, 调用父容器的doGetBean()方法取得bean
					return ((AbstractBeanFactory) parentBeanFactory).doGetBean(
							nameToLookup, requiredType, args, typeCheckOnly);
				}
				// TODO 后面的情况就是父容器不是AbstractBeanFactory的情况了, 会根据容器类型使用对应的getBean()实现
				else if (args != null) {
					// Delegation to parent with explicit args.
					// TODO 取得bean时, 可以同时会bean属性设置值, 用于工厂方法, 或构造函数上. 对于这种情况, 需要将要设置的参数传递
					//  给父容器, 所以调用父容器对应的getBean(String, Object... args)方法
					return (T) parentBeanFactory.getBean(nameToLookup, args);
				}
				else if (requiredType != null) {
					// No args -> delegate to standard getBean method.
					// TODO 指定获取类型时, 调用父容器对应的getBean(String, Class<T>)方法
					return parentBeanFactory.getBean(nameToLookup, requiredType);
				}
				else {
					// TODO 普通的直接调用父容器的getBean()取得bean对象
					return (T) parentBeanFactory.getBean(nameToLookup);
				}
			}

			if (!typeCheckOnly) {
				// TODO 把bean标识为已创建, 放alreadyCreated缓存中
				markBeanAsCreated(beanName);
			}

			try {
				// TODO 为要取得的bean生成RootBeanDefinition类型的mbd(如果有双亲bd, 会合并双亲bd的属性)
				final RootBeanDefinition mbd = getMergedLocalBeanDefinition(beanName);
				// TODO 合并后的bd不能是抽象类, 这里做一下查检, 如果是抽象类则抛出BeanIsAbstractException异常
				checkMergedBeanDefinition(mbd, beanName, args);

				// Guarantee initialization of beans that the current bean depends on.
				// TODO 取得合并过双亲属性的bd所依赖的所有bean, 用于属性的依赖注入. 这里的目的是要保证当前bean所依赖的其他bean
				//  要先于当前bean完成实例化. @DependsOn注解可以控制Bean的初始化顺序, 要保证这些bean先完成实例化
				String[] dependsOn = mbd.getDependsOn();
				if (dependsOn != null) {
					for (String dep : dependsOn) {
						// TODO 然后检查一下循环依赖问题, 看一下要取得的这个bean是否出现在自己要依赖的bean中, 如果是则抛出异常
						if (isDependent(beanName, dep)) {
							throw new BeanCreationException(mbd.getResourceDescription(), beanName,
									"Circular depends-on relationship between '" + beanName + "' and '" + dep + "'");
						}
						// TODO 没有循环依赖时, 注册一下bean与其依赖bean的关系
						//  1. dependentBeanMap: 注册了, 依赖bean -> 当前bean, 即依赖的bean依赖了当前bean
						//  2. dependenciesForBeanMap: 注册了, 当前bean -> 依赖的bean, 即当前bean被依赖bean所依赖
						registerDependentBean(dep, beanName);
						try {
							// TODO 然后开始初始化依赖的bean, 只有这些依赖的bean都初始化完成后, 才能继续当前bean的初始化
							getBean(dep);
						}
						catch (NoSuchBeanDefinitionException ex) {
							throw new BeanCreationException(mbd.getResourceDescription(), beanName,
									"'" + beanName + "' depends on missing bean '" + dep + "'", ex);
						}
					}
				}

				// Create bean instance.
				if (mbd.isSingleton()) {
					// TODO 创建单例bean实例, 这里创建的是原始的bean实例
					//  getSingleton(String, ObjectFactory<?>)的第二个参数ObjectFactory是个函数接口, 提供了一个getObject()方法
					//  用来实现获取bean的主逻辑, 在这里传入的是createBean()方法, 最终会由此方法来为bean创建实例
					sharedInstance = getSingleton(beanName, () -> {
						try {
							// TODO 这里真正实现了创建单例bean实例的逻辑, 这里使用的是AbstractBeanFactory抽象工厂的子类
							//  AbstractAutowireCapableBeanFactory#createBean()来创建原始bean实例
							return createBean(beanName, mbd, args);
						}
						catch (BeansException ex) {
							// Explicitly remove instance from singleton cache: It might have been put there
							// eagerly by the creation process, to allow for circular reference resolution.
							// Also remove any beans that received a temporary reference to the bean.
							destroySingleton(beanName);
							throw ex;
						}
					});
					// TODO 与上面相同, 从得到的单例实例中取得bean对象, 区别是在实例为工厂类时, 设置mbd也同为工厂类,
					//  getObjectForBeanInstance()方法的主要是逻辑是:
					//  1. 如果要取得的bean的名字是'&'开头的工厂类本身, 即, getBean("&xxx"), 则前面得到的sharedInstance实例就是工厂类本身, 直接返回即可;
					//  2. 如果要得到的bean的名字是普通bean, 即, getBean("xxx"), 则直接返回前面得到的sharedInstance实例;
					//  3. 如果要得到的bean的名字是普通bean, 即, getBean("xxx"), 但得到的实例实现了工厂接口FactoryBean时, 先从缓存取得bean实例,
					//     如果缓存中没有, 则调用工厂类实例的getObject()方法取得bean, 然后再根据bean是否由程序本身创建来决定是否进行后处理加工
					//     (由程序本身创建bean, 会用后处理器进行处理)
					bean = getObjectForBeanInstance(sharedInstance, name, beanName, mbd);
				}

				else if (mbd.isPrototype()) {
					// TODO 创建原型bean实例
					// It's a prototype -> create a new instance.
					Object prototypeInstance = null;
					try {
						// TODO 实例创建开始前, 把要创建的bean实例注册到当前线程的ThreadLocal中
						beforePrototypeCreation(beanName);
						// TODO 然后创建一个原型bean实例
						prototypeInstance = createBean(beanName, mbd, args);
					}
					finally {
						// TODO 创建结束后, 从ThreadLocal中移除当前创建的bean实例
						afterPrototypeCreation(beanName);
					}
					// TODO 与上面相同, 从得到的原型实例中取得bean对象, 区别是在实例为工厂类时, 设置mbd也同为工厂类,
					//  getObjectForBeanInstance()方法的主要是逻辑是:
					//  1. 如果要取得的bean的名字是'&'开头的工厂类本身, 即, getBean("&xxx"), 则前面得到的sharedInstance实例就是工厂类本身, 直接返回即可;
					//  2. 如果要得到的bean的名字是普通bean, 即, getBean("xxx"), 则直接返回前面得到的sharedInstance实例;
					//  3. 如果要得到的bean的名字是普通bean, 即, getBean("xxx"), 但得到的实例实现了工厂接口FactoryBean时, 先从缓存取得bean实例,
					//     如果缓存中没有, 则调用工厂类实例的getObject()方法取得bean, 然后再根据bean是否由程序本身创建来决定是否进行后处理加工
					//     (由程序本身创建bean, 会用后处理器进行处理)
					bean = getObjectForBeanInstance(prototypeInstance, name, beanName, mbd);
				}

				else {
					// TODO 创建其他类型的实例, 先取得scope
					String scopeName = mbd.getScope();
					final Scope scope = this.scopes.get(scopeName);
					if (scope == null) {
						throw new IllegalStateException("No Scope registered for scope name '" + scopeName + "'");
					}
					try {
						Object scopedInstance = scope.get(beanName, () -> {
							// TODO 实例创建开始前, 把要创建的bean实例注册到当前线程的ThreadLocal中
							beforePrototypeCreation(beanName);
							try {
								// TODO 创建实例
								return createBean(beanName, mbd, args);
							}
							finally {
								// TODO 创建结束后, 从ThreadLocal中移除当前创建的bean实例
								afterPrototypeCreation(beanName);
							}
						});
						// TODO 与上面相同, 从得到的scope实例中取得bean对象, 区别是在实例为工厂类时, 设置mbd也同为工厂类,
						//  getObjectForBeanInstance()方法的主要是逻辑是:
						//  1. 如果要取得的bean的名字是'&'开头的工厂类本身, 即, getBean("&xxx"), 则前面得到的sharedInstance实例就是工厂类本身, 直接返回即可;
						//  2. 如果要得到的bean的名字是普通bean, 即, getBean("xxx"), 则直接返回前面得到的sharedInstance实例;
						//  3. 如果要得到的bean的名字是普通bean, 即, getBean("xxx"), 但得到的实例实现了工厂接口FactoryBean时, 先从缓存取得bean实例,
						//     如果缓存中没有, 则调用工厂类实例的getObject()方法取得bean, 然后再根据bean是否由程序本身创建来决定是否进行后处理加工
						//     (由程序本身创建bean, 会用后处理器进行处理)
						bean = getObjectForBeanInstance(scopedInstance, name, beanName, mbd);
					}
					catch (IllegalStateException ex) {
						throw new BeanCreationException(beanName,
								"Scope '" + scopeName + "' is not active for the current thread; consider " +
								"defining a scoped proxy for this bean if you intend to refer to it from a singleton",
								ex);
					}
				}
			}
			catch (BeansException ex) {
				// TODO 出问题后把bean从缓存alreadyCreated中移除, 然后抛出异常
				cleanupAfterBeanCreationFailure(beanName);
				throw ex;
			}
		}

		// Check if required type matches the type of the actual bean instance.
		if (requiredType != null && !requiredType.isInstance(bean)) {
			try {
				// TODO 指定了bean类型时, 将得到的bean转换成对应的类型并返回, 转换失败, 或类型不匹配时会抛出异常,
				T convertedBean = getTypeConverter().convertIfNecessary(bean, requiredType);
				if (convertedBean == null) {
					throw new BeanNotOfRequiredTypeException(name, requiredType, bean.getClass());
				}
				return convertedBean;
			}
			catch (TypeMismatchException ex) {
				if (logger.isTraceEnabled()) {
					logger.trace("Failed to convert bean '" + name + "' to required type '" +
							ClassUtils.getQualifiedName(requiredType) + "'", ex);
				}
				throw new BeanNotOfRequiredTypeException(name, requiredType, bean.getClass());
			}
		}
		// TODO 这里返回的是实例化后的bean, 后面会进行初始化
		return (T) bean;
	}

	@Override
	// TODO 判断容器中是否包含指定bean
	public boolean containsBean(String name) {
		String beanName = transformedBeanName(name);
		if (containsSingleton(beanName) || containsBeanDefinition(beanName)) {
			// TODO 如果存在于当前容器中(单例缓存, 或注册中心中), 工厂类, 或者非工厂引用都算存在
			return (!BeanFactoryUtils.isFactoryDereference(name) || isFactoryBean(name));
		}
		// Not found -> check parent.
		// TODO 当前容器没有, 则向上找父容器
		BeanFactory parentBeanFactory = getParentBeanFactory();
		return (parentBeanFactory != null && parentBeanFactory.containsBean(originalBeanName(name)));
	}

	@Override
	// TODO 判断给定的bean是否为单例
	public boolean isSingleton(String name) throws NoSuchBeanDefinitionException {
		// TODO 取得bean的最终使用名
		String beanName = transformedBeanName(name);
		// TODO 用名字取得容器中的原生单例bean对象
		Object beanInstance = getSingleton(beanName, false);
		if (beanInstance != null) {
			if (beanInstance instanceof FactoryBean) {
				// TODO 如果得到的bean对象实例是工厂类(实现了FactoryBean接口)时, 返回值:
				//  true: 1. 传入的bean是工厂类(参数name以'&'开头);
				//        2. 或者取得的bean对象所表示的工厂类是单例的(本身不就是单例的了么??)
				return (BeanFactoryUtils.isFactoryDereference(name) || ((FactoryBean<?>) beanInstance).isSingleton());
			}
			else {
				// TODO bean对象实例不是工厂类时, 就看传入的bean名字是否以'&'开头的工厂类了(非工厂类都为单例):
				//  true: 参数name不以'&'开头, 表示不是工厂类
				//  false: 参数name以'&'开头, 表示是工厂类
				return !BeanFactoryUtils.isFactoryDereference(name);
			}
		}

		// No singleton instance found -> check bean definition.
		// TODO 没有得到bean实例时, 就到父容器中去找, 看其是否为单例
		BeanFactory parentBeanFactory = getParentBeanFactory();
		if (parentBeanFactory != null && !containsBeanDefinition(beanName)) {
			// No bean definition found in this factory -> delegate to parent.
			// TODO 有父容器, 且当前容器中没有要找的bean时, 就到看其在父容器中是否为单例
			return parentBeanFactory.isSingleton(originalBeanName(name));
		}
		// TODO 还没找到, 就用当前bean与双亲进行合并
		RootBeanDefinition mbd = getMergedLocalBeanDefinition(beanName);

		// In case of FactoryBean, return singleton status of created object if not a dereference.
		// TODO 判断合并后的mbd是否单例
		if (mbd.isSingleton()) {
			if (isFactoryBean(beanName, mbd)) {
				// TODO 是单例时, 且mbd是工厂类时
				if (BeanFactoryUtils.isFactoryDereference(name)) {
					// TODO 如果传入的名字是工厂类(以'&'开头), 就返回true
					return true;
				}
				// TODO name不是'&'开头的工厂类时, 从容器中取得bean最终名的工厂类('&'+bean最终名), 然后看其是否为单例
				FactoryBean<?> factoryBean = (FactoryBean<?>) getBean(FACTORY_BEAN_PREFIX + beanName);
				return factoryBean.isSingleton();
			}
			else {
				// TODO mbd不是工厂类时, 就看传入的bean名字是否以'&'开头的工厂类了(非工厂类都为单例):
				//  true: 参数name不以'&'开头, 表示不是工厂类
				//  false: 参数name以'&'开头, 表示是工厂类
				return !BeanFactoryUtils.isFactoryDereference(name);
			}
		}
		else {
			return false;
		}
	}

	@Override
	public boolean isPrototype(String name) throws NoSuchBeanDefinitionException {
		String beanName = transformedBeanName(name);

		BeanFactory parentBeanFactory = getParentBeanFactory();
		if (parentBeanFactory != null && !containsBeanDefinition(beanName)) {
			// No bean definition found in this factory -> delegate to parent.
			return parentBeanFactory.isPrototype(originalBeanName(name));
		}

		RootBeanDefinition mbd = getMergedLocalBeanDefinition(beanName);
		if (mbd.isPrototype()) {
			// In case of FactoryBean, return singleton status of created object if not a dereference.
			return (!BeanFactoryUtils.isFactoryDereference(name) || isFactoryBean(beanName, mbd));
		}

		// Singleton or scoped - not a prototype.
		// However, FactoryBean may still produce a prototype object...
		if (BeanFactoryUtils.isFactoryDereference(name)) {
			return false;
		}
		if (isFactoryBean(beanName, mbd)) {
			final FactoryBean<?> fb = (FactoryBean<?>) getBean(FACTORY_BEAN_PREFIX + beanName);
			if (System.getSecurityManager() != null) {
				return AccessController.doPrivileged((PrivilegedAction<Boolean>) () ->
						((fb instanceof SmartFactoryBean && ((SmartFactoryBean<?>) fb).isPrototype()) || !fb.isSingleton()),
						getAccessControlContext());
			}
			else {
				return ((fb instanceof SmartFactoryBean && ((SmartFactoryBean<?>) fb).isPrototype()) ||
						!fb.isSingleton());
			}
		}
		else {
			return false;
		}
	}

	@Override
	public boolean isTypeMatch(String name, ResolvableType typeToMatch) throws NoSuchBeanDefinitionException {
		return isTypeMatch(name, typeToMatch, true);
	}

	/**
	 * Internal extended variant of {@link #isTypeMatch(String, ResolvableType)}
	 * to check whether the bean with the given name matches the specified type. Allow
	 * additional constraints to be applied to ensure that beans are not created early.
	 * @param name the name of the bean to query 要匹配的候选bean
	 * @param typeToMatch the type to match against (as a
	 * {@code ResolvableType}) 要匹配的类型
	 * @return {@code true} if the bean type matches, {@code false} if it
	 * doesn't match or cannot be determined yet
	 * @throws NoSuchBeanDefinitionException if there is no bean with the given name
	 * @since 5.2
	 * @see #getBean
	 * @see #getType
	 */
	// TODO 判断给定的bean名是否与指定的类型相匹配
	protected boolean isTypeMatch(String name, ResolvableType typeToMatch, boolean allowFactoryBeanInit)
			throws NoSuchBeanDefinitionException {
		// TODO 取得bean的id
		String beanName = transformedBeanName(name);
		// TODO 判断一下给定的bean是否为工厂类('&'开头)
		boolean isFactoryDereference = BeanFactoryUtils.isFactoryDereference(name);

		// Check manually registered singletons.
		// TODO 根据最终名字取得容器中注册的原生的bean实例对象, 不支持提前暴露
		Object beanInstance = getSingleton(beanName, false);
		if (beanInstance != null && beanInstance.getClass() != NullBean.class) {
			// TODO 取到bean的实例对象时会根据其是否为工厂类执行不同的判断方法
			if (beanInstance instanceof FactoryBean) {
				// TODO bean实例对象为工厂类时(实现了FactoryBean接口)
				if (!isFactoryDereference) {
					// TODO 对于传入的bean名不是以'&'开头的工厂类, 用bean实例表示的工厂类的类型做为判断条件
					Class<?> type = getTypeForFactoryBean((FactoryBean<?>) beanInstance);
					// TODO 指定的类型与bean单例对象表示的工厂类的类型相同时, 表示匹配成功
					return (type != null && typeToMatch.isAssignableFrom(type));
				}
				else {
					// TODO 传入的本身就是一个工厂类时(name参数以'&'开头), 实例本身即为工厂类的实例, 直接进行比较即可
					return typeToMatch.isInstance(beanInstance);
				}
			}
			else if (!isFactoryDereference) {
				// TODO bean实例对象不是工厂类, 且传入的bean名不是以'&'开头的工厂类时
				if (typeToMatch.isInstance(beanInstance)) {
					// Direct match for exposed instance?
					// TODO 直接比较指定的类型与bean实例对象, 看是否匹配
					return true;
				}
				else if (typeToMatch.hasGenerics() && containsBeanDefinition(beanName)) {
					// Generics potentially only match on the target class, not on the proxy...
					// TODO bean实例不匹配指定类型时, 如果要匹配的bean已经在容器中注册过时, 就进行泛型类型的匹配. 只对代理目标类
					//  进行泛型匹配, 不对代理类进行匹配操作
					RootBeanDefinition mbd = getMergedLocalBeanDefinition(beanName);
					// TODO 取得mbd所代表的Class对象
					Class<?> targetType = mbd.getTargetType();
					if (targetType != null && targetType != ClassUtils.getUserClass(beanInstance)) {
						// Check raw class match as well, making sure it's exposed on the proxy.
						// TODO mbd所代表的Class对象如果和bean实例不一样时, 需要比较mbd所代表的Class对象与指定类型的Class对象
						//  是否匹配了(一定要注意, 上面都是ResolvableType间的比较, 这里才是原生Class对象的比较)
						Class<?> classToMatch = typeToMatch.resolve();
						if (classToMatch != null && !classToMatch.isInstance(beanInstance)) {
							// TODO 如果指定的类型与bean的实例对象不匹配时, 返回false
							return false;
						}
						if (typeToMatch.isAssignableFrom(targetType)) {
							// TODO 指定的类型与mbd所代表的Class对象类型相同时, 返回true
							return true;
						}
					}
					// TODO 还是没有比较结果时, 就用mbd持有的bean的ResolvableType进行最终比较
					ResolvableType resolvableType = mbd.targetType;
					if (resolvableType == null) {
						// TODO mbd持有的bean没有ResolvableType属性值时, 其有可能是个工厂方法. 下面会尝试使用可能存在的工厂方法
						//  的返回类型进行比较
						resolvableType = mbd.factoryMethodReturnType;
					}
					// TODO 比较是否匹配
					return (resolvableType != null && typeToMatch.isAssignableFrom(resolvableType));
				}
			}
			// TODO 其他情况(bean实例非工厂类, 但是传入的bean名是'&'开头的工厂类), 返回false
			return false;
		}
		else if (containsSingleton(beanName) && !containsBeanDefinition(beanName)) {
			// null instance registered
			// TODO bean是单例, 但并不在注册中心中时, 即空实例, 返回false
			return false;
		}

		// No singleton instance found -> check bean definition.
		// TODO 到这就表示没到找对应的单例实例, 这时需要到可能存在的父容器中查找
		BeanFactory parentBeanFactory = getParentBeanFactory();
		if (parentBeanFactory != null && !containsBeanDefinition(beanName)) {
			// No bean definition found in this factory -> delegate to parent.
			// TODO 有父容器, 且bean不包含在当前容器中, 委托给父容器进行匹配验证
			return parentBeanFactory.isTypeMatch(originalBeanName(name), typeToMatch);
		}

		// Retrieve corresponding bean definition.
		RootBeanDefinition mbd = getMergedLocalBeanDefinition(beanName);
		// TODO 取得bean的代理目标
		BeanDefinitionHolder dbd = mbd.getDecoratedDefinition();

		// Setup the types that we want to match against
		// TODO 看一下待匹配的ResolvableType是否有解析过的type类型, 如果没有, 则默认使用FactoryBean(工厂类)
		Class<?> classToMatch = typeToMatch.resolve();
		if (classToMatch == null) {
			classToMatch = FactoryBean.class;
		}
		// TODO 转化成type数组, 为的是给非工厂类加上FactoryBean type??
		Class<?>[] typesToMatch = (FactoryBean.class == classToMatch ?
				new Class<?>[] {classToMatch} : new Class<?>[] {FactoryBean.class, classToMatch});


		// Attempt to predict the bean type
		Class<?> predictedType = null;

		// We're looking for a regular reference but we're a factory bean that has
		// a decorated bean definition. The target bean should be the same type
		// as FactoryBean would ultimately return.
		if (!isFactoryDereference && dbd != null && isFactoryBean(beanName, mbd)) {
			// TODO 要得到的bean不是一个以'&'开头的工厂类, 但bean本身是个工厂且, 且还是一个代理时, 下面就准备用代理目标类进行类型匹配验证
			// We should only attempt if the user explicitly set lazy-init to true
			// and we know the merged bean definition is for a factory bean.
			// TODO 判断bean是否为非懒加载, 或者支持工厂类初始化
			if (!mbd.isLazyInit() || allowFactoryBeanInit) {
				// TODO 不是懒加载, 或者支持工厂类初始化时, 取得代理目标类的mbd
				RootBeanDefinition tbd = getMergedBeanDefinition(dbd.getBeanName(), dbd.getBeanDefinition(), mbd);
				// TODO 预测代理目标类tbd的类型:
				//  1. AbstractBeanFactory: 默认的实现
				//  2. AbstractAutowireCapableBeanFactory: 用于自动装配
				Class<?> targetType = predictBeanType(dbd.getBeanName(), tbd, typesToMatch);
				if (targetType != null && !FactoryBean.class.isAssignableFrom(targetType)) {
					// TODO 代理目标的类型不是工厂类时, 将其做为预测类型
					predictedType = targetType;
				}
			}
		}

		// If we couldn't use the target type, try regular prediction.
		if (predictedType == null) {
			// TODO 代理目标无法预测出类型时, 表示一个常规情况, 这时使用候选bean进行预测
			predictedType = predictBeanType(beanName, mbd, typesToMatch);
			if (predictedType == null) {
				// TODO 如果还没有, 返回false表示不匹配
				return false;
			}
		}

		// Attempt to get the actual ResolvableType for the bean.
		ResolvableType beanType = null;

		// If it's a FactoryBean, we want to look at what it creates, not the factory class.
		// TODO 对预测的类型进行判断
		if (FactoryBean.class.isAssignableFrom(predictedType)) {
			// TODO 如果是工厂类型
			if (beanInstance == null && !isFactoryDereference) {
				// TODO 没有对应的bean单例实例, 且要得到的bean不是工厂类(不是由'&'开头)时, 取得工厂类的类型
				beanType = getTypeForFactoryBean(beanName, mbd, allowFactoryBeanInit);
				// TODO 然后设置到预测类型上, 如果还没有解析到, 返回false表示不匹配
				predictedType = beanType.resolve();
				if (predictedType == null) {
					return false;
				}
			}
		}
		else if (isFactoryDereference) {
			// TODO 要得到的bean是工厂类时
			// Special case: A SmartInstantiationAwareBeanPostProcessor returned a non-FactoryBean
			// type but we nevertheless are being asked to dereference a FactoryBean...
			// Let's check the original bean class and proceed with it if it is a FactoryBean.
			// TODO 预测要匹配的bean是否为工厂类. 如果不是工厂类, 或无法预测类型时, 返回false表示预测失败
			predictedType = predictBeanType(beanName, mbd, FactoryBean.class);
			if (predictedType == null || !FactoryBean.class.isAssignableFrom(predictedType)) {
				return false;
			}
		}

		// We don't have an exact type but if bean definition target type or the factory
		// method return type matches the predicted type then we can use that.
		// TODO 如果到这还没有解析出type, 就看候选bean所引用的Class对象, 以及工厂方法的返回类型是否匹配了
		if (beanType == null) {
			// TODO 先看候选bean所引用的Class对象
			ResolvableType definedType = mbd.targetType;
			if (definedType == null) {
				// TODO 候选bean所引用的Class对象不存在时(有可能是还没解析), 看工厂方法返回类型type
				definedType = mbd.factoryMethodReturnType;
			}
			if (definedType != null && definedType.resolve() == predictedType) {
				// TODO 如果存在候选bean所引用的Class对象, 或工厂方法的返回类型, 并且该类型与要预测的类型一致时, 用此类型做为bean的类型
				beanType = definedType;
			}
		}

		// If we have a bean type use it so that generics are considered
		if (beanType != null) {
			// TODO 得到bean了的实际, 判断是否与指定type匹配
			return typeToMatch.isAssignableFrom(beanType);
		}

		// If we don't have a bean type, fallback to the predicted type
		// TODO 如果最后还是没有bean的实际类型, 则用前面得到的预测类型进行判断
		return typeToMatch.isAssignableFrom(predictedType);
	}

	@Override
	public boolean isTypeMatch(String name, Class<?> typeToMatch) throws NoSuchBeanDefinitionException {
		return isTypeMatch(name, ResolvableType.forRawClass(typeToMatch));
	}

	@Override
	@Nullable
	// TODO 根据bean名取得bean的类型
	public Class<?> getType(String name) throws NoSuchBeanDefinitionException {
		// TODO 根据bean名取得对应的Class, 并且在需要时可以对工厂类进行初始化
		return getType(name, true);
	}

	@Override
	@Nullable
	// TODO 根据bean名取得bean的类型, 支持工厂类初始化功能
	public Class<?> getType(String name, boolean allowFactoryBeanInit) throws NoSuchBeanDefinitionException {
		// TODO 取得bean注册的id, 用于处理别名, '&'开头的工厂方法
		String beanName = transformedBeanName(name);

		// Check manually registered singletons.
		// TODO 取得指定bean的单例实例, 这里传入了false表示不支持提前初始化
		Object beanInstance = getSingleton(beanName, false);
		if (beanInstance != null && beanInstance.getClass() != NullBean.class) {
			// TODO 如果bean存在单例实例, 且不是NullBean时, 检查bean实例的类型
			if (beanInstance instanceof FactoryBean && !BeanFactoryUtils.isFactoryDereference(name)) {
				// TODO bean实例是工厂类(实现了FactoryBean接口), 但要取得的bean不是由'&'开头的工厂类时, 通过bean实例的getObjectType()
				//  方法取得工厂实例的类型(工厂类的bean需要用getObject()取得bean对象, 直接取得到的会是工厂的实例. 对应的取得bean
				//  对象的类型也要用getObjectType())
				return getTypeForFactoryBean((FactoryBean<?>) beanInstance);
			}
			else {
				// TODO 其他情况返回bean实例的class
				return beanInstance.getClass();
			}
		}

		// No singleton instance found -> check bean definition.
		// TODO 没有单例实例时, 就要从父容器中查检了
		BeanFactory parentBeanFactory = getParentBeanFactory();
		if (parentBeanFactory != null && !containsBeanDefinition(beanName)) {
			// No bean definition found in this factory -> delegate to parent.
			// TODO 有父容器, 且当前容器的没有注册过正在操作的bean时(注册中心beanDefinitionMap中没有对应的bd), 到父容器中去取bean的类型
			return parentBeanFactory.getType(originalBeanName(name));
		}
		// TODO 到这里就表示当前操作的bean没有单例实例, 并且当前容器没有父容器, 或者当前容器注册过当前操作的bean的情况.
		//  用当前操作的bean与其双亲的属性进行合并, 生成一个RootBeanDefinition
		RootBeanDefinition mbd = getMergedLocalBeanDefinition(beanName);

		// Check decorated bean definition, if any: We assume it'll be easier
		// to determine the decorated bean's type than the proxy's type.
		// TODO mbd有可能会是一个代理里, 先看一下mbd是否持有一个被包装过的bd(AOP时, 代理bd中会包含代理目标bd), 即原始的bd??
		BeanDefinitionHolder dbd = mbd.getDecoratedDefinition();
		if (dbd != null && !BeanFactoryUtils.isFactoryDereference(name)) {
			// TODO 存在被代理的原始bd, 且要得到的bean不是工厂类的情况时('&'开头), 用原始bd与mbd(其父bd)的属性进行合并. 在这个过程中,
			//  其scope会根据mbd的scope而发生变化: mbd如果不是单例, 且被包装过的bd是单例时, 会用mbd的scope来替换被包装过的目标bean的scope
			RootBeanDefinition tbd = getMergedBeanDefinition(dbd.getBeanName(), dbd.getBeanDefinition(), mbd);
			// TODO 预测被代理的原始bd的类型, 返回第一个匹配的类型, 如果没有, 返回的是null
			Class<?> targetClass = predictBeanType(dbd.getBeanName(), tbd);
			if (targetClass != null && !FactoryBean.class.isAssignableFrom(targetClass)) {
				// TODO 一旦取得目标类型, 且其目标类型不是FactoryBean类型时, 直接返回代理目标类
				return targetClass;
			}
		}
		// TODO 走到这里时, 会有以下几种情况:
		//  1. 并没有被代理的原始bd, 即非代理类;
		//  2. 或要取得的bean是工厂类;
		//  3. 或在有被代理的原始bd, 且要取得的bean不是工厂类时, 无法预测被被包装过的源bd类型;
		//  预测一下mbd的类型(beanClass), 即bean对应的class
		Class<?> beanClass = predictBeanType(beanName, mbd);

		// Check bean class whether we're dealing with a FactoryBean.
		if (beanClass != null && FactoryBean.class.isAssignableFrom(beanClass)) {
			// TODO mbd是FactoryBean类型时:
			if (!BeanFactoryUtils.isFactoryDereference(name)) {
				// If it's a FactoryBean, we want to look at what it creates, not at the factory class.
				// TODO 要取得的bean不是由工厂创建的情况下, 从mbd对应的工厂中取得类型并返回
				return getTypeForFactoryBean(beanName, mbd, allowFactoryBeanInit).resolve();
			}
			else {
				// TODO 如果要取得的bean是由工厂创建的, 直接返回合并过的bd的类型
				return beanClass;
			}
		}
		else {
			// TODO 合并后的bd的类型没得到, 或是一个FactoryBean类型时:
			//  1. 要取得的bean不是工厂类: 返回mbd的类型
			//  2. 要取得的bean是工厂类: 返回null
			return (!BeanFactoryUtils.isFactoryDereference(name) ? beanClass : null);
		}
	}

	@Override
	public String[] getAliases(String name) {
		String beanName = transformedBeanName(name);
		List<String> aliases = new ArrayList<>();
		boolean factoryPrefix = name.startsWith(FACTORY_BEAN_PREFIX);
		String fullBeanName = beanName;
		if (factoryPrefix) {
			fullBeanName = FACTORY_BEAN_PREFIX + beanName;
		}
		if (!fullBeanName.equals(name)) {
			aliases.add(fullBeanName);
		}
		String[] retrievedAliases = super.getAliases(beanName);
		String prefix = factoryPrefix ? FACTORY_BEAN_PREFIX : "";
		for (String retrievedAlias : retrievedAliases) {
			String alias = prefix + retrievedAlias;
			if (!alias.equals(name)) {
				aliases.add(alias);
			}
		}
		if (!containsSingleton(beanName) && !containsBeanDefinition(beanName)) {
			BeanFactory parentBeanFactory = getParentBeanFactory();
			if (parentBeanFactory != null) {
				aliases.addAll(Arrays.asList(parentBeanFactory.getAliases(fullBeanName)));
			}
		}
		return StringUtils.toStringArray(aliases);
	}


	//---------------------------------------------------------------------
	// Implementation of HierarchicalBeanFactory interface
	//---------------------------------------------------------------------

	@Override
	@Nullable
	public BeanFactory getParentBeanFactory() {
		return this.parentBeanFactory;
	}

	@Override
	public boolean containsLocalBean(String name) {
		String beanName = transformedBeanName(name);
		return ((containsSingleton(beanName) || containsBeanDefinition(beanName)) &&
				(!BeanFactoryUtils.isFactoryDereference(name) || isFactoryBean(beanName)));
	}


	//---------------------------------------------------------------------
	// Implementation of ConfigurableBeanFactory interface
	//---------------------------------------------------------------------

	@Override
	public void setParentBeanFactory(@Nullable BeanFactory parentBeanFactory) {
		if (this.parentBeanFactory != null && this.parentBeanFactory != parentBeanFactory) {
			throw new IllegalStateException("Already associated with parent BeanFactory: " + this.parentBeanFactory);
		}
		if (this == parentBeanFactory) {
			throw new IllegalStateException("Cannot set parent bean factory to self");
		}
		this.parentBeanFactory = parentBeanFactory;
	}

	@Override
	public void setBeanClassLoader(@Nullable ClassLoader beanClassLoader) {
		this.beanClassLoader = (beanClassLoader != null ? beanClassLoader : ClassUtils.getDefaultClassLoader());
	}

	@Override
	@Nullable
	public ClassLoader getBeanClassLoader() {
		return this.beanClassLoader;
	}

	@Override
	public void setTempClassLoader(@Nullable ClassLoader tempClassLoader) {
		this.tempClassLoader = tempClassLoader;
	}

	@Override
	@Nullable
	public ClassLoader getTempClassLoader() {
		return this.tempClassLoader;
	}

	@Override
	public void setCacheBeanMetadata(boolean cacheBeanMetadata) {
		this.cacheBeanMetadata = cacheBeanMetadata;
	}

	@Override
	public boolean isCacheBeanMetadata() {
		return this.cacheBeanMetadata;
	}

	@Override
	public void setBeanExpressionResolver(@Nullable BeanExpressionResolver resolver) {
		this.beanExpressionResolver = resolver;
	}

	@Override
	@Nullable
	public BeanExpressionResolver getBeanExpressionResolver() {
		return this.beanExpressionResolver;
	}

	@Override
	public void setConversionService(@Nullable ConversionService conversionService) {
		this.conversionService = conversionService;
	}

	@Override
	@Nullable
	public ConversionService getConversionService() {
		return this.conversionService;
	}

	@Override
	public void addPropertyEditorRegistrar(PropertyEditorRegistrar registrar) {
		Assert.notNull(registrar, "PropertyEditorRegistrar must not be null");
		this.propertyEditorRegistrars.add(registrar);
	}

	/**
	 * Return the set of PropertyEditorRegistrars.
	 */
	public Set<PropertyEditorRegistrar> getPropertyEditorRegistrars() {
		return this.propertyEditorRegistrars;
	}

	@Override
	public void registerCustomEditor(Class<?> requiredType, Class<? extends PropertyEditor> propertyEditorClass) {
		Assert.notNull(requiredType, "Required type must not be null");
		Assert.notNull(propertyEditorClass, "PropertyEditor class must not be null");
		this.customEditors.put(requiredType, propertyEditorClass);
	}

	@Override
	public void copyRegisteredEditorsTo(PropertyEditorRegistry registry) {
		registerCustomEditors(registry);
	}

	/**
	 * Return the map of custom editors, with Classes as keys and PropertyEditor classes as values.
	 */
	public Map<Class<?>, Class<? extends PropertyEditor>> getCustomEditors() {
		return this.customEditors;
	}

	@Override
	public void setTypeConverter(TypeConverter typeConverter) {
		this.typeConverter = typeConverter;
	}

	/**
	 * Return the custom TypeConverter to use, if any.
	 * @return the custom TypeConverter, or {@code null} if none specified
	 */
	@Nullable
	protected TypeConverter getCustomTypeConverter() {
		return this.typeConverter;
	}

	@Override
	public TypeConverter getTypeConverter() {
		// TODO 取得自定义的类型转换器, 如果有直接返回
		TypeConverter customConverter = getCustomTypeConverter();
		if (customConverter != null) {
			return customConverter;
		}
		else {
			// Build default TypeConverter, registering custom editors.
			// TODO 如果没有, 就返回一个默认的SimpleTypeConverter解析器
			SimpleTypeConverter typeConverter = new SimpleTypeConverter();
			typeConverter.setConversionService(getConversionService());
			registerCustomEditors(typeConverter);
			return typeConverter;
		}
	}

	@Override
	// TODO 增加Value解析器, 有两个地方会调用这个方法添加解析器:
	//  1. AbstractApplicationContext#finishBeanFactoryInitialization(): 容器初始化时
	//  2. PropertyPlaceholderConfigurer#processProperties():
	public void addEmbeddedValueResolver(StringValueResolver valueResolver) {
		Assert.notNull(valueResolver, "StringValueResolver must not be null");
		this.embeddedValueResolvers.add(valueResolver);
	}

	@Override
	public boolean hasEmbeddedValueResolver() {
		return !this.embeddedValueResolvers.isEmpty();
	}

	@Override
	@Nullable
	public String resolveEmbeddedValue(@Nullable String value) {
		if (value == null) {
			return null;
		}
		String result = value;
		for (StringValueResolver resolver : this.embeddedValueResolvers) {
			// TODO 用注册的实现了StringValueResolver接口的解析器挨个儿解析传入的值, 以下实现类实现了解析方法:
			//  1. EmbeddedValueResolver: 用于解析@Value注解的值, 当配置了表达式解析器时, 还可以解析SpEL表达式
			//  2. PropertyPlaceholderConfigurer$PlaceholderResolvingStringValueResolver: 用PropertyPlaceholderHelper提供的
			//     实现处理值, 这里会替换掉${}
			//  3. PropertyPlaceholderConfigurer#processProperties(): 传入的是一个Lambda表达式, 如果手动配置了PropertyPlaceholderConfigurer
			//     或PropertySourcesPlaceholderConfigurer, 并且ignoreUnresolvablePlaceholders没有设置为true时, 当遇到非法占位符时, 会抛出异常
			//  4. AbstractApplicationContext#finishBeanFactoryInitialization(): 在容器初始化时, 如果容器发现没设置解析器,
			//     则会提供一个默认的, 可以解析非法占位符的解析器(无法解析占位符时, 会原样输出)
			result = resolver.resolveStringValue(result);
			if (result == null) {
				return null;
			}
		}
		return result;
	}

	@Override
	public void addBeanPostProcessor(BeanPostProcessor beanPostProcessor) {
		Assert.notNull(beanPostProcessor, "BeanPostProcessor must not be null");
		// Remove from old position, if any
		this.beanPostProcessors.remove(beanPostProcessor);
<<<<<<< HEAD
		// Track whether it is instantiation/destruction aware
		if (beanPostProcessor instanceof InstantiationAwareBeanPostProcessor) {
			// TODO 设置容器是否提供bean实例化时的后处理器
			this.hasInstantiationAwareBeanPostProcessors = true;
		}
		if (beanPostProcessor instanceof DestructionAwareBeanPostProcessor) {
			// TODO 设置容器是否提供bean销毁时的后处理器. 在Application初始化时, prepareBeanFactory()
			//  会自动添加ApplicationListenerDetector, 所以这个值会是true
			this.hasDestructionAwareBeanPostProcessors = true;
		}
=======
>>>>>>> a3c5625d
		// Add to end of list
		this.beanPostProcessors.add(beanPostProcessor);
	}

	/**
	 * Add new BeanPostProcessors that will get applied to beans created
	 * by this factory. To be invoked during factory configuration.
	 * @since 5.3
	 * @see #addBeanPostProcessor
	 */
	public void addBeanPostProcessors(Collection<? extends BeanPostProcessor> beanPostProcessors) {
		this.beanPostProcessors.removeAll(beanPostProcessors);
		this.beanPostProcessors.addAll(beanPostProcessors);
	}

	@Override
	public int getBeanPostProcessorCount() {
		return this.beanPostProcessors.size();
	}

	/**
	 * Return the list of BeanPostProcessors that will get applied
	 * to beans created with this factory.
	 */
	public List<BeanPostProcessor> getBeanPostProcessors() {
		return this.beanPostProcessors;
	}

	/**
	 * Return the internal cache of pre-filtered post-processors,
	 * freshly (re-)building it if necessary.
	 * @since 5.3
	 */
	BeanPostProcessorCache getBeanPostProcessorCache() {
		BeanPostProcessorCache bpCache = this.beanPostProcessorCache;
		if (bpCache == null) {
			bpCache = new BeanPostProcessorCache();
			for (BeanPostProcessor bp : this.beanPostProcessors) {
				if (bp instanceof InstantiationAwareBeanPostProcessor) {
					bpCache.instantiationAware.add((InstantiationAwareBeanPostProcessor) bp);
					if (bp instanceof SmartInstantiationAwareBeanPostProcessor) {
						bpCache.smartInstantiationAware.add((SmartInstantiationAwareBeanPostProcessor) bp);
					}
				}
				if (bp instanceof DestructionAwareBeanPostProcessor) {
					bpCache.destructionAware.add((DestructionAwareBeanPostProcessor) bp);
				}
				if (bp instanceof MergedBeanDefinitionPostProcessor) {
					bpCache.mergedDefinition.add((MergedBeanDefinitionPostProcessor) bp);
				}
			}
			this.beanPostProcessorCache = bpCache;
		}
		return bpCache;
	}

	/**
	 * Return whether this factory holds a InstantiationAwareBeanPostProcessor
	 * that will get applied to singleton beans on creation.
	 * @see #addBeanPostProcessor
	 * @see org.springframework.beans.factory.config.InstantiationAwareBeanPostProcessor
	 */
	protected boolean hasInstantiationAwareBeanPostProcessors() {
		return !getBeanPostProcessorCache().instantiationAware.isEmpty();
	}

	/**
	 * Return whether this factory holds a DestructionAwareBeanPostProcessor
	 * that will get applied to singleton beans on shutdown.
	 * @see #addBeanPostProcessor
	 * @see org.springframework.beans.factory.config.DestructionAwareBeanPostProcessor
	 */
	protected boolean hasDestructionAwareBeanPostProcessors() {
		return !getBeanPostProcessorCache().destructionAware.isEmpty();
	}

	@Override
	public void registerScope(String scopeName, Scope scope) {
		Assert.notNull(scopeName, "Scope identifier must not be null");
		Assert.notNull(scope, "Scope must not be null");
		if (SCOPE_SINGLETON.equals(scopeName) || SCOPE_PROTOTYPE.equals(scopeName)) {
			throw new IllegalArgumentException("Cannot replace existing scopes 'singleton' and 'prototype'");
		}
		Scope previous = this.scopes.put(scopeName, scope);
		if (previous != null && previous != scope) {
			if (logger.isDebugEnabled()) {
				logger.debug("Replacing scope '" + scopeName + "' from [" + previous + "] to [" + scope + "]");
			}
		}
		else {
			if (logger.isTraceEnabled()) {
				logger.trace("Registering scope '" + scopeName + "' with implementation [" + scope + "]");
			}
		}
	}

	@Override
	public String[] getRegisteredScopeNames() {
		return StringUtils.toStringArray(this.scopes.keySet());
	}

	@Override
	@Nullable
	public Scope getRegisteredScope(String scopeName) {
		Assert.notNull(scopeName, "Scope identifier must not be null");
		return this.scopes.get(scopeName);
	}

	/**
	 * Set the security context provider for this bean factory. If a security manager
	 * is set, interaction with the user code will be executed using the privileged
	 * of the provided security context.
	 */
	public void setSecurityContextProvider(SecurityContextProvider securityProvider) {
		this.securityContextProvider = securityProvider;
	}

	/**
	 * Delegate the creation of the access control context to the
	 * {@link #setSecurityContextProvider SecurityContextProvider}.
	 */
	@Override
	public AccessControlContext getAccessControlContext() {
		return (this.securityContextProvider != null ?
				this.securityContextProvider.getAccessControlContext() :
				AccessController.getContext());
	}

	@Override
	public void copyConfigurationFrom(ConfigurableBeanFactory otherFactory) {
		Assert.notNull(otherFactory, "BeanFactory must not be null");
		setBeanClassLoader(otherFactory.getBeanClassLoader());
		setCacheBeanMetadata(otherFactory.isCacheBeanMetadata());
		setBeanExpressionResolver(otherFactory.getBeanExpressionResolver());
		setConversionService(otherFactory.getConversionService());
		if (otherFactory instanceof AbstractBeanFactory) {
			AbstractBeanFactory otherAbstractFactory = (AbstractBeanFactory) otherFactory;
			this.propertyEditorRegistrars.addAll(otherAbstractFactory.propertyEditorRegistrars);
			this.customEditors.putAll(otherAbstractFactory.customEditors);
			this.typeConverter = otherAbstractFactory.typeConverter;
			this.beanPostProcessors.addAll(otherAbstractFactory.beanPostProcessors);
			this.scopes.putAll(otherAbstractFactory.scopes);
			this.securityContextProvider = otherAbstractFactory.securityContextProvider;
		}
		else {
			setTypeConverter(otherFactory.getTypeConverter());
			String[] otherScopeNames = otherFactory.getRegisteredScopeNames();
			for (String scopeName : otherScopeNames) {
				this.scopes.put(scopeName, otherFactory.getRegisteredScope(scopeName));
			}
		}
	}

	/**
	 * Return a 'merged' BeanDefinition for the given bean name,
	 * merging a child bean definition with its parent if necessary.
	 * <p>This {@code getMergedBeanDefinition} considers bean definition
	 * in ancestors as well.
	 * @param name the name of the bean to retrieve the merged definition for
	 * (may be an alias)
	 * @return a (potentially merged) RootBeanDefinition for the given bean
	 * @throws NoSuchBeanDefinitionException if there is no bean with the given name
	 * @throws BeanDefinitionStoreException in case of an invalid bean definition
	 */
	@Override
	public BeanDefinition getMergedBeanDefinition(String name) throws BeansException {
		// TODO 取得要得到的bean的最终名字
		String beanName = transformedBeanName(name);
		// Efficiently check whether bean definition exists in this factory.
		if (!containsBeanDefinition(beanName) && getParentBeanFactory() instanceof ConfigurableBeanFactory) {
			// TODO 注册中心beanDefinitionMap没有对应的bean, 并且其父容器是ConfigurableBeanFactory类型时,
			//  从父容器中取得指定bean的(如果有双亲, 则会返回合并了双亲属性的RootBeanDefinition)
			//  这里表示当前容器没有要取得的bean时, 会一步步递归进入父容器, 直到最深层
			return ((ConfigurableBeanFactory) getParentBeanFactory()).getMergedBeanDefinition(beanName);
		}
		// Resolve merged bean definition locally.
		// TODO 从当前工厂中, 根据bean来返回一个合并了双亲属性的RootBeanDefinition
		return getMergedLocalBeanDefinition(beanName);
	}

	@Override
	public boolean isFactoryBean(String name) throws NoSuchBeanDefinitionException {
		// TODO 取得bean的真实名字
		String beanName = transformedBeanName(name);
		// TODO 取得bean的单例实例
		Object beanInstance = getSingleton(beanName, false);
		if (beanInstance != null) {
			// TODO 缓存中存在时, 判断实例是否为FactoryBean类型
			return (beanInstance instanceof FactoryBean);
		}
		// No singleton instance found -> check bean definition.
		// TODO bean实例不存在时, 就需要判断当前bean是否在注册中心中, 以及父容器是否是ConfigurableBeanFactory类型
		if (!containsBeanDefinition(beanName) && getParentBeanFactory() instanceof ConfigurableBeanFactory) {
			// No bean definition found in this factory -> delegate to parent.
			// TODO 委托给父容器进行判断
			return ((ConfigurableBeanFactory) getParentBeanFactory()).isFactoryBean(name);
		}
		// TODO 取得一个合并了双亲属性的bd, 然后再判断是否为
		return isFactoryBean(beanName, getMergedLocalBeanDefinition(beanName));
	}

	@Override
	public boolean isActuallyInCreation(String beanName) {
		return (isSingletonCurrentlyInCreation(beanName) || isPrototypeCurrentlyInCreation(beanName));
	}

	/**
	 * Return whether the specified prototype bean is currently in creation
	 * (within the current thread).
	 * @param beanName the name of the bean
	 */
	protected boolean isPrototypeCurrentlyInCreation(String beanName) {
		Object curVal = this.prototypesCurrentlyInCreation.get();
		return (curVal != null &&
				(curVal.equals(beanName) || (curVal instanceof Set && ((Set<?>) curVal).contains(beanName))));
	}

	/**
	 * Callback before prototype creation.
	 * <p>The default implementation register the prototype as currently in creation.
	 * @param beanName the name of the prototype about to be created
	 * @see #isPrototypeCurrentlyInCreation
	 */
	@SuppressWarnings("unchecked")
	protected void beforePrototypeCreation(String beanName) {
		// TODO 取得当前线程中正在创建的对象
		Object curVal = this.prototypesCurrentlyInCreation.get();
		if (curVal == null) {
			// TODO 没有, 则把要创建的对象放到当前线程中
			this.prototypesCurrentlyInCreation.set(beanName);
		}
		else if (curVal instanceof String) {
			// TODO 如果是String类型, 构造一个set, 把当前线程中正在创建的对象和要创建的bean都放进去
			Set<String> beanNameSet = new HashSet<>(2);
			beanNameSet.add((String) curVal);
			beanNameSet.add(beanName);
			this.prototypesCurrentlyInCreation.set(beanNameSet);
		}
		else {
			// TODO 其他类型时, 把当前创建的bean也放进去
			Set<String> beanNameSet = (Set<String>) curVal;
			beanNameSet.add(beanName);
		}
	}

	/**
	 * Callback after prototype creation.
	 * <p>The default implementation marks the prototype as not in creation anymore.
	 * @param beanName the name of the prototype that has been created
	 * @see #isPrototypeCurrentlyInCreation
	 */
	@SuppressWarnings("unchecked")
	protected void afterPrototypeCreation(String beanName) {
		Object curVal = this.prototypesCurrentlyInCreation.get();
		if (curVal instanceof String) {
			this.prototypesCurrentlyInCreation.remove();
		}
		else if (curVal instanceof Set) {
			Set<String> beanNameSet = (Set<String>) curVal;
			beanNameSet.remove(beanName);
			if (beanNameSet.isEmpty()) {
				this.prototypesCurrentlyInCreation.remove();
			}
		}
	}

	@Override
	public void destroyBean(String beanName, Object beanInstance) {
		destroyBean(beanName, beanInstance, getMergedLocalBeanDefinition(beanName));
	}

	/**
	 * Destroy the given bean instance (usually a prototype instance
	 * obtained from this factory) according to the given bean definition.
	 * @param beanName the name of the bean definition
	 * @param bean the bean instance to destroy
	 * @param mbd the merged bean definition
	 */
	protected void destroyBean(String beanName, Object bean, RootBeanDefinition mbd) {
		new DisposableBeanAdapter(
				bean, beanName, mbd, getBeanPostProcessorCache().destructionAware, getAccessControlContext()).destroy();
	}

	@Override
	public void destroyScopedBean(String beanName) {
		RootBeanDefinition mbd = getMergedLocalBeanDefinition(beanName);
		if (mbd.isSingleton() || mbd.isPrototype()) {
			throw new IllegalArgumentException(
					"Bean name '" + beanName + "' does not correspond to an object in a mutable scope");
		}
		String scopeName = mbd.getScope();
		Scope scope = this.scopes.get(scopeName);
		if (scope == null) {
			throw new IllegalStateException("No Scope SPI registered for scope name '" + scopeName + "'");
		}
		Object bean = scope.remove(beanName);
		if (bean != null) {
			destroyBean(beanName, bean, mbd);
		}
	}


	//---------------------------------------------------------------------
	// Implementation methods
	//---------------------------------------------------------------------

	/**
	 * Return the bean name, stripping out the factory dereference prefix if necessary,
	 * and resolving aliases to canonical names.
	 * @param name the user-specified name
	 * @return the transformed bean name
	 */
	protected String transformedBeanName(String name) {
		// TODO 工厂类是以'&'开头的, BeanFactoryUtils.transformedBeanName()方法用于去掉'&'
		//  然后再通过别名得到最终bean的名字
		return canonicalName(BeanFactoryUtils.transformedBeanName(name));
	}

	/**
	 * Determine the original bean name, resolving locally defined aliases to canonical names.
	 * @param name the user-specified name
	 * @return the original bean name
	 */
	protected String originalBeanName(String name) {
		String beanName = transformedBeanName(name);
		if (name.startsWith(FACTORY_BEAN_PREFIX)) {
			beanName = FACTORY_BEAN_PREFIX + beanName;
		}
		// TODO 这里得到的是bean的真实名字, 如果其为一个工厂类, 则会再真实名字前再加上'&'
		return beanName;
	}

	/**
	 * Initialize the given BeanWrapper with the custom editors registered
	 * with this factory. To be called for BeanWrappers that will create
	 * and populate bean instances.
	 * <p>The default implementation delegates to {@link #registerCustomEditors}.
	 * Can be overridden in subclasses.
	 * @param bw the BeanWrapper to initialize
	 */
	protected void initBeanWrapper(BeanWrapper bw) {
		bw.setConversionService(getConversionService());
		// TODO 注册属性编辑器, BeanWrapper本身实现了PropertyEditorRegistry接口
		registerCustomEditors(bw);
	}

	/**
	 * Initialize the given PropertyEditorRegistry with the custom editors
	 * that have been registered with this BeanFactory.
	 * <p>To be called for BeanWrappers that will create and populate bean
	 * instances, and for SimpleTypeConverter used for constructor argument
	 * and factory method type conversion.
	 * @param registry the PropertyEditorRegistry to initialize
	 */
	protected void registerCustomEditors(PropertyEditorRegistry registry) {
		PropertyEditorRegistrySupport registrySupport =
				(registry instanceof PropertyEditorRegistrySupport ? (PropertyEditorRegistrySupport) registry : null);
		if (registrySupport != null) {
			registrySupport.useConfigValueEditors();
		}
		if (!this.propertyEditorRegistrars.isEmpty()) {
			for (PropertyEditorRegistrar registrar : this.propertyEditorRegistrars) {
				try {
					// TODO 注册一遍PropertyEditorRegistrars类型的自定义的属性编辑器
					registrar.registerCustomEditors(registry);
				}
				catch (BeanCreationException ex) {
					Throwable rootCause = ex.getMostSpecificCause();
					if (rootCause instanceof BeanCurrentlyInCreationException) {
						BeanCreationException bce = (BeanCreationException) rootCause;
						String bceBeanName = bce.getBeanName();
						if (bceBeanName != null && isCurrentlyInCreation(bceBeanName)) {
							if (logger.isDebugEnabled()) {
								logger.debug("PropertyEditorRegistrar [" + registrar.getClass().getName() +
										"] failed because it tried to obtain currently created bean '" +
										ex.getBeanName() + "': " + ex.getMessage());
							}
							onSuppressedException(ex);
							continue;
						}
					}
					throw ex;
				}
			}
		}
		if (!this.customEditors.isEmpty()) {
			// TODO 注册一遍PropertyEditors类型的自定义属性编辑器
			this.customEditors.forEach((requiredType, editorClass) ->
					registry.registerCustomEditor(requiredType, BeanUtils.instantiateClass(editorClass)));
		}
	}


	/**
	 * Return a merged RootBeanDefinition, traversing the parent bean definition
	 * if the specified bean corresponds to a child bean definition.
	 * @param beanName the name of the bean to retrieve the merged definition for 要取得的bean的名字
	 * @return a (potentially merged) RootBeanDefinition for the given bean
	 * @throws NoSuchBeanDefinitionException if there is no bean with the given name
	 * @throws BeanDefinitionStoreException in case of an invalid bean definition
	 */
	// TODO 用给定的bean与其可能存在的双亲进行合并, 生成并返回一个包含了双亲属性的bean的RootBeanDefinition. 支持本地缓存
	protected RootBeanDefinition getMergedLocalBeanDefinition(String beanName) throws BeansException {
		// Quick check on the concurrent map first, with minimal locking.
		// TODO 先尝试从缓存中取(里面放的都是RootBeanDefinition), 取到后如果没有过期则直接返回
		RootBeanDefinition mbd = this.mergedBeanDefinitions.get(beanName);
		if (mbd != null && !mbd.stale) {
			return mbd;
		}
		// TODO 如果缓存中没有, 或者mbd已经失效时, 重新获取bd, 返回一个合并了双亲属性的RootBeanDefinition, 流程是:
		//  1. 从注册中心beanDefinitionMap中取得对应的bd
		//  2. 在当前容器中取得取得对应的bd(可能是合并了双亲bd属性的RootBeanDefinition)
		return getMergedBeanDefinition(beanName, getBeanDefinition(beanName));
	}

	/**
	 * Return a RootBeanDefinition for the given top-level bean, by merging with
	 * the parent if the given bean's definition is a child bean definition.
	 * @param beanName the name of the bean definition 要取得的bean的名字
	 * @param bd the original bean definition (Root/ChildBeanDefinition) 要取得的bean所对应的原始的bean definition,
	 *              有可能是一个RootBeanDefinition, 也可能是一个ChildBeanDefinition, 是bean对应的bean definition
	 * @return a (potentially merged) RootBeanDefinition for the given bean
	 * @throws BeanDefinitionStoreException in case of an invalid bean definition
	 */
	// TODO 用给定的bean与其可能存在的双亲进行合并, 生成并返回合并双亲属性的顶层RootBeanDefinition
	protected RootBeanDefinition getMergedBeanDefinition(String beanName, BeanDefinition bd)
			throws BeanDefinitionStoreException {
		// TODO 根据指定的bean取得一个合并双亲属性的RootBeanDefinition, 此bean为不被其他bd所包含的顶层bd
		return getMergedBeanDefinition(beanName, bd, null);
	}

	/**
	 * Return a RootBeanDefinition for the given bean, by merging with the
	 * parent if the given bean's definition is a child bean definition.
	 * @param beanName the name of the bean definition 容器内bean的映射名
	 * @param bd the original bean definition (Root/ChildBeanDefinition) 要取得的bean所对应的原始的bean definition,
	 *              有可能是一个RootBeanDefinition, 也可能是一个ChildBeanDefinition, 是bean对应的bean definition
	 * @param containingBd the containing bean definition in case of inner bean,
	 * or {@code null} in case of a top-level 包含着要取得的bean definition的父bean definition. 顶层bd时, 此参数为null
	 * @return a (potentially merged) RootBeanDefinition for the given bean
	 * @throws BeanDefinitionStoreException in case of an invalid bean definition
	 */
	// TODO 用给定的bean与其可能存在的双亲进行合并, 生成并返回合并双亲属性的RootBeanDefinition, 支持bd的嵌套
	protected RootBeanDefinition getMergedBeanDefinition(
			String beanName, BeanDefinition bd, @Nullable BeanDefinition containingBd)
			throws BeanDefinitionStoreException {
		// TODO 从缓存中取得mbd时需要进行同步
		synchronized (this.mergedBeanDefinitions) {
			// TODO 用于返回的合并了双亲属性的mbd
			RootBeanDefinition mbd = null;
			// TODO 表示正在处理的RootBeanDefinition的前一个状态(可能是null, 或是保存一个失效的RootBeanDefinition)
			RootBeanDefinition previous = null;

			// Check with full lock now in order to enforce the same merged instance.
			if (containingBd == null) {
				// TODO 当前要取得的bean没有包含在其他bean中时, 表示其为一个顶层bean(RootBeanDefinition), 先尝试从缓存取得mbd
				mbd = this.mergedBeanDefinitions.get(beanName);
			}

			if (mbd == null || mbd.stale) {
				// TODO 缓存中没有, 或其已失效时, 先保存当前mbd, 然后再生成新的RootBeanDefinition
				//  生成RootBeanDefinition时有两种情况:
				//  1. RootBeanDefinition: 当前的bd为没有双亲的顶层bd
				//  2. ChildBeanDefinition: 当前的bd有双亲的子bd
				previous = mbd;
				if (bd.getParentName() == null) {
					// Use copy of given root bean definition.
					// TODO 顶层bd是没有双亲的, 因为合并动作会直接递归到最顶层的bd, 所以这里也会做为合并退出的地方.
					if (bd instanceof RootBeanDefinition) {
						// TODO 当前的bd是RootBeanDefinition时, 克隆一个副本
						mbd = ((RootBeanDefinition) bd).cloneBeanDefinition();
					}
					else {
						// TODO 其他情况下, bd会是GenericBeanDefinition类型. 用其创建一个RootBeanDefinition
						mbd = new RootBeanDefinition(bd);
					}
				}
				else {
					// Child bean definition: needs to be merged with parent.
					// TODO 到这里表示bd为ChildBeanDefinition类型, 需要与双亲进行合并
					BeanDefinition pbd;
					try {
						// TODO 取得双亲的名字
						String parentBeanName = transformedBeanName(bd.getParentName());
						if (!beanName.equals(parentBeanName)) {
							// TODO 双亲不是要取得的bean时, 在当前容器中取得双亲的mbd. 因为双亲也可能是ChildBeanDefinition类型,
							//  所以这边会进行递归, 直到最内层的顶层RootBeanDefinition(上面的分支)
							pbd = getMergedBeanDefinition(parentBeanName);
						}
						else {
							// TODO 双亲就是要找bean时, 尝试在父容器中取得双亲的bd, 即pdb
							BeanFactory parent = getParentBeanFactory();
							if (parent instanceof ConfigurableBeanFactory) {
								// TODO 如果父容器是ConfigurableBeanFactory时(可配置的容器), 则到父容器中取得其双亲.
								//  这里会一直递归进入最深层, 直到得到pbd, 最终还是进行上面的分支
								pbd = ((ConfigurableBeanFactory) parent).getMergedBeanDefinition(parentBeanName);
							}
							else {
								// TODO 其他情况会抛NoSuchBeanDefinitionException异常, 无法在没有父抽象容器时解析bean
								throw new NoSuchBeanDefinitionException(parentBeanName,
										"Parent name '" + parentBeanName + "' is equal to bean name '" + beanName +
										"': cannot be resolved without a ConfigurableBeanFactory parent");
							}
						}
					}
					catch (NoSuchBeanDefinitionException ex) {
						throw new BeanDefinitionStoreException(bd.getResourceDescription(), beanName,
								"Could not resolve parent bean definition '" + bd.getParentName() + "'", ex);
					}
					// Deep copy with overridden values.
					// TODO 用双亲bd生成一个做为返回的RootBeanDefinition
					mbd = new RootBeanDefinition(pbd);
					// TODO 然后开始合并bd属性. 合并的原理就是不停的用当前操作的bd去覆盖双亲bd的属性.
					//  得到的结果就是包含了两个bd属性的RootBeanDefinition
					mbd.overrideFrom(bd);
				}

				// Set default singleton scope, if not configured before.
				if (!StringUtils.hasLength(mbd.getScope())) {
					// TODO scope没设置时, 自动设置默认值为单例
					mbd.setScope(SCOPE_SINGLETON);
				}

				// A bean contained in a non-singleton bean cannot be a singleton itself.
				// Let's correct this on the fly here, since this might be the result of
				// parent-child merging for the outer bean, in which case the original inner bean
				// definition will not have inherited the merged outer bean's singleton status.
				if (containingBd != null && !containingBd.isSingleton() && mbd.isSingleton()) {
					// TODO 对于被包含的单例的bean来说, 如果包含他的bean不是单例的, 需要将他的作用域改为外层bean的作用域
					mbd.setScope(containingBd.getScope());
				}

				// Cache the merged bean definition for the time being
				// (it might still get re-merged later on in order to pick up metadata changes)
				if (containingBd == null && isCacheBeanMetadata()) {
					// TODO 没有被包含的bean如果允许进行缓存, 直接放入mergedBeanDefinitions缓存
					this.mergedBeanDefinitions.put(beanName, mbd);
				}
			}
			if (previous != null) {
				// TODO 继承上一个状态的部分属性
				copyRelevantMergedBeanDefinitionCaches(previous, mbd);
			}
			return mbd;
		}
	}

	private void copyRelevantMergedBeanDefinitionCaches(RootBeanDefinition previous, RootBeanDefinition mbd) {
		if (ObjectUtils.nullSafeEquals(mbd.getBeanClassName(), previous.getBeanClassName()) &&
				ObjectUtils.nullSafeEquals(mbd.getFactoryBeanName(), previous.getFactoryBeanName()) &&
				ObjectUtils.nullSafeEquals(mbd.getFactoryMethodName(), previous.getFactoryMethodName())) {
			ResolvableType targetType = mbd.targetType;
			ResolvableType previousTargetType = previous.targetType;
			if (targetType == null || targetType.equals(previousTargetType)) {
				mbd.targetType = previousTargetType;
				mbd.isFactoryBean = previous.isFactoryBean;
				mbd.resolvedTargetType = previous.resolvedTargetType;
				mbd.factoryMethodReturnType = previous.factoryMethodReturnType;
				mbd.factoryMethodToIntrospect = previous.factoryMethodToIntrospect;
			}
		}
	}

	/**
	 * Check the given merged bean definition,
	 * potentially throwing validation exceptions.
	 * @param mbd the merged bean definition to check
	 * @param beanName the name of the bean
	 * @param args the arguments for bean creation, if any
	 * @throws BeanDefinitionStoreException in case of validation failure
	 */
	protected void checkMergedBeanDefinition(RootBeanDefinition mbd, String beanName, @Nullable Object[] args)
			throws BeanDefinitionStoreException {

		if (mbd.isAbstract()) {
			throw new BeanIsAbstractException(beanName);
		}
	}

	/**
	 * Remove the merged bean definition for the specified bean,
	 * recreating it on next access.
	 * @param beanName the bean name to clear the merged definition for
	 */
	protected void clearMergedBeanDefinition(String beanName) {
		RootBeanDefinition bd = this.mergedBeanDefinitions.get(beanName);
		if (bd != null) {
			bd.stale = true;
		}
	}

	/**
	 * Clear the merged bean definition cache, removing entries for beans
	 * which are not considered eligible for full metadata caching yet.
	 * <p>Typically triggered after changes to the original bean definitions,
	 * e.g. after applying a {@code BeanFactoryPostProcessor}. Note that metadata
	 * for beans which have already been created at this point will be kept around.
	 * @since 4.2
	 */
	public void clearMetadataCache() {
		this.mergedBeanDefinitions.forEach((beanName, bd) -> {
			if (!isBeanEligibleForMetadataCaching(beanName)) {
				bd.stale = true;
			}
		});
	}

	/**
	 * Resolve the bean class for the specified bean definition,
	 * resolving a bean class name into a Class reference (if necessary)
	 * and storing the resolved Class in the bean definition for further use.
	 * @param mbd the merged bean definition to determine the class for
	 * @param beanName the name of the bean (for error handling purposes)
	 * @param typesToMatch the types to match in case of internal type matching purposes
	 * (also signals that the returned {@code Class} will never be exposed to application code)
	 * @return the resolved bean class (or {@code null} if none)
	 * @throws CannotLoadBeanClassException if we failed to load the class
	 */
	@Nullable
	// TODO 对bean进行解析加载
	protected Class<?> resolveBeanClass(final RootBeanDefinition mbd, String beanName, final Class<?>... typesToMatch)
			throws CannotLoadBeanClassException {

		try {
			if (mbd.hasBeanClass()) {
				// TODO mbd是class引用, 而不是全限定名时, 直接返回其对应的bean引用
				return mbd.getBeanClass();
			}
			// TODO mbd是全限定名时, 会有下面两种情况
			if (System.getSecurityManager() != null) {
				// TODO 需要权限的验证
				return AccessController.doPrivileged((PrivilegedExceptionAction<Class<?>>) () ->
					doResolveBeanClass(mbd, typesToMatch), getAccessControlContext());
			}
			else {
				// TODO 系统中找不到security设置时, 直接根据类型从mbd中取得对应的class
				return doResolveBeanClass(mbd, typesToMatch);
			}
		}
		catch (PrivilegedActionException pae) {
			ClassNotFoundException ex = (ClassNotFoundException) pae.getException();
			throw new CannotLoadBeanClassException(mbd.getResourceDescription(), beanName, mbd.getBeanClassName(), ex);
		}
		catch (ClassNotFoundException ex) {
			throw new CannotLoadBeanClassException(mbd.getResourceDescription(), beanName, mbd.getBeanClassName(), ex);
		}
		catch (LinkageError err) {
			throw new CannotLoadBeanClassException(mbd.getResourceDescription(), beanName, mbd.getBeanClassName(), err);
		}
	}

	@Nullable
	// TODO 验证类全称类名, 并利用类加载器解析获取class
	private Class<?> doResolveBeanClass(RootBeanDefinition mbd, Class<?>... typesToMatch)
			throws ClassNotFoundException {
		// TODO 取得当前的类加载器, 同时设置为动态加载器
		ClassLoader beanClassLoader = getBeanClassLoader();
		ClassLoader dynamicLoader = beanClassLoader;
		boolean freshResolve = false;

		if (!ObjectUtils.isEmpty(typesToMatch)) {
			// TODO typesToMatch是个可变长参数:
			//  1. AbstractAutowireCapableBeanFactory#createBean()方法调用了resolveBeanClass(), 其中在调用doResolveBeanClass()
			//     时并没有指定这个参数, 所以对于后处理器初始化时调用的getBean()所创建的bean实例不会走到这里
			//  2. 在查找注入项的匹配bean时, 容器使用isTypeMatch(String, ResolvableType, boolean)方法来查找匹配ResolvableType的bean
			//     这里的ResolvableType就会转化成Class<>[]数组, 然后用于predictBeanType(String, RootBeanDefinition, Class<?>)
			//     方法来做类型匹配.
			// When just doing type checks (i.e. not creating an actual instance yet),
			// use the specified temporary class loader (e.g. in a weaving scenario).
			// TODO tempClassLoader是在容器初始化时, 发现支持Load Time Weaving(LTW, AspectJ的类加载期织入)时添加到beanFactory容器的,
			//  会添加一个DecoratingClassLoader的子类ContextTypeMatchClassLoader(其父类加载器依然是容器bean类加载器), 来代理JVM默认的类加载器:
			//      beanFactory.setTempClassLoader(new ContextTypeMatchClassLoader(beanFactory.getBeanClassLoader()));
			ClassLoader tempClassLoader = getTempClassLoader();
			if (tempClassLoader != null) {
				// TODO 这里就是替换了JVM默认的类加载器, 如果容器支持LWT, 后面的所有操作都会是基于AspectJ的classLoader了
				dynamicLoader = tempClassLoader;
				// TODO 因为替换了JVM默认的类加载器, 所以后面需要重新用新类加载器加载一下
				freshResolve = true;
				if (tempClassLoader instanceof DecoratingClassLoader) {
					DecoratingClassLoader dcl = (DecoratingClassLoader) tempClassLoader;
					for (Class<?> typeToMatch : typesToMatch) {
						// TODO 如果是DecoratingClassLoader类型的自定义ClassLoader, 这时会将指定的类型加入到排除列表,
						//  即, 指定的类型不使用Spring自定义ClassLoader进行加载, 交由JDK默认的ClassLoader进行加载
						dcl.excludeClass(typeToMatch.getName());
					}
				}
			}
		}
		// TODO 取得当前mbd的beanClass属性所对应的名字('class'属性设置的. 如果是引用, 取得class的name, 如果是全限定名, 直接返回)
		String className = mbd.getBeanClassName();
		if (className != null) {
			// TODO Spring支持以表达式的方式定义bean, 所以得到的className可能是个SpEL表达式, 也有可能是真实的bean名, 需要解析一下
			Object evaluated = evaluateBeanDefinitionString(className, mbd);
			if (!className.equals(evaluated)) {
				// A dynamically resolved expression, supported as of 4.2...
				// TODO 如果解析出来的对象和传入的类名不同时, 表示其已经被AOP代理增强过, 下面会根据解析出的类开进行不同的操作:
				if (evaluated instanceof Class) {
					// TODO 如果返回的是一个Class, 直接返回
					return (Class<?>) evaluated;
				}
				else if (evaluated instanceof String) {
					// TODO 如果返回的是一个字面量, 这时就需要用解析后的字面量做为类名进行加载
					className = (String) evaluated;
					freshResolve = true;
				}
				else {
					// TODO 其他情况都是解析出问题了
					throw new IllegalStateException("Invalid class name expression result: " + evaluated);
				}
			}
			if (freshResolve) {
				// TODO 需要重新对类进行加载的情况
				// When resolving against a temporary class loader, exit early in order
				// to avoid storing the resolved Class in the bean definition.
				if (dynamicLoader != null) {
					try {
						// TODO 尝试用动态类加载器重新加载类, 用于支持AspectJ
						return dynamicLoader.loadClass(className);
					}
					catch (ClassNotFoundException ex) {
						if (logger.isTraceEnabled()) {
							logger.trace("Could not load class [" + className + "] from " + dynamicLoader + ": " + ex);
						}
					}
				}
				// TODO 加载失败, 或动态类加载器是null, 则委托给ClassUtils通过反射去加载类
				return ClassUtils.forName(className, dynamicLoader);
			}
		}

		// Resolve regularly, caching the result in the BeanDefinition...
		// TODO 走到这, 表示bean的配置文件中没有设置class属性, 只有id. 下面就交给AbstractBeanDefinition根据mbd进行加载了
		return mbd.resolveBeanClass(beanClassLoader);
	}

	/**
	 * Evaluate the given String as contained in a bean definition,
	 * potentially resolving it as an expression.
	 * @param value the value to check 待验证的值
	 * @param beanDefinition the bean definition that the value comes from 待验证值所在的bd
	 * @return the resolved value
	 * @see #setBeanExpressionResolver
	 */
	@Nullable
	// TODO 评估解析bd中所给定的值
	protected Object evaluateBeanDefinitionString(@Nullable String value, @Nullable BeanDefinition beanDefinition) {
		if (this.beanExpressionResolver == null) {
			return value;
		}

		Scope scope = null;
		if (beanDefinition != null) {
			String scopeName = beanDefinition.getScope();
			if (scopeName != null) {
				// TODO 取得bean definition的作用域
				scope = getRegisteredScope(scopeName);
			}
		}
		// TODO 用BeanExpressionResolver.evaluate(String, BeanExpressionContext)来将String值做为表达式进行评估解析(value有可能是SpEL表达式).
		//  解析的过程是用BeanExpressionContext表达式上下文对应的StandardEvaluationContext取值上下文中取出value表达式对应的对象.
		//  Spring在ApplicationContext初始化时, 通过prepareBeanFactory()设置了StandardBeanExpressionResolver做为默认解析器,
		//  所以这里调用的是StandardBeanExpressionResolver#evaluate()对value进行评估解析, 返回的结果有以下可能:
		//  1. 传入的值是个SpEL表达式, 返回的是解析后的值
		//  2. 字面量
		return this.beanExpressionResolver.evaluate(value, new BeanExpressionContext(this, scope));
	}


	/**
	 * Predict the eventual bean type (of the processed bean instance) for the
	 * specified bean. Called by {@link #getType} and {@link #isTypeMatch}.
	 * Does not need to handle FactoryBeans specifically, since it is only
	 * supposed to operate on the raw bean type.
	 * <p>This implementation is simplistic in that it is not able to
	 * handle factory methods and InstantiationAwareBeanPostProcessors.
	 * It only predicts the bean type correctly for a standard bean.
	 * To be overridden in subclasses, applying more sophisticated type detection.
	 * @param beanName the name of the bean
	 * @param mbd the merged bean definition to determine the type for
	 * @param typesToMatch the types to match in case of internal type matching purposes 要匹配的类型
	 * (also signals that the returned {@code Class} will never be exposed to application code)
	 * @return the type of the bean, or {@code null} if not predictable
	 */
	@Nullable
	// TODO 预测bean的type类型
	protected Class<?> predictBeanType(String beanName, RootBeanDefinition mbd, Class<?>... typesToMatch) {
		// TODO 首先看看这个bean所表示的Class对象. 如果有就直接返回
		Class<?> targetType = mbd.getTargetType();
		if (targetType != null) {
			return targetType;
		}
		if (mbd.getFactoryMethodName() != null) {
			// TODO bean没有所表示的Class对象时, 如果其为一个工厂方法, 则类型会由工厂方法提供, 这里就不再进行预测了, 直接返回null
			return null;
		}
		// TODO 开始解析加载bean
		return resolveBeanClass(mbd, beanName, typesToMatch);
	}

	/**
	 * Check whether the given bean is defined as a {@link FactoryBean}.
	 * @param beanName the name of the bean
	 * @param mbd the corresponding bean definition
	 */
	protected boolean isFactoryBean(String beanName, RootBeanDefinition mbd) {
		// TODO 判断mbd是否是一个工厂类
		Boolean result = mbd.isFactoryBean;
		if (result == null) {
			// TODO 预测mbd的类型
			Class<?> beanType = predictBeanType(beanName, mbd, FactoryBean.class);
			// TODO 看其是否为FactoryBean类型, 即mbd的type是否为FactoryBean本身, 或其子类型
			result = (beanType != null && FactoryBean.class.isAssignableFrom(beanType));
			mbd.isFactoryBean = result;
		}
		return result;
	}

	/**
	 * Determine the bean type for the given FactoryBean definition, as far as possible.
	 * Only called if there is no singleton instance registered for the target bean
	 * already. Implementations are only allowed to instantiate the factory bean if
	 * {@code allowInit} is {@code true}, otherwise they should try to determine the
	 * result through other means.
	 * <p>If no {@link FactoryBean#OBJECT_TYPE_ATTRIBUTE} if set on the bean definition
	 * and {@code allowInit} is {@code true}, the default implementation will create
	 * the FactoryBean via {@code getBean} to call its {@code getObjectType} method.
	 * Subclasses are encouraged to optimize this, typically by inspecting the generic
	 * signature of the factory bean class or the factory method that creates it. If
	 * subclasses do instantiate the FactoryBean, they should consider trying the
	 * {@code getObjectType} method without fully populating the bean. If this fails, a
	 * full FactoryBean creation as performed by this implementation should be used as
	 * fallback.
	 * @param beanName the name of the bean
	 * @param mbd the merged bean definition for the bean
	 * @param allowInit if initialization of the FactoryBean is permitted
	 * @return the type for the bean if determinable, otherwise {@code ResolvableType.NONE}
	 * @since 5.2
	 * @see org.springframework.beans.factory.FactoryBean#getObjectType()
	 * @see #getBean(String)
	 */
	protected ResolvableType getTypeForFactoryBean(String beanName, RootBeanDefinition mbd, boolean allowInit) {
		// TODO 从mbd的'factoryBeanObjectType'属性中取得类型
		ResolvableType result = getTypeForFactoryBeanFromAttributes(mbd);
		if (result != ResolvableType.NONE) {
			// TODO 不是NONE类型时, 直接返回
			return result;
		}

		if (allowInit && mbd.isSingleton()) {
			try {
				// TODO 在允许初始化, 且合并过的bd是单例的情况下, 取得工厂类, 因为是要取得工厂类, 而不是工厂中的对象, 所以这里加上了'&'
				FactoryBean<?> factoryBean = doGetBean(FACTORY_BEAN_PREFIX + beanName, FactoryBean.class, null, true);
				// TODO 取得工厂类的类型
				Class<?> objectType = getTypeForFactoryBean(factoryBean);
				// TODO 有工厂类型时返回类型对应的class引用, 否则返回一个NONE类型
				return (objectType != null) ? ResolvableType.forClass(objectType) : ResolvableType.NONE;
			}
			catch (BeanCreationException ex) {
				if (ex.contains(BeanCurrentlyInCreationException.class)) {
					logger.trace(LogMessage.format("Bean currently in creation on FactoryBean type check: %s", ex));
				}
				else if (mbd.isLazyInit()) {
					logger.trace(LogMessage.format("Bean creation exception on lazy FactoryBean type check: %s", ex));
				}
				else {
					logger.debug(LogMessage.format("Bean creation exception on non-lazy FactoryBean type check: %s", ex));
				}
				onSuppressedException(ex);
			}
		}
		// TODO 没解析出类型时, 返回NONE
		return ResolvableType.NONE;
	}

	/**
	 * Determine the bean type for a FactoryBean by inspecting its attributes for a
	 * {@link FactoryBean#OBJECT_TYPE_ATTRIBUTE} value.
	 * @param attributes the attributes to inspect
	 * @return a {@link ResolvableType} extracted from the attributes or
	 * {@code ResolvableType.NONE}
	 * @since 5.2
	 */
	ResolvableType getTypeForFactoryBeanFromAttributes(AttributeAccessor attributes) {
		Object attribute = attributes.getAttribute(FactoryBean.OBJECT_TYPE_ATTRIBUTE);
		if (attribute instanceof ResolvableType) {
			return (ResolvableType) attribute;
		}
		if (attribute instanceof Class) {
			return ResolvableType.forClass((Class<?>) attribute);
		}
		return ResolvableType.NONE;
	}

	/**
	 * Determine the bean type for the given FactoryBean definition, as far as possible.
	 * Only called if there is no singleton instance registered for the target bean already.
	 * <p>The default implementation creates the FactoryBean via {@code getBean}
	 * to call its {@code getObjectType} method. Subclasses are encouraged to optimize
	 * this, typically by just instantiating the FactoryBean but not populating it yet,
	 * trying whether its {@code getObjectType} method already returns a type.
	 * If no type found, a full FactoryBean creation as performed by this implementation
	 * should be used as fallback.
	 * @param beanName the name of the bean
	 * @param mbd the merged bean definition for the bean
	 * @return the type for the bean if determinable, or {@code null} otherwise
	 * @see org.springframework.beans.factory.FactoryBean#getObjectType()
	 * @see #getBean(String)
	 * @deprecated since 5.2 in favor of {@link #getTypeForFactoryBean(String, RootBeanDefinition, boolean)}
	 */
	@Nullable
	@Deprecated
	protected Class<?> getTypeForFactoryBean(String beanName, RootBeanDefinition mbd) {
		return getTypeForFactoryBean(beanName, mbd, true).resolve();
	}

	/**
	 * Mark the specified bean as already created (or about to be created).
	 * <p>This allows the bean factory to optimize its caching for repeated
	 * creation of the specified bean.
	 * @param beanName the name of the bean
	 */
	protected void markBeanAsCreated(String beanName) {
		if (!this.alreadyCreated.contains(beanName)) {
			synchronized (this.mergedBeanDefinitions) {
				if (!this.alreadyCreated.contains(beanName)) {
					// Let the bean definition get re-merged now that we're actually creating
					// the bean... just in case some of its metadata changed in the meantime.
					clearMergedBeanDefinition(beanName);
					this.alreadyCreated.add(beanName);
				}
			}
		}
	}

	/**
	 * Perform appropriate cleanup of cached metadata after bean creation failed.
	 * @param beanName the name of the bean
	 */
	protected void cleanupAfterBeanCreationFailure(String beanName) {
		synchronized (this.mergedBeanDefinitions) {
			this.alreadyCreated.remove(beanName);
		}
	}

	/**
	 * Determine whether the specified bean is eligible for having
	 * its bean definition metadata cached.
	 * @param beanName the name of the bean
	 * @return {@code true} if the bean's metadata may be cached
	 * at this point already
	 */
	protected boolean isBeanEligibleForMetadataCaching(String beanName) {
		return this.alreadyCreated.contains(beanName);
	}

	/**
	 * Remove the singleton instance (if any) for the given bean name,
	 * but only if it hasn't been used for other purposes than type checking.
	 * @param beanName the name of the bean
	 * @return {@code true} if actually removed, {@code false} otherwise
	 */
	protected boolean removeSingletonIfCreatedForTypeCheckOnly(String beanName) {
		if (!this.alreadyCreated.contains(beanName)) {
			removeSingleton(beanName);
			return true;
		}
		else {
			return false;
		}
	}

	/**
	 * Check whether this factory's bean creation phase already started,
	 * i.e. whether any bean has been marked as created in the meantime.
	 * @since 4.2.2
	 * @see #markBeanAsCreated
	 */
	protected boolean hasBeanCreationStarted() {
		return !this.alreadyCreated.isEmpty();
	}

	/**
	 * Get the object for the given bean instance, either the bean
	 * instance itself or its created object in case of a FactoryBean.
	 * @param beanInstance the shared bean instance 共享的单例bean实例, 有可能是个工厂类(FactoryBean)
	 * @param name the name that may include factory dereference prefix 想要得到的bean对象的名字, 工厂类会带有'&'前缀
	 * @param beanName the canonical bean name 容器内bean的映射名
	 * @param mbd the merged bean definition 合并过双亲属性的bd
	 * @return the object to expose for the bean 要暴露的bean
	 */
	protected Object getObjectForBeanInstance(
			Object beanInstance, String name, String beanName, @Nullable RootBeanDefinition mbd) {

		// Don't let calling code try to dereference the factory if the bean isn't a factory.
		// TODO 判断一下要得到的bean是否为工厂类(工厂类的名字前会加上'&'表示其为spring管理的一个引用, 而非bean)
		if (BeanFactoryUtils.isFactoryDereference(name)) {
			// TODO 是工厂类的情况时, 即名字以'&'开头时, 处理一下bean实例
			if (beanInstance instanceof NullBean) {
				// TODO bean实例如果是NullBean, 则直接返回
				return beanInstance;
			}
			if (!(beanInstance instanceof FactoryBean)) {
				// TODO bean实例不是FactoryBean, 则抛出异常
				throw new BeanIsNotAFactoryException(beanName, beanInstance.getClass());
			}
			if (mbd != null) {
				// TODO 如果传入了mbd, 因为要得到的bean是工厂类, 所以mbd也应该与实例保持一致, 变为工厂类
				mbd.isFactoryBean = true;
			}
			// TODO bean实例本身即为要取得的工厂类, 即getBean("&xxx")取得的是beanFactory
			return beanInstance;
		}

		// Now we have the bean instance, which may be a normal bean or a FactoryBean.
		// If it's a FactoryBean, we use it to create a bean instance, unless the
		// caller actually wants a reference to the factory.
		// TODO 走到这里表示要得到的bean并不是以'&'开头的工厂类, 这时就要从bean实例中取得对象. 这时bean实例有可能是一个普通的bean,
		//  也有可能是一个工厂类
		if (!(beanInstance instanceof FactoryBean)) {
			// TODO bean实例是普通类时, 直接返回实例本身
			return beanInstance;
		}
		// TODO 走到这里表示要得到的bean不是以'&'开头的工厂类, 但其实例是工厂类型(实现了FactoryBean), 下面就开始处理实例. 先创建一个工厂类
		Object object = null;
		if (mbd != null) {
			// TODO 如果传入了mbd, 因为要得到的bean的实例是工厂类型, 所以mbd也应该与实例保持一致, 变为工厂类
			mbd.isFactoryBean = true;
		}
		else {
			// TODO 没有传入mbd, 则尝试在factoryBeanObjectCache缓存取得指定的工厂类
			object = getCachedObjectForFactoryBean(beanName);
		}
		if (object == null) {
			// Return bean instance from factory.
			// TODO 缓存中没有对应的工厂类时, 就直接从实例工厂类(实例必然是个工厂类)中获取bean
			FactoryBean<?> factory = (FactoryBean<?>) beanInstance;
			// Caches object obtained from FactoryBean if it is a singleton.
			// TODO 查看注册中心beanDefinitionMap缓存中是否包含对应的bean definition
			if (mbd == null && containsBeanDefinition(beanName)) {
				// TODO 没有mbd, 且注册中心包含对应的bean时, 取得bean对应的RootBeanDefinition(有双亲bd时会合并双亲bd的属性)
				mbd = getMergedLocalBeanDefinition(beanName);
			}
			// TODO 确定bean是否由程序本身定义
			//  1. true: 合并后的RootBeanDefinition不是由程序创建的, 不需要用后处理器进行处理
			//  2. false: 合并后的RootBeanDefinition是由程序创建的, 需要用后处理器进行处理
			boolean synthetic = (mbd != null && mbd.isSynthetic());
			// TODO 从工厂类中取得原始bean对象, 然后再根据bean是否由程序本身定义来决定是否对原始bean对象进行加工
			//  1. synthetic = true: 不是由程序创建的, 不需要用后处理器进行处理
			//  2. synthetic = false: 由程序创建的, 需要用后处理器进行处理
			object = getObjectFromFactoryBean(factory, beanName, !synthetic);
		}
		// TODO 返回的可能是一个原始bean对象, 也可能是一个用后处理器加工过的bean对象
		return object;
	}

	/**
	 * Determine whether the given bean name is already in use within this factory,
	 * i.e. whether there is a local bean or alias registered under this name or
	 * an inner bean created with this name.
	 * @param beanName the name to check
	 */
	public boolean isBeanNameInUse(String beanName) {
		return isAlias(beanName) || containsLocalBean(beanName) || hasDependentBean(beanName);
	}

	/**
	 * Determine whether the given bean requires destruction on shutdown.
	 * <p>The default implementation checks the DisposableBean interface as well as
	 * a specified destroy method and registered DestructionAwareBeanPostProcessors.
	 * @param bean the bean instance to check
	 * @param mbd the corresponding bean definition
	 * @see org.springframework.beans.factory.DisposableBean
	 * @see AbstractBeanDefinition#getDestroyMethodName()
	 * @see org.springframework.beans.factory.config.DestructionAwareBeanPostProcessor
	 */
	protected boolean requiresDestruction(Object bean, RootBeanDefinition mbd) {
		return (bean.getClass() != NullBean.class && (DisposableBeanAdapter.hasDestroyMethod(bean, mbd) ||
				(hasDestructionAwareBeanPostProcessors() && DisposableBeanAdapter.hasApplicableProcessors(
						bean, getBeanPostProcessorCache().destructionAware))));
	}

	/**
	 * Add the given bean to the list of disposable beans in this factory,
	 * registering its DisposableBean interface and/or the given destroy method
	 * to be called on factory shutdown (if applicable). Only applies to singletons.
	 * @param beanName the name of the bean
	 * @param bean the bean instance
	 * @param mbd the bean definition for the bean
	 * @see RootBeanDefinition#isSingleton
	 * @see RootBeanDefinition#getDependsOn
	 * @see #registerDisposableBean
	 * @see #registerDependentBean
	 */
	protected void registerDisposableBeanIfNecessary(String beanName, Object bean, RootBeanDefinition mbd) {
		AccessControlContext acc = (System.getSecurityManager() != null ? getAccessControlContext() : null);
		if (!mbd.isPrototype() && requiresDestruction(bean, mbd)) {
			if (mbd.isSingleton()) {
				// Register a DisposableBean implementation that performs all destruction
				// work for the given bean: DestructionAwareBeanPostProcessors,
				// DisposableBean interface, custom destroy method.
				registerDisposableBean(beanName, new DisposableBeanAdapter(
						bean, beanName, mbd, getBeanPostProcessorCache().destructionAware, acc));
			}
			else {
				// A bean with a custom scope...
				Scope scope = this.scopes.get(mbd.getScope());
				if (scope == null) {
					throw new IllegalStateException("No Scope registered for scope name '" + mbd.getScope() + "'");
				}
				scope.registerDestructionCallback(beanName, new DisposableBeanAdapter(
						bean, beanName, mbd, getBeanPostProcessorCache().destructionAware, acc));
			}
		}
	}


	//---------------------------------------------------------------------
	// Abstract methods to be implemented by subclasses
	//---------------------------------------------------------------------

	/**
	 * Check if this bean factory contains a bean definition with the given name.
	 * Does not consider any hierarchy this factory may participate in.
	 * Invoked by {@code containsBean} when no cached singleton instance is found.
	 * <p>Depending on the nature of the concrete bean factory implementation,
	 * this operation might be expensive (for example, because of directory lookups
	 * in external registries). However, for listable bean factories, this usually
	 * just amounts to a local hash lookup: The operation is therefore part of the
	 * public interface there. The same implementation can serve for both this
	 * template method and the public interface method in that case.
	 * @param beanName the name of the bean to look for
	 * @return if this bean factory contains a bean definition with the given name
	 * @see #containsBean
	 * @see org.springframework.beans.factory.ListableBeanFactory#containsBeanDefinition
	 */
	protected abstract boolean containsBeanDefinition(String beanName);

	/**
	 * Return the bean definition for the given bean name.
	 * Subclasses should normally implement caching, as this method is invoked
	 * by this class every time bean definition metadata is needed.
	 * <p>Depending on the nature of the concrete bean factory implementation,
	 * this operation might be expensive (for example, because of directory lookups
	 * in external registries). However, for listable bean factories, this usually
	 * just amounts to a local hash lookup: The operation is therefore part of the
	 * public interface there. The same implementation can serve for both this
	 * template method and the public interface method in that case.
	 * @param beanName the name of the bean to find a definition for
	 * @return the BeanDefinition for this prototype name (never {@code null})
	 * @throws org.springframework.beans.factory.NoSuchBeanDefinitionException
	 * if the bean definition cannot be resolved
	 * @throws BeansException in case of errors
	 * @see RootBeanDefinition
	 * @see ChildBeanDefinition
	 * @see org.springframework.beans.factory.config.ConfigurableListableBeanFactory#getBeanDefinition
	 */
	protected abstract BeanDefinition getBeanDefinition(String beanName) throws BeansException;

	/**
	 * Create a bean instance for the given merged bean definition (and arguments).
	 * The bean definition will already have been merged with the parent definition
	 * in case of a child definition.
	 * <p>All bean retrieval methods delegate to this method for actual bean creation.
	 * @param beanName the name of the bean
	 * @param mbd the merged bean definition for the bean
	 * @param args explicit arguments to use for constructor or factory method invocation
	 * @return a new instance of the bean
	 * @throws BeanCreationException if the bean could not be created
	 */
	protected abstract Object createBean(String beanName, RootBeanDefinition mbd, @Nullable Object[] args)
			throws BeanCreationException;


	/**
	 * CopyOnWriteArrayList which resets the beanPostProcessorCache field on modification.
	 *
	 * @since 5.3
	 */
	private class BeanPostProcessorCacheAwareList extends CopyOnWriteArrayList<BeanPostProcessor> {

		@Override
		public BeanPostProcessor set(int index, BeanPostProcessor element) {
			BeanPostProcessor result = super.set(index, element);
			beanPostProcessorCache = null;
			return result;
		}

		@Override
		public boolean add(BeanPostProcessor o) {
			boolean success = super.add(o);
			beanPostProcessorCache = null;
			return success;
		}

		@Override
		public void add(int index, BeanPostProcessor element) {
			super.add(index, element);
			beanPostProcessorCache = null;
		}

		@Override
		public BeanPostProcessor remove(int index) {
			BeanPostProcessor result = super.remove(index);
			beanPostProcessorCache = null;
			return result;
		}

		@Override
		public boolean remove(Object o) {
			boolean success = super.remove(o);
			if (success) {
				beanPostProcessorCache = null;
			}
			return success;
		}

		@Override
		public boolean removeAll(Collection<?> c) {
			boolean success = super.removeAll(c);
			if (success) {
				beanPostProcessorCache = null;
			}
			return success;
		}

		@Override
		public boolean retainAll(Collection<?> c) {
			boolean success = super.retainAll(c);
			if (success) {
				beanPostProcessorCache = null;
			}
			return success;
		}

		@Override
		public boolean addAll(Collection<? extends BeanPostProcessor> c) {
			boolean success = super.addAll(c);
			if (success) {
				beanPostProcessorCache = null;
			}
			return success;
		}

		@Override
		public boolean addAll(int index, Collection<? extends BeanPostProcessor> c) {
			boolean success = super.addAll(index, c);
			if (success) {
				beanPostProcessorCache = null;
			}
			return success;
		}

		@Override
		public boolean removeIf(Predicate<? super BeanPostProcessor> filter) {
			boolean success = super.removeIf(filter);
			if (success) {
				beanPostProcessorCache = null;
			}
			return success;
		}

		@Override
		public void replaceAll(UnaryOperator<BeanPostProcessor> operator) {
			super.replaceAll(operator);
			beanPostProcessorCache = null;
		}
	};


	/**
	 * Internal cache of pre-filtered post-processors.
	 *
	 * @since 5.3
	 */
	static class BeanPostProcessorCache {

		final List<InstantiationAwareBeanPostProcessor> instantiationAware = new ArrayList<>();

		final List<SmartInstantiationAwareBeanPostProcessor> smartInstantiationAware = new ArrayList<>();

		final List<DestructionAwareBeanPostProcessor> destructionAware = new ArrayList<>();

		final List<MergedBeanDefinitionPostProcessor> mergedDefinition = new ArrayList<>();
	}

}<|MERGE_RESOLUTION|>--- conflicted
+++ resolved
@@ -1127,19 +1127,6 @@
 		Assert.notNull(beanPostProcessor, "BeanPostProcessor must not be null");
 		// Remove from old position, if any
 		this.beanPostProcessors.remove(beanPostProcessor);
-<<<<<<< HEAD
-		// Track whether it is instantiation/destruction aware
-		if (beanPostProcessor instanceof InstantiationAwareBeanPostProcessor) {
-			// TODO 设置容器是否提供bean实例化时的后处理器
-			this.hasInstantiationAwareBeanPostProcessors = true;
-		}
-		if (beanPostProcessor instanceof DestructionAwareBeanPostProcessor) {
-			// TODO 设置容器是否提供bean销毁时的后处理器. 在Application初始化时, prepareBeanFactory()
-			//  会自动添加ApplicationListenerDetector, 所以这个值会是true
-			this.hasDestructionAwareBeanPostProcessors = true;
-		}
-=======
->>>>>>> a3c5625d
 		// Add to end of list
 		this.beanPostProcessors.add(beanPostProcessor);
 	}
