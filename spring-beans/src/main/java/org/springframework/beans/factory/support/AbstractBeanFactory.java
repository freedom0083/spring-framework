/*
 * Copyright 2002-2019 the original author or authors.
 *
 * Licensed under the Apache License, Version 2.0 (the "License");
 * you may not use this file except in compliance with the License.
 * You may obtain a copy of the License at
 *
 *      https://www.apache.org/licenses/LICENSE-2.0
 *
 * Unless required by applicable law or agreed to in writing, software
 * distributed under the License is distributed on an "AS IS" BASIS,
 * WITHOUT WARRANTIES OR CONDITIONS OF ANY KIND, either express or implied.
 * See the License for the specific language governing permissions and
 * limitations under the License.
 */

package org.springframework.beans.factory.support;

import java.beans.PropertyEditor;
import java.security.AccessControlContext;
import java.security.AccessController;
import java.security.PrivilegedAction;
import java.security.PrivilegedActionException;
import java.security.PrivilegedExceptionAction;
import java.util.ArrayList;
import java.util.Arrays;
import java.util.Collections;
import java.util.HashMap;
import java.util.HashSet;
import java.util.LinkedHashMap;
import java.util.LinkedHashSet;
import java.util.List;
import java.util.Map;
import java.util.Set;
import java.util.concurrent.ConcurrentHashMap;
import java.util.concurrent.CopyOnWriteArrayList;

import org.springframework.beans.BeanUtils;
import org.springframework.beans.BeanWrapper;
import org.springframework.beans.BeansException;
import org.springframework.beans.PropertyEditorRegistrar;
import org.springframework.beans.PropertyEditorRegistry;
import org.springframework.beans.PropertyEditorRegistrySupport;
import org.springframework.beans.SimpleTypeConverter;
import org.springframework.beans.TypeConverter;
import org.springframework.beans.TypeMismatchException;
import org.springframework.beans.factory.BeanCreationException;
import org.springframework.beans.factory.BeanCurrentlyInCreationException;
import org.springframework.beans.factory.BeanDefinitionStoreException;
import org.springframework.beans.factory.BeanFactory;
import org.springframework.beans.factory.BeanFactoryUtils;
import org.springframework.beans.factory.BeanIsAbstractException;
import org.springframework.beans.factory.BeanIsNotAFactoryException;
import org.springframework.beans.factory.BeanNotOfRequiredTypeException;
import org.springframework.beans.factory.CannotLoadBeanClassException;
import org.springframework.beans.factory.FactoryBean;
import org.springframework.beans.factory.NoSuchBeanDefinitionException;
import org.springframework.beans.factory.SmartFactoryBean;
import org.springframework.beans.factory.config.BeanDefinition;
import org.springframework.beans.factory.config.BeanDefinitionHolder;
import org.springframework.beans.factory.config.BeanExpressionContext;
import org.springframework.beans.factory.config.BeanExpressionResolver;
import org.springframework.beans.factory.config.BeanPostProcessor;
import org.springframework.beans.factory.config.ConfigurableBeanFactory;
import org.springframework.beans.factory.config.DestructionAwareBeanPostProcessor;
import org.springframework.beans.factory.config.InstantiationAwareBeanPostProcessor;
import org.springframework.beans.factory.config.Scope;
import org.springframework.core.AttributeAccessor;
import org.springframework.core.DecoratingClassLoader;
import org.springframework.core.NamedThreadLocal;
import org.springframework.core.ResolvableType;
import org.springframework.core.convert.ConversionService;
import org.springframework.core.log.LogMessage;
import org.springframework.lang.Nullable;
import org.springframework.util.Assert;
import org.springframework.util.ClassUtils;
import org.springframework.util.ObjectUtils;
import org.springframework.util.StringUtils;
import org.springframework.util.StringValueResolver;

/**
 * Abstract base class for {@link org.springframework.beans.factory.BeanFactory}
 * implementations, providing the full capabilities of the
 * {@link org.springframework.beans.factory.config.ConfigurableBeanFactory} SPI.
 * Does <i>not</i> assume a listable bean factory: can therefore also be used
 * as base class for bean factory implementations which obtain bean definitions
 * from some backend resource (where bean definition access is an expensive operation).
 *
 * <p>This class provides a singleton cache (through its base class
 * {@link org.springframework.beans.factory.support.DefaultSingletonBeanRegistry},
 * singleton/prototype determination, {@link org.springframework.beans.factory.FactoryBean}
 * handling, aliases, bean definition merging for child bean definitions,
 * and bean destruction ({@link org.springframework.beans.factory.DisposableBean}
 * interface, custom destroy methods). Furthermore, it can manage a bean factory
 * hierarchy (delegating to the parent in case of an unknown bean), through implementing
 * the {@link org.springframework.beans.factory.HierarchicalBeanFactory} interface.
 *
 * <p>The main template methods to be implemented by subclasses are
 * {@link #getBeanDefinition} and {@link #createBean}, retrieving a bean definition
 * for a given bean name and creating a bean instance for a given bean definition,
 * respectively. Default implementations of those operations can be found in
 * {@link DefaultListableBeanFactory} and {@link AbstractAutowireCapableBeanFactory}.
 *
 * @author Rod Johnson
 * @author Juergen Hoeller
 * @author Costin Leau
 * @author Chris Beams
 * @author Phillip Webb
 * @since 15 April 2001
 * @see #getBeanDefinition
 * @see #createBean
 * @see AbstractAutowireCapableBeanFactory#createBean
 * @see DefaultListableBeanFactory#getBeanDefinition
 */
public abstract class AbstractBeanFactory extends FactoryBeanRegistrySupport implements ConfigurableBeanFactory {

	/** Parent bean factory, for bean inheritance support. */
	@Nullable
	private BeanFactory parentBeanFactory;

	/** ClassLoader to resolve bean class names with, if necessary. */
	@Nullable
	private ClassLoader beanClassLoader = ClassUtils.getDefaultClassLoader();

	/** ClassLoader to temporarily resolve bean class names with, if necessary. */
	@Nullable
	private ClassLoader tempClassLoader;

	/** Whether to cache bean metadata or rather reobtain it for every access. */
	private boolean cacheBeanMetadata = true;

	/** Resolution strategy for expressions in bean definition values. */
	@Nullable
	private BeanExpressionResolver beanExpressionResolver;

	/** Spring ConversionService to use instead of PropertyEditors. */
	@Nullable
	private ConversionService conversionService;

	/** Custom PropertyEditorRegistrars to apply to the beans of this factory. */
	private final Set<PropertyEditorRegistrar> propertyEditorRegistrars = new LinkedHashSet<>(4);

	/** Custom PropertyEditors to apply to the beans of this factory. */
	private final Map<Class<?>, Class<? extends PropertyEditor>> customEditors = new HashMap<>(4);

	/** A custom TypeConverter to use, overriding the default PropertyEditor mechanism. */
	@Nullable
	private TypeConverter typeConverter;

	/** String resolvers to apply e.g. to annotation attribute values. */
	private final List<StringValueResolver> embeddedValueResolvers = new CopyOnWriteArrayList<>();

	/** BeanPostProcessors to apply in createBean. */
	private final List<BeanPostProcessor> beanPostProcessors = new CopyOnWriteArrayList<>();

	/** Indicates whether any InstantiationAwareBeanPostProcessors have been registered. */
	private volatile boolean hasInstantiationAwareBeanPostProcessors;

	/** Indicates whether any DestructionAwareBeanPostProcessors have been registered. */
	private volatile boolean hasDestructionAwareBeanPostProcessors;

	/** Map from scope identifier String to corresponding Scope. */
	private final Map<String, Scope> scopes = new LinkedHashMap<>(8);

	/** Security context used when running with a SecurityManager. */
	@Nullable
	private SecurityContextProvider securityContextProvider;

	/** Map from bean name to merged RootBeanDefinition. */
	private final Map<String, RootBeanDefinition> mergedBeanDefinitions = new ConcurrentHashMap<>(256);

	/** Names of beans that have already been created at least once. */
	private final Set<String> alreadyCreated = Collections.newSetFromMap(new ConcurrentHashMap<>(256));

	/** Names of beans that are currently in creation. */
	private final ThreadLocal<Object> prototypesCurrentlyInCreation =
			new NamedThreadLocal<>("Prototype beans currently in creation");


	/**
	 * Create a new AbstractBeanFactory.
	 */
	public AbstractBeanFactory() {
	}

	/**
	 * Create a new AbstractBeanFactory with the given parent.
	 * @param parentBeanFactory parent bean factory, or {@code null} if none
	 * @see #getBean
	 */
	public AbstractBeanFactory(@Nullable BeanFactory parentBeanFactory) {
		this.parentBeanFactory = parentBeanFactory;
	}


	//---------------------------------------------------------------------
	// Implementation of BeanFactory interface
	//---------------------------------------------------------------------

	@Override
	public Object getBean(String name) throws BeansException {
		// TODO 按名称获取Bean
		return doGetBean(name, null, null, false);
	}

	@Override
	public <T> T getBean(String name, Class<T> requiredType) throws BeansException {
		// TODO 按名称和类型获取Bean
		return doGetBean(name, requiredType, null, false);
	}

	@Override
	public Object getBean(String name, Object... args) throws BeansException {
		return doGetBean(name, null, args, false);
	}

	/**
	 * Return an instance, which may be shared or independent, of the specified bean.
	 * @param name the name of the bean to retrieve
	 * @param requiredType the required type of the bean to retrieve
	 * @param args arguments to use when creating a bean instance using explicit arguments
	 * (only applied when creating a new instance as opposed to retrieving an existing one)
	 * @return an instance of the bean
	 * @throws BeansException if the bean could not be created
	 */
	public <T> T getBean(String name, @Nullable Class<T> requiredType, @Nullable Object... args)
			throws BeansException {

		return doGetBean(name, requiredType, args, false);
	}

	/**
	 * Return an instance, which may be shared or independent, of the specified bean.
	 * @param name the name of the bean to retrieve 要获取的bean的名字
	 * @param requiredType the required type of the bean to retrieve 获取的bean的类型
	 * @param args arguments to use when creating a bean instance using explicit arguments
	 * (only applied when creating a new instance as opposed to retrieving an existing one)
	 * @param typeCheckOnly whether the instance is obtained for a type check,
	 * not for actual use
	 * @return an instance of the bean
	 * @throws BeansException if the bean could not be created
	 */
	@SuppressWarnings("unchecked")
	protected <T> T doGetBean(final String name, @Nullable final Class<T> requiredType,
			@Nullable final Object[] args, boolean typeCheckOnly) throws BeansException {
		// TODO transformedBeanName()用来规范化要取得的bean的名字, 此方法做了两件事:
		//  1. 去掉'&': 由Factory Bean注册的Bean的名字会带有'&'前缀, 这个方法会去掉这个前缀
		//  2. 取得最终名: bean的映射可能会出现别名嵌套, 即bean A映射成了别名B, B又被映射成了C, 即: A -> B -> C的情况
		//                如果传入的名字是B或C, 最终得到的名字会是最初的名字A
		final String beanName = transformedBeanName(name);
		Object bean;

		// Eagerly check singleton cache for manually registered singletons.
		// TODO 尝试从缓存中取得对应的单例实例, 按以下顺序:
		//  1. singletonObjects: bean单例缓存, bean名 -> bean实例
		//  2. earlySingletonObjects: 正在创建过程中的bean单例缓存, 用于做循环引用检测, bean名 -> bean实例
		//  3. singletonFactories: 存储创建bean的工厂的缓存, bean名 -> ObjectFactory
		Object sharedInstance = getSingleton(beanName);
		if (sharedInstance != null && args == null) {
			if (logger.isTraceEnabled()) {
				if (isSingletonCurrentlyInCreation(beanName)) {
					logger.trace("Returning eagerly cached instance of singleton bean '" + beanName +
							"' that is not fully initialized yet - a consequence of a circular reference");
				}
				else {
					logger.trace("Returning cached instance of singleton bean '" + beanName + "'");
				}
			}
			// TODO 缓存命中时, 从缓存中取得bean实例, 这个bean实例可能是原始的bean, 也可能是经过后处理器加工过的bean, 具体看是否应用后果处理器
			//  1. 默认实现: 从bean实例sharedInstance中取得原始bean对象, 然后根据条件决定是否用后处理器对原始bean对象进行加工
			//  2. AbstractAutowireCapableBeanFactory实现: 先注册依赖的bean, 然后再使用默认实现
			bean = getObjectForBeanInstance(sharedInstance, name, beanName, null);
		}

		else {
			// TODO 缓存中不存时的情况：
			//  1. bean的scope是prototype, 这种情况spring无法完成依赖注入, 无法提前暴露正在创建中的bean, 需要处理循环引用问题
			// Fail if we're already creating this bean instance:
			// We're assumably within a circular reference.
			if (isPrototypeCurrentlyInCreation(beanName)) {
				// TODO 原型对象不允许循环创建, 如果是原型对象正在创建, 那就抛异常
				throw new BeanCurrentlyInCreationException(beanName);
			}

			// Check if bean definition exists in this factory.
			BeanFactory parentBeanFactory = getParentBeanFactory();
			if (parentBeanFactory != null && !containsBeanDefinition(beanName)) {
				// Not found -> check parent.
				// TODO 注册中心beanDefinitionMap中没有要取得到bean时, 看看其是否存在于父容器中, 存在则直接使用父容器中的bean来避免重复实例化
				String nameToLookup = originalBeanName(name);
				if (parentBeanFactory instanceof AbstractBeanFactory) {
					// TODO 如果父容器是AbstractBeanFactory类型, 即: AbstractAutowireCapableBeanFactory,
					//  DefaultListableBeanFactory, 或XmlBeanFactory时, 调用父容器的doGetBean()方法, 尝试从父容器中取得bean
					return ((AbstractBeanFactory) parentBeanFactory).doGetBean(
							nameToLookup, requiredType, args, typeCheckOnly);
				}
				else if (args != null) {
					// Delegation to parent with explicit args.
					// TODO 如果有参数, 调用父容器的getBean()方法加上传入的参数args取得bean对象
					return (T) parentBeanFactory.getBean(nameToLookup, args);
				}
				else if (requiredType != null) {
					// No args -> delegate to standard getBean method.
					// TODO 有类型时, 调用父容器的getBean()方法加上传入的类型args取得bean对象
					return parentBeanFactory.getBean(nameToLookup, requiredType);
				}
				else {
					// TODO 普通的直接调用父容器的getBean()取得bean对象
					return (T) parentBeanFactory.getBean(nameToLookup);
				}
			}

			if (!typeCheckOnly) {
				// TODO 把bean标识为已创建, 放alreadyCreated缓存中
				markBeanAsCreated(beanName);
			}

			try {
				final RootBeanDefinition mbd = getMergedLocalBeanDefinition(beanName);
				// TODO 取得合并父bean definition的root bean definition, 然后查检一下是不是抽象的, 如果是则抛出BeanIsAbstractException异常
				checkMergedBeanDefinition(mbd, beanName, args);

				// Guarantee initialization of beans that the current bean depends on.
				// TODO 取得当前这个bean definition所依赖的所有bean.
				//  要保证这些bean先完成实例化
				// 这里就重要了，因为我们会有属性注入等等  所以这里就是要保证它依赖的那些属性先初始化才行
				// 这部分是处理循环依赖的核心，这里稍微放一放。下面有大篇幅专门讲解这方面的以及原理解决方案
				// @DependsOn注解可以控制Bean的初始化顺序~~~
				String[] dependsOn = mbd.getDependsOn();
				if (dependsOn != null) {
					for (String dep : dependsOn) {
						// TODO 然后检查一下循环依赖问题, 看一下要取得的这个bean是否出现在自己要依赖的bean中, 如果是则抛出异常
						if (isDependent(beanName, dep)) {
							throw new BeanCreationException(mbd.getResourceDescription(), beanName,
									"Circular depends-on relationship between '" + beanName + "' and '" + dep + "'");
						}
						// TODO 没有循环依赖时, 注册一下bean与其依赖bean的关系
						//  1. dependentBeanMap: 注册了依赖bean -> 当前bean, 即依赖的bean依赖了当前bean
						//  2. dependenciesForBeanMap: 注册了当前bean -> 依赖的bean, 即当前bean被依赖bean所依赖
						registerDependentBean(dep, beanName);
						try {
							// TODO 然后开始初始化依赖的bean, 只有这些依赖的bean都初始化完成后, 才能继续当前bean的初始化
							getBean(dep);
						}
						catch (NoSuchBeanDefinitionException ex) {
							throw new BeanCreationException(mbd.getResourceDescription(), beanName,
									"'" + beanName + "' depends on missing bean '" + dep + "'", ex);
						}
					}
				}

				// Create bean instance.
				if (mbd.isSingleton()) {
					// TODO 开始创建单例bean实例, 这里创建的是原始的bean实例
					//  getSingleton(String, ObjectFactory<?>)的第二个参数ObjectFactory是个函数接口, 提供了一个getObject()方法
					//  用来实现获取bean的主逻辑, 在这里传入的是createBean()方法, 最终会由此方法来为bean创建实例
					sharedInstance = getSingleton(beanName, () -> {
						try {
							// TODO 这里真正实现了创建单例bean实例的逻辑
							return createBean(beanName, mbd, args);
						}
						catch (BeansException ex) {
							// Explicitly remove instance from singleton cache: It might have been put there
							// eagerly by the creation process, to allow for circular reference resolution.
							// Also remove any beans that received a temporary reference to the bean.
							destroySingleton(beanName);
							throw ex;
						}
					});
					// TODO 创建完成后, 再看是否既要后处理器进行加工, 最终返回一个可能经过了加工的bean实例
					bean = getObjectForBeanInstance(sharedInstance, name, beanName, mbd);
				}

				else if (mbd.isPrototype()) {
					// It's a prototype -> create a new instance.
					Object prototypeInstance = null;
					try {
						beforePrototypeCreation(beanName);
						prototypeInstance = createBean(beanName, mbd, args);
					}
					finally {
						afterPrototypeCreation(beanName);
					}
					bean = getObjectForBeanInstance(prototypeInstance, name, beanName, mbd);
				}

				else {
					String scopeName = mbd.getScope();
					final Scope scope = this.scopes.get(scopeName);
					if (scope == null) {
						throw new IllegalStateException("No Scope registered for scope name '" + scopeName + "'");
					}
					try {
						Object scopedInstance = scope.get(beanName, () -> {
							beforePrototypeCreation(beanName);
							try {
								return createBean(beanName, mbd, args);
							}
							finally {
								afterPrototypeCreation(beanName);
							}
						});
						bean = getObjectForBeanInstance(scopedInstance, name, beanName, mbd);
					}
					catch (IllegalStateException ex) {
						throw new BeanCreationException(beanName,
								"Scope '" + scopeName + "' is not active for the current thread; consider " +
								"defining a scoped proxy for this bean if you intend to refer to it from a singleton",
								ex);
					}
				}
			}
			catch (BeansException ex) {
				cleanupAfterBeanCreationFailure(beanName);
				throw ex;
			}
		}

		// Check if required type matches the type of the actual bean instance.
		if (requiredType != null && !requiredType.isInstance(bean)) {
			try {
				T convertedBean = getTypeConverter().convertIfNecessary(bean, requiredType);
				if (convertedBean == null) {
					throw new BeanNotOfRequiredTypeException(name, requiredType, bean.getClass());
				}
				return convertedBean;
			}
			catch (TypeMismatchException ex) {
				if (logger.isTraceEnabled()) {
					logger.trace("Failed to convert bean '" + name + "' to required type '" +
							ClassUtils.getQualifiedName(requiredType) + "'", ex);
				}
				throw new BeanNotOfRequiredTypeException(name, requiredType, bean.getClass());
			}
		}
		return (T) bean;
	}

	@Override
	public boolean containsBean(String name) {
		String beanName = transformedBeanName(name);
		if (containsSingleton(beanName) || containsBeanDefinition(beanName)) {
			return (!BeanFactoryUtils.isFactoryDereference(name) || isFactoryBean(name));
		}
		// Not found -> check parent.
		BeanFactory parentBeanFactory = getParentBeanFactory();
		return (parentBeanFactory != null && parentBeanFactory.containsBean(originalBeanName(name)));
	}

	@Override
	public boolean isSingleton(String name) throws NoSuchBeanDefinitionException {
		String beanName = transformedBeanName(name);

		Object beanInstance = getSingleton(beanName, false);
		if (beanInstance != null) {
			if (beanInstance instanceof FactoryBean) {
				return (BeanFactoryUtils.isFactoryDereference(name) || ((FactoryBean<?>) beanInstance).isSingleton());
			}
			else {
				return !BeanFactoryUtils.isFactoryDereference(name);
			}
		}

		// No singleton instance found -> check bean definition.
		BeanFactory parentBeanFactory = getParentBeanFactory();
		if (parentBeanFactory != null && !containsBeanDefinition(beanName)) {
			// No bean definition found in this factory -> delegate to parent.
			return parentBeanFactory.isSingleton(originalBeanName(name));
		}

		RootBeanDefinition mbd = getMergedLocalBeanDefinition(beanName);

		// In case of FactoryBean, return singleton status of created object if not a dereference.
		if (mbd.isSingleton()) {
			if (isFactoryBean(beanName, mbd)) {
				if (BeanFactoryUtils.isFactoryDereference(name)) {
					return true;
				}
				FactoryBean<?> factoryBean = (FactoryBean<?>) getBean(FACTORY_BEAN_PREFIX + beanName);
				return factoryBean.isSingleton();
			}
			else {
				return !BeanFactoryUtils.isFactoryDereference(name);
			}
		}
		else {
			return false;
		}
	}

	@Override
	public boolean isPrototype(String name) throws NoSuchBeanDefinitionException {
		String beanName = transformedBeanName(name);

		BeanFactory parentBeanFactory = getParentBeanFactory();
		if (parentBeanFactory != null && !containsBeanDefinition(beanName)) {
			// No bean definition found in this factory -> delegate to parent.
			return parentBeanFactory.isPrototype(originalBeanName(name));
		}

		RootBeanDefinition mbd = getMergedLocalBeanDefinition(beanName);
		if (mbd.isPrototype()) {
			// In case of FactoryBean, return singleton status of created object if not a dereference.
			return (!BeanFactoryUtils.isFactoryDereference(name) || isFactoryBean(beanName, mbd));
		}

		// Singleton or scoped - not a prototype.
		// However, FactoryBean may still produce a prototype object...
		if (BeanFactoryUtils.isFactoryDereference(name)) {
			return false;
		}
		if (isFactoryBean(beanName, mbd)) {
			final FactoryBean<?> fb = (FactoryBean<?>) getBean(FACTORY_BEAN_PREFIX + beanName);
			if (System.getSecurityManager() != null) {
				return AccessController.doPrivileged((PrivilegedAction<Boolean>) () ->
						((fb instanceof SmartFactoryBean && ((SmartFactoryBean<?>) fb).isPrototype()) || !fb.isSingleton()),
						getAccessControlContext());
			}
			else {
				return ((fb instanceof SmartFactoryBean && ((SmartFactoryBean<?>) fb).isPrototype()) ||
						!fb.isSingleton());
			}
		}
		else {
			return false;
		}
	}

	@Override
	public boolean isTypeMatch(String name, ResolvableType typeToMatch) throws NoSuchBeanDefinitionException {
		return isTypeMatch(name, typeToMatch, true);
	}

	/**
	 * Internal extended variant of {@link #isTypeMatch(String, ResolvableType)}
	 * to check whether the bean with the given name matches the specified type. Allow
	 * additional constraints to be applied to ensure that beans are not created early.
	 * @param name the name of the bean to query
	 * @param typeToMatch the type to match against (as a
	 * {@code ResolvableType})
	 * @return {@code true} if the bean type matches, {@code false} if it
	 * doesn't match or cannot be determined yet
	 * @throws NoSuchBeanDefinitionException if there is no bean with the given name
	 * @since 5.2
	 * @see #getBean
	 * @see #getType
	 */
	protected boolean isTypeMatch(String name, ResolvableType typeToMatch, boolean allowFactoryBeanInit)
			throws NoSuchBeanDefinitionException {

		String beanName = transformedBeanName(name);
		boolean isFactoryDereference = BeanFactoryUtils.isFactoryDereference(name);

		// Check manually registered singletons.
		Object beanInstance = getSingleton(beanName, false);
		if (beanInstance != null && beanInstance.getClass() != NullBean.class) {
			if (beanInstance instanceof FactoryBean) {
				if (!isFactoryDereference) {
					Class<?> type = getTypeForFactoryBean((FactoryBean<?>) beanInstance);
					return (type != null && typeToMatch.isAssignableFrom(type));
				}
				else {
					return typeToMatch.isInstance(beanInstance);
				}
			}
			else if (!isFactoryDereference) {
				if (typeToMatch.isInstance(beanInstance)) {
					// Direct match for exposed instance?
					return true;
				}
				else if (typeToMatch.hasGenerics() && containsBeanDefinition(beanName)) {
					// Generics potentially only match on the target class, not on the proxy...
					RootBeanDefinition mbd = getMergedLocalBeanDefinition(beanName);
					Class<?> targetType = mbd.getTargetType();
					if (targetType != null && targetType != ClassUtils.getUserClass(beanInstance)) {
						// Check raw class match as well, making sure it's exposed on the proxy.
						Class<?> classToMatch = typeToMatch.resolve();
						if (classToMatch != null && !classToMatch.isInstance(beanInstance)) {
							return false;
						}
						if (typeToMatch.isAssignableFrom(targetType)) {
							return true;
						}
					}
					ResolvableType resolvableType = mbd.targetType;
					if (resolvableType == null) {
						resolvableType = mbd.factoryMethodReturnType;
					}
					return (resolvableType != null && typeToMatch.isAssignableFrom(resolvableType));
				}
			}
			return false;
		}
		else if (containsSingleton(beanName) && !containsBeanDefinition(beanName)) {
			// null instance registered
			return false;
		}

		// No singleton instance found -> check bean definition.
		BeanFactory parentBeanFactory = getParentBeanFactory();
		if (parentBeanFactory != null && !containsBeanDefinition(beanName)) {
			// No bean definition found in this factory -> delegate to parent.
			return parentBeanFactory.isTypeMatch(originalBeanName(name), typeToMatch);
		}

		// Retrieve corresponding bean definition.
		RootBeanDefinition mbd = getMergedLocalBeanDefinition(beanName);
		BeanDefinitionHolder dbd = mbd.getDecoratedDefinition();

		// Setup the types that we want to match against
		Class<?> classToMatch = typeToMatch.resolve();
		if (classToMatch == null) {
			classToMatch = FactoryBean.class;
		}
		Class<?>[] typesToMatch = (FactoryBean.class == classToMatch ?
				new Class<?>[] {classToMatch} : new Class<?>[] {FactoryBean.class, classToMatch});


		// Attempt to predict the bean type
		Class<?> predictedType = null;

		// We're looking for a regular reference but we're a factory bean that has
		// a decorated bean definition. The target bean should be the same type
		// as FactoryBean would ultimately return.
		if (!isFactoryDereference && dbd != null && isFactoryBean(beanName, mbd)) {
			// We should only attempt if the user explicitly set lazy-init to true
			// and we know the merged bean definition is for a factory bean.
			if (!mbd.isLazyInit() || allowFactoryBeanInit) {
				RootBeanDefinition tbd = getMergedBeanDefinition(dbd.getBeanName(), dbd.getBeanDefinition(), mbd);
				Class<?> targetType = predictBeanType(dbd.getBeanName(), tbd, typesToMatch);
				if (targetType != null && !FactoryBean.class.isAssignableFrom(targetType)) {
					predictedType = targetType;
				}
			}
		}

		// If we couldn't use the target type, try regular prediction.
		if (predictedType == null) {
			predictedType = predictBeanType(beanName, mbd, typesToMatch);
			if (predictedType == null) {
				return false;
			}
		}

		// Attempt to get the actual ResolvableType for the bean.
		ResolvableType beanType = null;

		// If it's a FactoryBean, we want to look at what it creates, not the factory class.
		if (FactoryBean.class.isAssignableFrom(predictedType)) {
			if (beanInstance == null && !isFactoryDereference) {
				beanType = getTypeForFactoryBean(beanName, mbd, allowFactoryBeanInit);
				predictedType = beanType.resolve();
				if (predictedType == null) {
					return false;
				}
			}
		}
		else if (isFactoryDereference) {
			// Special case: A SmartInstantiationAwareBeanPostProcessor returned a non-FactoryBean
			// type but we nevertheless are being asked to dereference a FactoryBean...
			// Let's check the original bean class and proceed with it if it is a FactoryBean.
			predictedType = predictBeanType(beanName, mbd, FactoryBean.class);
			if (predictedType == null || !FactoryBean.class.isAssignableFrom(predictedType)) {
				return false;
			}
		}

		// We don't have an exact type but if bean definition target type or the factory
		// method return type matches the predicted type then we can use that.
		if (beanType == null) {
			ResolvableType definedType = mbd.targetType;
			if (definedType == null) {
				definedType = mbd.factoryMethodReturnType;
			}
			if (definedType != null && definedType.resolve() == predictedType) {
				beanType = definedType;
			}
		}

		// If we have a bean type use it so that generics are considered
		if (beanType != null) {
			return typeToMatch.isAssignableFrom(beanType);
		}

		// If we don't have a bean type, fallback to the predicted type
		return typeToMatch.isAssignableFrom(predictedType);
	}

	@Override
	public boolean isTypeMatch(String name, Class<?> typeToMatch) throws NoSuchBeanDefinitionException {
		return isTypeMatch(name, ResolvableType.forRawClass(typeToMatch));
	}

	@Override
	@Nullable
	public Class<?> getType(String name) throws NoSuchBeanDefinitionException {
		return getType(name, true);
	}

	@Override
	@Nullable
	public Class<?> getType(String name, boolean allowFactoryBeanInit) throws NoSuchBeanDefinitionException {
		String beanName = transformedBeanName(name);

		// Check manually registered singletons.
		Object beanInstance = getSingleton(beanName, false);
		if (beanInstance != null && beanInstance.getClass() != NullBean.class) {
			if (beanInstance instanceof FactoryBean && !BeanFactoryUtils.isFactoryDereference(name)) {
				return getTypeForFactoryBean((FactoryBean<?>) beanInstance);
			}
			else {
				return beanInstance.getClass();
			}
		}

		// No singleton instance found -> check bean definition.
		BeanFactory parentBeanFactory = getParentBeanFactory();
		if (parentBeanFactory != null && !containsBeanDefinition(beanName)) {
			// No bean definition found in this factory -> delegate to parent.
			return parentBeanFactory.getType(originalBeanName(name));
		}

		RootBeanDefinition mbd = getMergedLocalBeanDefinition(beanName);

		// Check decorated bean definition, if any: We assume it'll be easier
		// to determine the decorated bean's type than the proxy's type.
		BeanDefinitionHolder dbd = mbd.getDecoratedDefinition();
		if (dbd != null && !BeanFactoryUtils.isFactoryDereference(name)) {
			RootBeanDefinition tbd = getMergedBeanDefinition(dbd.getBeanName(), dbd.getBeanDefinition(), mbd);
			Class<?> targetClass = predictBeanType(dbd.getBeanName(), tbd);
			if (targetClass != null && !FactoryBean.class.isAssignableFrom(targetClass)) {
				return targetClass;
			}
		}

		Class<?> beanClass = predictBeanType(beanName, mbd);

		// Check bean class whether we're dealing with a FactoryBean.
		if (beanClass != null && FactoryBean.class.isAssignableFrom(beanClass)) {
			if (!BeanFactoryUtils.isFactoryDereference(name)) {
				// If it's a FactoryBean, we want to look at what it creates, not at the factory class.
				return getTypeForFactoryBean(beanName, mbd, allowFactoryBeanInit).resolve();
			}
			else {
				return beanClass;
			}
		}
		else {
			return (!BeanFactoryUtils.isFactoryDereference(name) ? beanClass : null);
		}
	}

	@Override
	public String[] getAliases(String name) {
		String beanName = transformedBeanName(name);
		List<String> aliases = new ArrayList<>();
		boolean factoryPrefix = name.startsWith(FACTORY_BEAN_PREFIX);
		String fullBeanName = beanName;
		if (factoryPrefix) {
			fullBeanName = FACTORY_BEAN_PREFIX + beanName;
		}
		if (!fullBeanName.equals(name)) {
			aliases.add(fullBeanName);
		}
		String[] retrievedAliases = super.getAliases(beanName);
		for (String retrievedAlias : retrievedAliases) {
			String alias = (factoryPrefix ? FACTORY_BEAN_PREFIX : "") + retrievedAlias;
			if (!alias.equals(name)) {
				aliases.add(alias);
			}
		}
		if (!containsSingleton(beanName) && !containsBeanDefinition(beanName)) {
			BeanFactory parentBeanFactory = getParentBeanFactory();
			if (parentBeanFactory != null) {
				aliases.addAll(Arrays.asList(parentBeanFactory.getAliases(fullBeanName)));
			}
		}
		return StringUtils.toStringArray(aliases);
	}


	//---------------------------------------------------------------------
	// Implementation of HierarchicalBeanFactory interface
	//---------------------------------------------------------------------

	@Override
	@Nullable
	public BeanFactory getParentBeanFactory() {
		return this.parentBeanFactory;
	}

	@Override
	public boolean containsLocalBean(String name) {
		String beanName = transformedBeanName(name);
		return ((containsSingleton(beanName) || containsBeanDefinition(beanName)) &&
				(!BeanFactoryUtils.isFactoryDereference(name) || isFactoryBean(beanName)));
	}


	//---------------------------------------------------------------------
	// Implementation of ConfigurableBeanFactory interface
	//---------------------------------------------------------------------

	@Override
	public void setParentBeanFactory(@Nullable BeanFactory parentBeanFactory) {
		if (this.parentBeanFactory != null && this.parentBeanFactory != parentBeanFactory) {
			throw new IllegalStateException("Already associated with parent BeanFactory: " + this.parentBeanFactory);
		}
		this.parentBeanFactory = parentBeanFactory;
	}

	@Override
	public void setBeanClassLoader(@Nullable ClassLoader beanClassLoader) {
		this.beanClassLoader = (beanClassLoader != null ? beanClassLoader : ClassUtils.getDefaultClassLoader());
	}

	@Override
	@Nullable
	public ClassLoader getBeanClassLoader() {
		return this.beanClassLoader;
	}

	@Override
	public void setTempClassLoader(@Nullable ClassLoader tempClassLoader) {
		this.tempClassLoader = tempClassLoader;
	}

	@Override
	@Nullable
	public ClassLoader getTempClassLoader() {
		return this.tempClassLoader;
	}

	@Override
	public void setCacheBeanMetadata(boolean cacheBeanMetadata) {
		this.cacheBeanMetadata = cacheBeanMetadata;
	}

	@Override
	public boolean isCacheBeanMetadata() {
		return this.cacheBeanMetadata;
	}

	@Override
	public void setBeanExpressionResolver(@Nullable BeanExpressionResolver resolver) {
		this.beanExpressionResolver = resolver;
	}

	@Override
	@Nullable
	public BeanExpressionResolver getBeanExpressionResolver() {
		return this.beanExpressionResolver;
	}

	@Override
	public void setConversionService(@Nullable ConversionService conversionService) {
		this.conversionService = conversionService;
	}

	@Override
	@Nullable
	public ConversionService getConversionService() {
		return this.conversionService;
	}

	@Override
	public void addPropertyEditorRegistrar(PropertyEditorRegistrar registrar) {
		Assert.notNull(registrar, "PropertyEditorRegistrar must not be null");
		this.propertyEditorRegistrars.add(registrar);
	}

	/**
	 * Return the set of PropertyEditorRegistrars.
	 */
	public Set<PropertyEditorRegistrar> getPropertyEditorRegistrars() {
		return this.propertyEditorRegistrars;
	}

	@Override
	public void registerCustomEditor(Class<?> requiredType, Class<? extends PropertyEditor> propertyEditorClass) {
		Assert.notNull(requiredType, "Required type must not be null");
		Assert.notNull(propertyEditorClass, "PropertyEditor class must not be null");
		this.customEditors.put(requiredType, propertyEditorClass);
	}

	@Override
	public void copyRegisteredEditorsTo(PropertyEditorRegistry registry) {
		registerCustomEditors(registry);
	}

	/**
	 * Return the map of custom editors, with Classes as keys and PropertyEditor classes as values.
	 */
	public Map<Class<?>, Class<? extends PropertyEditor>> getCustomEditors() {
		return this.customEditors;
	}

	@Override
	public void setTypeConverter(TypeConverter typeConverter) {
		this.typeConverter = typeConverter;
	}

	/**
	 * Return the custom TypeConverter to use, if any.
	 * @return the custom TypeConverter, or {@code null} if none specified
	 */
	@Nullable
	protected TypeConverter getCustomTypeConverter() {
		return this.typeConverter;
	}

	@Override
	public TypeConverter getTypeConverter() {
		TypeConverter customConverter = getCustomTypeConverter();
		if (customConverter != null) {
			return customConverter;
		}
		else {
			// Build default TypeConverter, registering custom editors.
			SimpleTypeConverter typeConverter = new SimpleTypeConverter();
			typeConverter.setConversionService(getConversionService());
			registerCustomEditors(typeConverter);
			return typeConverter;
		}
	}

	@Override
	public void addEmbeddedValueResolver(StringValueResolver valueResolver) {
		Assert.notNull(valueResolver, "StringValueResolver must not be null");
		this.embeddedValueResolvers.add(valueResolver);
	}

	@Override
	public boolean hasEmbeddedValueResolver() {
		return !this.embeddedValueResolvers.isEmpty();
	}

	@Override
	@Nullable
	public String resolveEmbeddedValue(@Nullable String value) {
		if (value == null) {
			return null;
		}
		String result = value;
		for (StringValueResolver resolver : this.embeddedValueResolvers) {
			result = resolver.resolveStringValue(result);
			if (result == null) {
				return null;
			}
		}
		return result;
	}

	@Override
	public void addBeanPostProcessor(BeanPostProcessor beanPostProcessor) {
		Assert.notNull(beanPostProcessor, "BeanPostProcessor must not be null");
		// Remove from old position, if any
		this.beanPostProcessors.remove(beanPostProcessor);
		// Track whether it is instantiation/destruction aware
		if (beanPostProcessor instanceof InstantiationAwareBeanPostProcessor) {
			this.hasInstantiationAwareBeanPostProcessors = true;
		}
		if (beanPostProcessor instanceof DestructionAwareBeanPostProcessor) {
			this.hasDestructionAwareBeanPostProcessors = true;
		}
		// Add to end of list
		this.beanPostProcessors.add(beanPostProcessor);
	}

	@Override
	public int getBeanPostProcessorCount() {
		return this.beanPostProcessors.size();
	}

	/**
	 * Return the list of BeanPostProcessors that will get applied
	 * to beans created with this factory.
	 */
	public List<BeanPostProcessor> getBeanPostProcessors() {
		return this.beanPostProcessors;
	}

	/**
	 * Return whether this factory holds a InstantiationAwareBeanPostProcessor
	 * that will get applied to singleton beans on shutdown.
	 * @see #addBeanPostProcessor
	 * @see org.springframework.beans.factory.config.InstantiationAwareBeanPostProcessor
	 */
	protected boolean hasInstantiationAwareBeanPostProcessors() {
		return this.hasInstantiationAwareBeanPostProcessors;
	}

	/**
	 * Return whether this factory holds a DestructionAwareBeanPostProcessor
	 * that will get applied to singleton beans on shutdown.
	 * @see #addBeanPostProcessor
	 * @see org.springframework.beans.factory.config.DestructionAwareBeanPostProcessor
	 */
	protected boolean hasDestructionAwareBeanPostProcessors() {
		return this.hasDestructionAwareBeanPostProcessors;
	}

	@Override
	public void registerScope(String scopeName, Scope scope) {
		Assert.notNull(scopeName, "Scope identifier must not be null");
		Assert.notNull(scope, "Scope must not be null");
		if (SCOPE_SINGLETON.equals(scopeName) || SCOPE_PROTOTYPE.equals(scopeName)) {
			throw new IllegalArgumentException("Cannot replace existing scopes 'singleton' and 'prototype'");
		}
		Scope previous = this.scopes.put(scopeName, scope);
		if (previous != null && previous != scope) {
			if (logger.isDebugEnabled()) {
				logger.debug("Replacing scope '" + scopeName + "' from [" + previous + "] to [" + scope + "]");
			}
		}
		else {
			if (logger.isTraceEnabled()) {
				logger.trace("Registering scope '" + scopeName + "' with implementation [" + scope + "]");
			}
		}
	}

	@Override
	public String[] getRegisteredScopeNames() {
		return StringUtils.toStringArray(this.scopes.keySet());
	}

	@Override
	@Nullable
	public Scope getRegisteredScope(String scopeName) {
		Assert.notNull(scopeName, "Scope identifier must not be null");
		return this.scopes.get(scopeName);
	}

	/**
	 * Set the security context provider for this bean factory. If a security manager
	 * is set, interaction with the user code will be executed using the privileged
	 * of the provided security context.
	 */
	public void setSecurityContextProvider(SecurityContextProvider securityProvider) {
		this.securityContextProvider = securityProvider;
	}

	/**
	 * Delegate the creation of the access control context to the
	 * {@link #setSecurityContextProvider SecurityContextProvider}.
	 */
	@Override
	public AccessControlContext getAccessControlContext() {
		return (this.securityContextProvider != null ?
				this.securityContextProvider.getAccessControlContext() :
				AccessController.getContext());
	}

	@Override
	public void copyConfigurationFrom(ConfigurableBeanFactory otherFactory) {
		Assert.notNull(otherFactory, "BeanFactory must not be null");
		setBeanClassLoader(otherFactory.getBeanClassLoader());
		setCacheBeanMetadata(otherFactory.isCacheBeanMetadata());
		setBeanExpressionResolver(otherFactory.getBeanExpressionResolver());
		setConversionService(otherFactory.getConversionService());
		if (otherFactory instanceof AbstractBeanFactory) {
			AbstractBeanFactory otherAbstractFactory = (AbstractBeanFactory) otherFactory;
			this.propertyEditorRegistrars.addAll(otherAbstractFactory.propertyEditorRegistrars);
			this.customEditors.putAll(otherAbstractFactory.customEditors);
			this.typeConverter = otherAbstractFactory.typeConverter;
			this.beanPostProcessors.addAll(otherAbstractFactory.beanPostProcessors);
			this.hasInstantiationAwareBeanPostProcessors = this.hasInstantiationAwareBeanPostProcessors ||
					otherAbstractFactory.hasInstantiationAwareBeanPostProcessors;
			this.hasDestructionAwareBeanPostProcessors = this.hasDestructionAwareBeanPostProcessors ||
					otherAbstractFactory.hasDestructionAwareBeanPostProcessors;
			this.scopes.putAll(otherAbstractFactory.scopes);
			this.securityContextProvider = otherAbstractFactory.securityContextProvider;
		}
		else {
			setTypeConverter(otherFactory.getTypeConverter());
			String[] otherScopeNames = otherFactory.getRegisteredScopeNames();
			for (String scopeName : otherScopeNames) {
				this.scopes.put(scopeName, otherFactory.getRegisteredScope(scopeName));
			}
		}
	}

	/**
	 * Return a 'merged' BeanDefinition for the given bean name,
	 * merging a child bean definition with its parent if necessary.
	 * <p>This {@code getMergedBeanDefinition} considers bean definition
	 * in ancestors as well.
	 * @param name the name of the bean to retrieve the merged definition for
	 * (may be an alias)
	 * @return a (potentially merged) RootBeanDefinition for the given bean
	 * @throws NoSuchBeanDefinitionException if there is no bean with the given name
	 * @throws BeanDefinitionStoreException in case of an invalid bean definition
	 */
	@Override
	public BeanDefinition getMergedBeanDefinition(String name) throws BeansException {
		String beanName = transformedBeanName(name);
		// Efficiently check whether bean definition exists in this factory.
		if (!containsBeanDefinition(beanName) && getParentBeanFactory() instanceof ConfigurableBeanFactory) {
			// TODO 当注册中心beanDefinitionMap没有对应的bean, 且其父bean factory是ConfigurableBeanFactory时,
			//  递归进入父bean factory尝试合并bean definition
			return ((ConfigurableBeanFactory) getParentBeanFactory()).getMergedBeanDefinition(beanName);
		}
		// Resolve merged bean definition locally.
		// TODO 返回一个合并了parent bean definition的root bean definition
		return getMergedLocalBeanDefinition(beanName);
	}

	@Override
	public boolean isFactoryBean(String name) throws NoSuchBeanDefinitionException {
		String beanName = transformedBeanName(name);
		Object beanInstance = getSingleton(beanName, false);
		if (beanInstance != null) {
			return (beanInstance instanceof FactoryBean);
		}
		// No singleton instance found -> check bean definition.
		if (!containsBeanDefinition(beanName) && getParentBeanFactory() instanceof ConfigurableBeanFactory) {
			// No bean definition found in this factory -> delegate to parent.
			return ((ConfigurableBeanFactory) getParentBeanFactory()).isFactoryBean(name);
		}
		return isFactoryBean(beanName, getMergedLocalBeanDefinition(beanName));
	}

	@Override
	public boolean isActuallyInCreation(String beanName) {
		return (isSingletonCurrentlyInCreation(beanName) || isPrototypeCurrentlyInCreation(beanName));
	}

	/**
	 * Return whether the specified prototype bean is currently in creation
	 * (within the current thread).
	 * @param beanName the name of the bean
	 */
	protected boolean isPrototypeCurrentlyInCreation(String beanName) {
		Object curVal = this.prototypesCurrentlyInCreation.get();
		return (curVal != null &&
				(curVal.equals(beanName) || (curVal instanceof Set && ((Set<?>) curVal).contains(beanName))));
	}

	/**
	 * Callback before prototype creation.
	 * <p>The default implementation register the prototype as currently in creation.
	 * @param beanName the name of the prototype about to be created
	 * @see #isPrototypeCurrentlyInCreation
	 */
	@SuppressWarnings("unchecked")
	protected void beforePrototypeCreation(String beanName) {
		Object curVal = this.prototypesCurrentlyInCreation.get();
		if (curVal == null) {
			this.prototypesCurrentlyInCreation.set(beanName);
		}
		else if (curVal instanceof String) {
			Set<String> beanNameSet = new HashSet<>(2);
			beanNameSet.add((String) curVal);
			beanNameSet.add(beanName);
			this.prototypesCurrentlyInCreation.set(beanNameSet);
		}
		else {
			Set<String> beanNameSet = (Set<String>) curVal;
			beanNameSet.add(beanName);
		}
	}

	/**
	 * Callback after prototype creation.
	 * <p>The default implementation marks the prototype as not in creation anymore.
	 * @param beanName the name of the prototype that has been created
	 * @see #isPrototypeCurrentlyInCreation
	 */
	@SuppressWarnings("unchecked")
	protected void afterPrototypeCreation(String beanName) {
		Object curVal = this.prototypesCurrentlyInCreation.get();
		if (curVal instanceof String) {
			this.prototypesCurrentlyInCreation.remove();
		}
		else if (curVal instanceof Set) {
			Set<String> beanNameSet = (Set<String>) curVal;
			beanNameSet.remove(beanName);
			if (beanNameSet.isEmpty()) {
				this.prototypesCurrentlyInCreation.remove();
			}
		}
	}

	@Override
	public void destroyBean(String beanName, Object beanInstance) {
		destroyBean(beanName, beanInstance, getMergedLocalBeanDefinition(beanName));
	}

	/**
	 * Destroy the given bean instance (usually a prototype instance
	 * obtained from this factory) according to the given bean definition.
	 * @param beanName the name of the bean definition
	 * @param bean the bean instance to destroy
	 * @param mbd the merged bean definition
	 */
	protected void destroyBean(String beanName, Object bean, RootBeanDefinition mbd) {
		new DisposableBeanAdapter(bean, beanName, mbd, getBeanPostProcessors(), getAccessControlContext()).destroy();
	}

	@Override
	public void destroyScopedBean(String beanName) {
		RootBeanDefinition mbd = getMergedLocalBeanDefinition(beanName);
		if (mbd.isSingleton() || mbd.isPrototype()) {
			throw new IllegalArgumentException(
					"Bean name '" + beanName + "' does not correspond to an object in a mutable scope");
		}
		String scopeName = mbd.getScope();
		Scope scope = this.scopes.get(scopeName);
		if (scope == null) {
			throw new IllegalStateException("No Scope SPI registered for scope name '" + scopeName + "'");
		}
		Object bean = scope.remove(beanName);
		if (bean != null) {
			destroyBean(beanName, bean, mbd);
		}
	}


	//---------------------------------------------------------------------
	// Implementation methods
	//---------------------------------------------------------------------

	/**
	 * Return the bean name, stripping out the factory dereference prefix if necessary,
	 * and resolving aliases to canonical names.
	 * @param name the user-specified name
	 * @return the transformed bean name
	 */
	protected String transformedBeanName(String name) {
		// TODO 通过Factory Bean注册的Bean会带有'&', BeanFactoryUtils.transformedBeanName()方法用于去掉'&'
		//  然后再通过别名得到最终bean的名字
		return canonicalName(BeanFactoryUtils.transformedBeanName(name));
	}

	/**
	 * Determine the original bean name, resolving locally defined aliases to canonical names.
	 * @param name the user-specified name
	 * @return the original bean name
	 */
	protected String originalBeanName(String name) {
		String beanName = transformedBeanName(name);
		if (name.startsWith(FACTORY_BEAN_PREFIX)) {
			beanName = FACTORY_BEAN_PREFIX + beanName;
		}
		return beanName;
	}

	/**
	 * Initialize the given BeanWrapper with the custom editors registered
	 * with this factory. To be called for BeanWrappers that will create
	 * and populate bean instances.
	 * <p>The default implementation delegates to {@link #registerCustomEditors}.
	 * Can be overridden in subclasses.
	 * @param bw the BeanWrapper to initialize
	 */
	protected void initBeanWrapper(BeanWrapper bw) {
		bw.setConversionService(getConversionService());
		registerCustomEditors(bw);
	}

	/**
	 * Initialize the given PropertyEditorRegistry with the custom editors
	 * that have been registered with this BeanFactory.
	 * <p>To be called for BeanWrappers that will create and populate bean
	 * instances, and for SimpleTypeConverter used for constructor argument
	 * and factory method type conversion.
	 * @param registry the PropertyEditorRegistry to initialize
	 */
	protected void registerCustomEditors(PropertyEditorRegistry registry) {
		PropertyEditorRegistrySupport registrySupport =
				(registry instanceof PropertyEditorRegistrySupport ? (PropertyEditorRegistrySupport) registry : null);
		if (registrySupport != null) {
			registrySupport.useConfigValueEditors();
		}
		if (!this.propertyEditorRegistrars.isEmpty()) {
			for (PropertyEditorRegistrar registrar : this.propertyEditorRegistrars) {
				try {
					registrar.registerCustomEditors(registry);
				}
				catch (BeanCreationException ex) {
					Throwable rootCause = ex.getMostSpecificCause();
					if (rootCause instanceof BeanCurrentlyInCreationException) {
						BeanCreationException bce = (BeanCreationException) rootCause;
						String bceBeanName = bce.getBeanName();
						if (bceBeanName != null && isCurrentlyInCreation(bceBeanName)) {
							if (logger.isDebugEnabled()) {
								logger.debug("PropertyEditorRegistrar [" + registrar.getClass().getName() +
										"] failed because it tried to obtain currently created bean '" +
										ex.getBeanName() + "': " + ex.getMessage());
							}
							onSuppressedException(ex);
							continue;
						}
					}
					throw ex;
				}
			}
		}
		if (!this.customEditors.isEmpty()) {
			this.customEditors.forEach((requiredType, editorClass) ->
					registry.registerCustomEditor(requiredType, BeanUtils.instantiateClass(editorClass)));
		}
	}


	/**
	 * Return a merged RootBeanDefinition, traversing the parent bean definition
	 * if the specified bean corresponds to a child bean definition.
	 * @param beanName the name of the bean to retrieve the merged definition for 容器内bean的映射名
	 * @return a (potentially merged) RootBeanDefinition for the given bean
	 * @throws NoSuchBeanDefinitionException if there is no bean with the given name
	 * @throws BeanDefinitionStoreException in case of an invalid bean definition
	 */
	protected RootBeanDefinition getMergedLocalBeanDefinition(String beanName) throws BeansException {
		// Quick check on the concurrent map first, with minimal locking.
		// TODO 尝试从mergedBeanDefinitions缓存中取得对应的root bean definition
		RootBeanDefinition mbd = this.mergedBeanDefinitions.get(beanName);
		if (mbd != null && !mbd.stale) {
			// TODO 如果缓存中有对应的Root Bean Definition, 且缓存中的ben definition没有失效, 直接返回
			return mbd;
		}
		// TODO 通过名字和注册中心beanDefinitionMap中对应的Bean Definition取得Root Bean Definition
		return getMergedBeanDefinition(beanName, getBeanDefinition(beanName));
	}

	/**
	 * Return a RootBeanDefinition for the given top-level bean, by merging with
	 * the parent if the given bean's definition is a child bean definition.
	 * @param beanName the name of the bean definition
	 * @param bd the original bean definition (Root/ChildBeanDefinition) 注册的
	 * @return a (potentially merged) RootBeanDefinition for the given bean
	 * @throws BeanDefinitionStoreException in case of an invalid bean definition
	 */
	protected RootBeanDefinition getMergedBeanDefinition(String beanName, BeanDefinition bd)
			throws BeanDefinitionStoreException {

		return getMergedBeanDefinition(beanName, bd, null);
	}

	/**
	 * Return a RootBeanDefinition for the given bean, by merging with the
	 * parent if the given bean's definition is a child bean definition.
	 * @param beanName the name of the bean definition 容器内bean的映射名
	 * @param bd the original bean definition (Root/ChildBeanDefinition) bean对应的bean definition
	 * @param containingBd the containing bean definition in case of inner bean,
	 * or {@code null} in case of a top-level bean
	 * @return a (potentially merged) RootBeanDefinition for the given bean
	 * @throws BeanDefinitionStoreException in case of an invalid bean definition
	 */
	protected RootBeanDefinition getMergedBeanDefinition(
			String beanName, BeanDefinition bd, @Nullable BeanDefinition containingBd)
			throws BeanDefinitionStoreException {
		// TODO 从mergedBeanDefinitions缓存中取得合并的BeanDefinition时需要进行同步
		synchronized (this.mergedBeanDefinitions) {
			// TODO 返回的root bean definition
			RootBeanDefinition mbd = null;
			// TODO 表示正在处理的root bean definition的前一个状态(可能是null, 或是保存一个失效的bean definition)
			RootBeanDefinition previous = null;

			// Check with full lock now in order to enforce the same merged instance.
			if (containingBd == null) {
				// TODO 没有内嵌类, 或空的顶级bean时, 尝试从mergedBeanDefinitions缓存取得对应的Root Bean Definition
				mbd = this.mergedBeanDefinitions.get(beanName);
			}

			// TODO 看一下Root Bean Definition是否取到, 或者是否需要更新
			if (mbd == null || mbd.stale) {
				// TODO 没有取到, 或者已经失效时, 将待返回的root bean definition保存一下, 为后面递归恢复现场用
				previous = mbd;
				mbd = null;
				if (bd.getParentName() == null) {
					// Use copy of given root bean definition.
					// TODO bean definition没有父definition, 即不是child bean definition, 其parentName属性为null, 表示为以下情况:
					//  1. 一个独立的GenericBeanDefinition实例
					//  2. 或者是一个RootBeanDefinition实例
					if (bd instanceof RootBeanDefinition) {
						// TODO 如果真为RootBeanDefinition, 则克隆一份用于返回
						mbd = ((RootBeanDefinition) bd).cloneBeanDefinition();
					}
					else {
						// TODO 对于独立的GenericBeanDefinition实例, 为其创建一个用于返回的rootBeanDefinition
						mbd = new RootBeanDefinition(bd);
					}
				}
				else {
					// Child bean definition: needs to be merged with parent.
					// TODO ChildBeanDefinition的情况下, 需要将其与其parent bean definition合并到一起后再返回
					// 下面是获取bd的 parent bean definition 的过程，最终结果记录到 pbd，
					// 并且可以看到该过程中递归使用了getMergedBeanDefinition(), 为什么呢?
					// 因为 bd 的 parent bd 可能也是个ChildBeanDefinition，所以该过程
					// 需要递归处理
					BeanDefinition pbd;
					try {
						// TODO 取得父bean definition的名字
						String parentBeanName = transformedBeanName(bd.getParentName());
						if (!beanName.equals(parentBeanName)) {
							// TODO 指定的名字与parent bean definition不同时, 递归parent bean definition继续进行合并
							//  (因为parent也是个ChildBeanDefinition)
							pbd = getMergedBeanDefinition(parentBeanName);
						}
						else {
							// TODO 如果名字相同时, 取得父bean definition的bean factory
							BeanFactory parent = getParentBeanFactory();
							if (parent instanceof ConfigurableBeanFactory) {
								// TODO 当这个bean factory是ConfigurableBeanFactory时, 进入递归parent bean factory尝试继续合并
								pbd = ((ConfigurableBeanFactory) parent).getMergedBeanDefinition(parentBeanName);
							}
							else {
								throw new NoSuchBeanDefinitionException(parentBeanName,
										"Parent name '" + parentBeanName + "' is equal to bean name '" + beanName +
										"': cannot be resolved without an AbstractBeanFactory parent");
							}
						}
					}
					catch (NoSuchBeanDefinitionException ex) {
						throw new BeanDefinitionStoreException(bd.getResourceDescription(), beanName,
								"Could not resolve parent bean definition '" + bd.getParentName() + "'", ex);
					}
					// Deep copy with overridden values.
					// TODO 最后用合并后的parent bean definition创建一个用于返回的root bean definition
					//  然后再使用bd覆盖一次，这样就相当于mbd来自两个BeanDefinition:
					//  1. 当前BeanDefinition
					//  2. 合并的("Merged")双亲BeanDefinition
					//  然后mbd就是针对当前bd的一个MergedBeanDefinition(合并的BeanDefinition)了。
					mbd = new RootBeanDefinition(pbd);
					mbd.overrideFrom(bd);
				}

				// Set default singleton scope, if not configured before.
				if (!StringUtils.hasLength(mbd.getScope())) {
					mbd.setScope(RootBeanDefinition.SCOPE_SINGLETON);
				}

				// A bean contained in a non-singleton bean cannot be a singleton itself.
				// Let's correct this on the fly here, since this might be the result of
				// parent-child merging for the outer bean, in which case the original inner bean
				// definition will not have inherited the merged outer bean's singleton status.
				if (containingBd != null && !containingBd.isSingleton() && mbd.isSingleton()) {
					mbd.setScope(containingBd.getScope());
				}

				// Cache the merged bean definition for the time being
				// (it might still get re-merged later on in order to pick up metadata changes)
				if (containingBd == null && isCacheBeanMetadata()) {
					// TODO 放入mergedBeanDefinitions缓存
					this.mergedBeanDefinitions.put(beanName, mbd);
				}
			}
			if (previous != null) {
				// TODO 用之前的root bean definition的状态覆盖新的root bean definition
				copyRelevantMergedBeanDefinitionCaches(previous, mbd);
			}
			return mbd;
		}
	}

	private void copyRelevantMergedBeanDefinitionCaches(RootBeanDefinition previous, RootBeanDefinition mbd) {
		if (ObjectUtils.nullSafeEquals(mbd.getBeanClassName(), previous.getBeanClassName()) &&
				ObjectUtils.nullSafeEquals(mbd.getFactoryBeanName(), previous.getFactoryBeanName()) &&
				ObjectUtils.nullSafeEquals(mbd.getFactoryMethodName(), previous.getFactoryMethodName())) {
			ResolvableType targetType = mbd.targetType;
			ResolvableType previousTargetType = previous.targetType;
			if (targetType == null || targetType.equals(previousTargetType)) {
				mbd.targetType = previousTargetType;
				mbd.isFactoryBean = previous.isFactoryBean;
				mbd.resolvedTargetType = previous.resolvedTargetType;
				mbd.factoryMethodReturnType = previous.factoryMethodReturnType;
				mbd.factoryMethodToIntrospect = previous.factoryMethodToIntrospect;
			}
		}
	}

	/**
	 * Check the given merged bean definition,
	 * potentially throwing validation exceptions.
	 * @param mbd the merged bean definition to check
	 * @param beanName the name of the bean
	 * @param args the arguments for bean creation, if any
	 * @throws BeanDefinitionStoreException in case of validation failure
	 */
	protected void checkMergedBeanDefinition(RootBeanDefinition mbd, String beanName, @Nullable Object[] args)
			throws BeanDefinitionStoreException {

		if (mbd.isAbstract()) {
			throw new BeanIsAbstractException(beanName);
		}
	}

	/**
	 * Remove the merged bean definition for the specified bean,
	 * recreating it on next access.
	 * @param beanName the bean name to clear the merged definition for
	 */
	protected void clearMergedBeanDefinition(String beanName) {
		RootBeanDefinition bd = this.mergedBeanDefinitions.get(beanName);
		if (bd != null) {
			bd.stale = true;
		}
	}

	/**
	 * Clear the merged bean definition cache, removing entries for beans
	 * which are not considered eligible for full metadata caching yet.
	 * <p>Typically triggered after changes to the original bean definitions,
	 * e.g. after applying a {@code BeanFactoryPostProcessor}. Note that metadata
	 * for beans which have already been created at this point will be kept around.
	 * @since 4.2
	 */
	public void clearMetadataCache() {
		this.mergedBeanDefinitions.forEach((beanName, bd) -> {
			if (!isBeanEligibleForMetadataCaching(beanName)) {
				bd.stale = true;
			}
		});
	}

	/**
	 * Resolve the bean class for the specified bean definition,
	 * resolving a bean class name into a Class reference (if necessary)
	 * and storing the resolved Class in the bean definition for further use.
	 * @param mbd the merged bean definition to determine the class for
	 * @param beanName the name of the bean (for error handling purposes)
	 * @param typesToMatch the types to match in case of internal type matching purposes
	 * (also signals that the returned {@code Class} will never be exposed to application code)
	 * @return the resolved bean class (or {@code null} if none)
	 * @throws CannotLoadBeanClassException if we failed to load the class
	 */
	@Nullable
	protected Class<?> resolveBeanClass(final RootBeanDefinition mbd, String beanName, final Class<?>... typesToMatch)
			throws CannotLoadBeanClassException {

		try {
			if (mbd.hasBeanClass()) {
				// TODO 在有合并过的root bean definition时, 直接返回bean对象
				return mbd.getBeanClass();
			}
			if (System.getSecurityManager() != null) {
				return AccessController.doPrivileged((PrivilegedExceptionAction<Class<?>>) () ->
					doResolveBeanClass(mbd, typesToMatch), getAccessControlContext());
			}
			else {
				return doResolveBeanClass(mbd, typesToMatch);
			}
		}
		catch (PrivilegedActionException pae) {
			ClassNotFoundException ex = (ClassNotFoundException) pae.getException();
			throw new CannotLoadBeanClassException(mbd.getResourceDescription(), beanName, mbd.getBeanClassName(), ex);
		}
		catch (ClassNotFoundException ex) {
			throw new CannotLoadBeanClassException(mbd.getResourceDescription(), beanName, mbd.getBeanClassName(), ex);
		}
		catch (LinkageError err) {
			throw new CannotLoadBeanClassException(mbd.getResourceDescription(), beanName, mbd.getBeanClassName(), err);
		}
	}

	@Nullable
	private Class<?> doResolveBeanClass(RootBeanDefinition mbd, Class<?>... typesToMatch)
			throws ClassNotFoundException {
		// TODO 取得当前的beanClassLoader
		ClassLoader beanClassLoader = getBeanClassLoader();
		ClassLoader dynamicLoader = beanClassLoader;
		boolean freshResolve = false;

		if (!ObjectUtils.isEmpty(typesToMatch)) {
			// TODO typesToMatch是个可变长参数:
			//  1. AbstractAutowireCapableBeanFactory#createBean()方法调用了resolveBeanClass(), 其中在调用doResolveBeanClass()
			//     时并没有指定这个参数, 所以getBean()创建bean实例时不会走到这里????
			// When just doing type checks (i.e. not creating an actual instance yet),
			// use the specified temporary class loader (e.g. in a weaving scenario).
			// TODO 这个tempClassLoader是在容器初始化时, 发现支持Load Time Weaving(AspectJ的类加载期织入)时添加到beanFactory的,
			//  会添加一个DecoratingClassLoader的子类ContextTypeMatchClassLoader(其父类加载器依然是容器bean类加载器),
			//  来代理JVM默认的类加载器:
			//  beanFactory.setTempClassLoader(new ContextTypeMatchClassLoader(beanFactory.getBeanClassLoader()));
			ClassLoader tempClassLoader = getTempClassLoader();
			if (tempClassLoader != null) {
				// TODO 这里就是替换了JVM默认的类加载器, 如果容器支持LWT, 后面的所有操作都会是基于AspectJ的classLoader了
				dynamicLoader = tempClassLoader;
				freshResolve = true;
				if (tempClassLoader instanceof DecoratingClassLoader) {
					DecoratingClassLoader dcl = (DecoratingClassLoader) tempClassLoader;
					for (Class<?> typeToMatch : typesToMatch) {
						// TODO 临时的classLoader如果是参数指定的类型时, 将其加入到排除列表excludedClasses中
						dcl.excludeClass(typeToMatch.getName());
					}
				}
			}
		}
		// TODO 取得当前合并过的root bean definition的名字
		String className = mbd.getBeanClassName();
		if (className != null) {
			Object evaluated = evaluateBeanDefinitionString(className, mbd);
			if (!className.equals(evaluated)) {
				// A dynamically resolved expression, supported as of 4.2...
				if (evaluated instanceof Class) {
					return (Class<?>) evaluated;
				}
				else if (evaluated instanceof String) {
					className = (String) evaluated;
					freshResolve = true;
				}
				else {
					throw new IllegalStateException("Invalid class name expression result: " + evaluated);
				}
			}
			if (freshResolve) {
				// When resolving against a temporary class loader, exit early in order
				// to avoid storing the resolved Class in the bean definition.
				if (dynamicLoader != null) {
					try {
						return dynamicLoader.loadClass(className);
					}
					catch (ClassNotFoundException ex) {
						if (logger.isTraceEnabled()) {
							logger.trace("Could not load class [" + className + "] from " + dynamicLoader + ": " + ex);
						}
					}
				}
				return ClassUtils.forName(className, dynamicLoader);
			}
		}

		// Resolve regularly, caching the result in the BeanDefinition...
		return mbd.resolveBeanClass(beanClassLoader);
	}

	/**
	 * Evaluate the given String as contained in a bean definition,
	 * potentially resolving it as an expression.
	 * @param value the value to check
	 * @param beanDefinition the bean definition that the value comes from
	 * @return the resolved value
	 * @see #setBeanExpressionResolver
	 */
	@Nullable
	protected Object evaluateBeanDefinitionString(@Nullable String value, @Nullable BeanDefinition beanDefinition) {
		if (this.beanExpressionResolver == null) {
			return value;
		}

		Scope scope = null;
		if (beanDefinition != null) {
			String scopeName = beanDefinition.getScope();
			if (scopeName != null) {
				// TODO 取得bean definition的作用域
				scope = getRegisteredScope(scopeName);
			}
		}
		// TODO 用BeanExpressionResolver.evaluate(String, BeanExpressionContext)来将String值做为表达式进行评估解析.
		//  默认使用StandardBeanExpressionResolver做为解析器
		//  1. 返回Object: SpelExpression
		//  2. 返回String: LiteralExpression, CompositeStringExpression
		return this.beanExpressionResolver.evaluate(value, new BeanExpressionContext(this, scope));
	}


	/**
	 * Predict the eventual bean type (of the processed bean instance) for the
	 * specified bean. Called by {@link #getType} and {@link #isTypeMatch}.
	 * Does not need to handle FactoryBeans specifically, since it is only
	 * supposed to operate on the raw bean type.
	 * <p>This implementation is simplistic in that it is not able to
	 * handle factory methods and InstantiationAwareBeanPostProcessors.
	 * It only predicts the bean type correctly for a standard bean.
	 * To be overridden in subclasses, applying more sophisticated type detection.
	 * @param beanName the name of the bean
	 * @param mbd the merged bean definition to determine the type for
	 * @param typesToMatch the types to match in case of internal type matching purposes
	 * (also signals that the returned {@code Class} will never be exposed to application code)
	 * @return the type of the bean, or {@code null} if not predictable
	 */
	@Nullable
	protected Class<?> predictBeanType(String beanName, RootBeanDefinition mbd, Class<?>... typesToMatch) {
		Class<?> targetType = mbd.getTargetType();
		if (targetType != null) {
			return targetType;
		}
		if (mbd.getFactoryMethodName() != null) {
			return null;
		}
		return resolveBeanClass(mbd, beanName, typesToMatch);
	}

	/**
	 * Check whether the given bean is defined as a {@link FactoryBean}.
	 * @param beanName the name of the bean
	 * @param mbd the corresponding bean definition
	 */
	protected boolean isFactoryBean(String beanName, RootBeanDefinition mbd) {
		Boolean result = mbd.isFactoryBean;
		if (result == null) {
			Class<?> beanType = predictBeanType(beanName, mbd, FactoryBean.class);
			result = (beanType != null && FactoryBean.class.isAssignableFrom(beanType));
			mbd.isFactoryBean = result;
		}
		return result;
	}

	/**
	 * Determine the bean type for the given FactoryBean definition, as far as possible.
	 * Only called if there is no singleton instance registered for the target bean
	 * already. Implementations are only allowed to instantiate the factory bean if
	 * {@code allowInit} is {@code true}, otherwise they should try to determine the
	 * result through other means.
	 * <p>If no {@link FactoryBean#OBJECT_TYPE_ATTRIBUTE} if set on the bean definition
	 * and {@code allowInit} is {@code true}, the default implementation will create
	 * the FactoryBean via {@code getBean} to call its {@code getObjectType} method.
	 * Subclasses are encouraged to optimize this, typically by inspecting the generic
	 * signature of the factory bean class or the factory method that creates it. If
	 * subclasses do instantiate the FactoryBean, they should consider trying the
	 * {@code getObjectType} method without fully populating the bean. If this fails, a
	 * full FactoryBean creation as performed by this implementation should be used as
	 * fallback.
	 * @param beanName the name of the bean
	 * @param mbd the merged bean definition for the bean
	 * @param allowInit if initialization of the FactoryBean is permitted
	 * @return the type for the bean if determinable, otherwise {@code ResolvableType.NONE}
	 * @since 5.2
	 * @see org.springframework.beans.factory.FactoryBean#getObjectType()
	 * @see #getBean(String)
	 */
	protected ResolvableType getTypeForFactoryBean(String beanName, RootBeanDefinition mbd, boolean allowInit) {
		ResolvableType result = getTypeForFactoryBeanFromAttributes(mbd);
		if (result != ResolvableType.NONE) {
			return result;
		}

		if (allowInit && mbd.isSingleton()) {
			try {
				FactoryBean<?> factoryBean = doGetBean(FACTORY_BEAN_PREFIX + beanName, FactoryBean.class, null, true);
				Class<?> objectType = getTypeForFactoryBean(factoryBean);
				return (objectType != null) ? ResolvableType.forClass(objectType) : ResolvableType.NONE;
			}
			catch (BeanCreationException ex) {
				if (ex.contains(BeanCurrentlyInCreationException.class)) {
					logger.trace(LogMessage.format("Bean currently in creation on FactoryBean type check: %s", ex));
				}
				else if (mbd.isLazyInit()) {
					logger.trace(LogMessage.format("Bean creation exception on lazy FactoryBean type check: %s", ex));
				}
				else {
					logger.debug(LogMessage.format("Bean creation exception on non-lazy FactoryBean type check: %s", ex));
				}
				onSuppressedException(ex);
			}
		}
		return ResolvableType.NONE;
	}

	/**
	 * Determine the bean type for a FactoryBean by inspecting its attributes for a
	 * {@link FactoryBean#OBJECT_TYPE_ATTRIBUTE} value.
	 * @param attributes the attributes to inspect
	 * @return a {@link ResolvableType} extracted from the attributes or
	 * {@code ResolvableType.NONE}
	 * @since 5.2
	 */
	ResolvableType getTypeForFactoryBeanFromAttributes(AttributeAccessor attributes) {
		Object attribute = attributes.getAttribute(FactoryBean.OBJECT_TYPE_ATTRIBUTE);
		if (attribute instanceof ResolvableType) {
			return (ResolvableType) attribute;
		}
		if (attribute instanceof Class) {
			return ResolvableType.forClass((Class<?>) attribute);
		}
		return ResolvableType.NONE;
	}

	/**
	 * Determine the bean type for the given FactoryBean definition, as far as possible.
	 * Only called if there is no singleton instance registered for the target bean already.
	 * <p>The default implementation creates the FactoryBean via {@code getBean}
	 * to call its {@code getObjectType} method. Subclasses are encouraged to optimize
	 * this, typically by just instantiating the FactoryBean but not populating it yet,
	 * trying whether its {@code getObjectType} method already returns a type.
	 * If no type found, a full FactoryBean creation as performed by this implementation
	 * should be used as fallback.
	 * @param beanName the name of the bean
	 * @param mbd the merged bean definition for the bean
	 * @return the type for the bean if determinable, or {@code null} otherwise
	 * @see org.springframework.beans.factory.FactoryBean#getObjectType()
	 * @see #getBean(String)
	 * @deprecated since 5.2 in favor of {@link #getTypeForFactoryBean(String, RootBeanDefinition, boolean)}
	 */
	@Nullable
	@Deprecated
	protected Class<?> getTypeForFactoryBean(String beanName, RootBeanDefinition mbd) {
		return getTypeForFactoryBean(beanName, mbd, true).resolve();
	}

	/**
	 * Mark the specified bean as already created (or about to be created).
	 * <p>This allows the bean factory to optimize its caching for repeated
	 * creation of the specified bean.
	 * @param beanName the name of the bean
	 */
	protected void markBeanAsCreated(String beanName) {
		if (!this.alreadyCreated.contains(beanName)) {
			synchronized (this.mergedBeanDefinitions) {
				if (!this.alreadyCreated.contains(beanName)) {
					// Let the bean definition get re-merged now that we're actually creating
					// the bean... just in case some of its metadata changed in the meantime.
					clearMergedBeanDefinition(beanName);
					this.alreadyCreated.add(beanName);
				}
			}
		}
	}

	/**
	 * Perform appropriate cleanup of cached metadata after bean creation failed.
	 * @param beanName the name of the bean
	 */
	protected void cleanupAfterBeanCreationFailure(String beanName) {
		synchronized (this.mergedBeanDefinitions) {
			this.alreadyCreated.remove(beanName);
		}
	}

	/**
	 * Determine whether the specified bean is eligible for having
	 * its bean definition metadata cached.
	 * @param beanName the name of the bean
	 * @return {@code true} if the bean's metadata may be cached
	 * at this point already
	 */
	protected boolean isBeanEligibleForMetadataCaching(String beanName) {
		return this.alreadyCreated.contains(beanName);
	}

	/**
	 * Remove the singleton instance (if any) for the given bean name,
	 * but only if it hasn't been used for other purposes than type checking.
	 * @param beanName the name of the bean
	 * @return {@code true} if actually removed, {@code false} otherwise
	 */
	protected boolean removeSingletonIfCreatedForTypeCheckOnly(String beanName) {
		if (!this.alreadyCreated.contains(beanName)) {
			removeSingleton(beanName);
			return true;
		}
		else {
			return false;
		}
	}

	/**
	 * Check whether this factory's bean creation phase already started,
	 * i.e. whether any bean has been marked as created in the meantime.
	 * @since 4.2.2
	 * @see #markBeanAsCreated
	 */
	protected boolean hasBeanCreationStarted() {
		return !this.alreadyCreated.isEmpty();
	}

	/**
	 * Get the object for the given bean instance, either the bean
	 * instance itself or its created object in case of a FactoryBean.
	 * @param beanInstance the shared bean instance 共享的单例bean实例
	 * @param name name that may include factory dereference prefix 想要得到的bean对象的名字, 由Factory创建时会带有'&'前缀
	 * @param beanName the canonical bean name 容器内bean的映射名
	 * @param mbd the merged bean definition 合并过的bean definition
	 * @return the object to expose for the bean
	 */
	protected Object getObjectForBeanInstance(
			Object beanInstance, String name, String beanName, @Nullable RootBeanDefinition mbd) {

		// Don't let calling code try to dereference the factory if the bean isn't a factory.
		if (BeanFactoryUtils.isFactoryDereference(name)) {
			// TODO 处理由Factory创建的实例的情况, 即名字以'&'开头
			if (beanInstance instanceof NullBean) {
				// TODO 由Factory创建的实例如果是NullBean, 则直接返回
				return beanInstance;
			}
			if (!(beanInstance instanceof FactoryBean)) {
				// TODO 如果不是FactoryBean, 则抛出异常
				throw new BeanIsNotAFactoryException(beanName, beanInstance.getClass());
			}
			if (mbd != null) {
				mbd.isFactoryBean = true;
			}
			return beanInstance;
		}

		// Now we have the bean instance, which may be a normal bean or a FactoryBean.
		// If it's a FactoryBean, we use it to create a bean instance, unless the
		// caller actually wants a reference to the factory.
<<<<<<< HEAD
		if (!(beanInstance instanceof FactoryBean) || BeanFactoryUtils.isFactoryDereference(name)) {
			// TODO 如果取得的bean实例不是FactoryBean类型, 即普通的bean, 或bean是由Factory创建的的情况下, 直接返回实例
=======
		if (!(beanInstance instanceof FactoryBean)) {
>>>>>>> d1aee0e8
			return beanInstance;
		}
		// TODO 用于返回的, 经过处理的最终bean对象
		Object object = null;
<<<<<<< HEAD
		if (mbd == null) {
			// TODO 合并的bean definition为空时, 尝试从factoryBeanObjectCache缓存中取得实例
=======
		if (mbd != null) {
			mbd.isFactoryBean = true;
		}
		else {
>>>>>>> d1aee0e8
			object = getCachedObjectForFactoryBean(beanName);
		}
		if (object == null) {
			// Return bean instance from factory.
			// TODO 缓存中没有对应的bean时, 就要尝试从传入的bean实例获取bean了. 由于非FactoryBean的情况上面已经返回了,
			//  所以这里的bean实例肯定是FactoryBean了
			FactoryBean<?> factory = (FactoryBean<?>) beanInstance;
			// Caches object obtained from FactoryBean if it is a singleton.
			// TODO 查看注册中心beanDefinitionMap缓存中是否包含对应的bean definition
			if (mbd == null && containsBeanDefinition(beanName)) {
				// TODO 在没有合并过bean definition, 且注册中心包含对应的bean时, 返回一个合并了parent bean definition的root bean definition
				mbd = getMergedLocalBeanDefinition(beanName);
			}
			boolean synthetic = (mbd != null && mbd.isSynthetic());
			// TODO 从FactoryBean中取得原始bean对象, 然后再根据是否应用后处理器来决定是否对原始bean对象进行加工
			object = getObjectFromFactoryBean(factory, beanName, !synthetic);
		}
		// TODO 返回的可能是一个原始bean对象, 也可能是一个用后处理器加工过的bean对象
		return object;
	}

	/**
	 * Determine whether the given bean name is already in use within this factory,
	 * i.e. whether there is a local bean or alias registered under this name or
	 * an inner bean created with this name.
	 * @param beanName the name to check
	 */
	public boolean isBeanNameInUse(String beanName) {
		return isAlias(beanName) || containsLocalBean(beanName) || hasDependentBean(beanName);
	}

	/**
	 * Determine whether the given bean requires destruction on shutdown.
	 * <p>The default implementation checks the DisposableBean interface as well as
	 * a specified destroy method and registered DestructionAwareBeanPostProcessors.
	 * @param bean the bean instance to check
	 * @param mbd the corresponding bean definition
	 * @see org.springframework.beans.factory.DisposableBean
	 * @see AbstractBeanDefinition#getDestroyMethodName()
	 * @see org.springframework.beans.factory.config.DestructionAwareBeanPostProcessor
	 */
	protected boolean requiresDestruction(Object bean, RootBeanDefinition mbd) {
		return (bean.getClass() != NullBean.class &&
				(DisposableBeanAdapter.hasDestroyMethod(bean, mbd) || (hasDestructionAwareBeanPostProcessors() &&
						DisposableBeanAdapter.hasApplicableProcessors(bean, getBeanPostProcessors()))));
	}

	/**
	 * Add the given bean to the list of disposable beans in this factory,
	 * registering its DisposableBean interface and/or the given destroy method
	 * to be called on factory shutdown (if applicable). Only applies to singletons.
	 * @param beanName the name of the bean
	 * @param bean the bean instance
	 * @param mbd the bean definition for the bean
	 * @see RootBeanDefinition#isSingleton
	 * @see RootBeanDefinition#getDependsOn
	 * @see #registerDisposableBean
	 * @see #registerDependentBean
	 */
	protected void registerDisposableBeanIfNecessary(String beanName, Object bean, RootBeanDefinition mbd) {
		AccessControlContext acc = (System.getSecurityManager() != null ? getAccessControlContext() : null);
		if (!mbd.isPrototype() && requiresDestruction(bean, mbd)) {
			if (mbd.isSingleton()) {
				// Register a DisposableBean implementation that performs all destruction
				// work for the given bean: DestructionAwareBeanPostProcessors,
				// DisposableBean interface, custom destroy method.
				registerDisposableBean(beanName,
						new DisposableBeanAdapter(bean, beanName, mbd, getBeanPostProcessors(), acc));
			}
			else {
				// A bean with a custom scope...
				Scope scope = this.scopes.get(mbd.getScope());
				if (scope == null) {
					throw new IllegalStateException("No Scope registered for scope name '" + mbd.getScope() + "'");
				}
				scope.registerDestructionCallback(beanName,
						new DisposableBeanAdapter(bean, beanName, mbd, getBeanPostProcessors(), acc));
			}
		}
	}


	//---------------------------------------------------------------------
	// Abstract methods to be implemented by subclasses
	//---------------------------------------------------------------------

	/**
	 * Check if this bean factory contains a bean definition with the given name.
	 * Does not consider any hierarchy this factory may participate in.
	 * Invoked by {@code containsBean} when no cached singleton instance is found.
	 * <p>Depending on the nature of the concrete bean factory implementation,
	 * this operation might be expensive (for example, because of directory lookups
	 * in external registries). However, for listable bean factories, this usually
	 * just amounts to a local hash lookup: The operation is therefore part of the
	 * public interface there. The same implementation can serve for both this
	 * template method and the public interface method in that case.
	 * @param beanName the name of the bean to look for
	 * @return if this bean factory contains a bean definition with the given name
	 * @see #containsBean
	 * @see org.springframework.beans.factory.ListableBeanFactory#containsBeanDefinition
	 */
	protected abstract boolean containsBeanDefinition(String beanName);

	/**
	 * Return the bean definition for the given bean name.
	 * Subclasses should normally implement caching, as this method is invoked
	 * by this class every time bean definition metadata is needed.
	 * <p>Depending on the nature of the concrete bean factory implementation,
	 * this operation might be expensive (for example, because of directory lookups
	 * in external registries). However, for listable bean factories, this usually
	 * just amounts to a local hash lookup: The operation is therefore part of the
	 * public interface there. The same implementation can serve for both this
	 * template method and the public interface method in that case.
	 * @param beanName the name of the bean to find a definition for
	 * @return the BeanDefinition for this prototype name (never {@code null})
	 * @throws org.springframework.beans.factory.NoSuchBeanDefinitionException
	 * if the bean definition cannot be resolved
	 * @throws BeansException in case of errors
	 * @see RootBeanDefinition
	 * @see ChildBeanDefinition
	 * @see org.springframework.beans.factory.config.ConfigurableListableBeanFactory#getBeanDefinition
	 */
	protected abstract BeanDefinition getBeanDefinition(String beanName) throws BeansException;

	/**
	 * Create a bean instance for the given merged bean definition (and arguments).
	 * The bean definition will already have been merged with the parent definition
	 * in case of a child definition.
	 * <p>All bean retrieval methods delegate to this method for actual bean creation.
	 * @param beanName the name of the bean
	 * @param mbd the merged bean definition for the bean
	 * @param args explicit arguments to use for constructor or factory method invocation
	 * @return a new instance of the bean
	 * @throws BeanCreationException if the bean could not be created
	 */
	protected abstract Object createBean(String beanName, RootBeanDefinition mbd, @Nullable Object[] args)
			throws BeanCreationException;

}<|MERGE_RESOLUTION|>--- conflicted
+++ resolved
@@ -1887,25 +1887,17 @@
 		// Now we have the bean instance, which may be a normal bean or a FactoryBean.
 		// If it's a FactoryBean, we use it to create a bean instance, unless the
 		// caller actually wants a reference to the factory.
-<<<<<<< HEAD
-		if (!(beanInstance instanceof FactoryBean) || BeanFactoryUtils.isFactoryDereference(name)) {
-			// TODO 如果取得的bean实例不是FactoryBean类型, 即普通的bean, 或bean是由Factory创建的的情况下, 直接返回实例
-=======
 		if (!(beanInstance instanceof FactoryBean)) {
->>>>>>> d1aee0e8
+			// TODO 如果取得的bean实例不是FactoryBean类型, 即普通的bean
 			return beanInstance;
 		}
 		// TODO 用于返回的, 经过处理的最终bean对象
 		Object object = null;
-<<<<<<< HEAD
-		if (mbd == null) {
-			// TODO 合并的bean definition为空时, 尝试从factoryBeanObjectCache缓存中取得实例
-=======
 		if (mbd != null) {
 			mbd.isFactoryBean = true;
 		}
 		else {
->>>>>>> d1aee0e8
+			// TODO 合并的bean definition为空时, 尝试从factoryBeanObjectCache缓存中取得实例
 			object = getCachedObjectForFactoryBean(beanName);
 		}
 		if (object == null) {
