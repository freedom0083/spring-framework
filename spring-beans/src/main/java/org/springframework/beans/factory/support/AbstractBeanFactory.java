/*
 * Copyright 2002-2020 the original author or authors.
 *
 * Licensed under the Apache License, Version 2.0 (the "License");
 * you may not use this file except in compliance with the License.
 * You may obtain a copy of the License at
 *
 *      https://www.apache.org/licenses/LICENSE-2.0
 *
 * Unless required by applicable law or agreed to in writing, software
 * distributed under the License is distributed on an "AS IS" BASIS,
 * WITHOUT WARRANTIES OR CONDITIONS OF ANY KIND, either express or implied.
 * See the License for the specific language governing permissions and
 * limitations under the License.
 */

package org.springframework.beans.factory.support;

import java.beans.PropertyEditor;
import java.security.AccessControlContext;
import java.security.AccessController;
import java.security.PrivilegedAction;
import java.security.PrivilegedActionException;
import java.security.PrivilegedExceptionAction;
import java.util.ArrayList;
import java.util.Arrays;
import java.util.Collections;
import java.util.HashMap;
import java.util.HashSet;
import java.util.LinkedHashMap;
import java.util.LinkedHashSet;
import java.util.List;
import java.util.Map;
import java.util.Set;
import java.util.concurrent.ConcurrentHashMap;
import java.util.concurrent.CopyOnWriteArrayList;

import org.springframework.beans.BeanUtils;
import org.springframework.beans.BeanWrapper;
import org.springframework.beans.BeansException;
import org.springframework.beans.PropertyEditorRegistrar;
import org.springframework.beans.PropertyEditorRegistry;
import org.springframework.beans.PropertyEditorRegistrySupport;
import org.springframework.beans.SimpleTypeConverter;
import org.springframework.beans.TypeConverter;
import org.springframework.beans.TypeMismatchException;
import org.springframework.beans.factory.BeanCreationException;
import org.springframework.beans.factory.BeanCurrentlyInCreationException;
import org.springframework.beans.factory.BeanDefinitionStoreException;
import org.springframework.beans.factory.BeanFactory;
import org.springframework.beans.factory.BeanFactoryUtils;
import org.springframework.beans.factory.BeanIsAbstractException;
import org.springframework.beans.factory.BeanIsNotAFactoryException;
import org.springframework.beans.factory.BeanNotOfRequiredTypeException;
import org.springframework.beans.factory.CannotLoadBeanClassException;
import org.springframework.beans.factory.FactoryBean;
import org.springframework.beans.factory.NoSuchBeanDefinitionException;
import org.springframework.beans.factory.SmartFactoryBean;
import org.springframework.beans.factory.config.BeanDefinition;
import org.springframework.beans.factory.config.BeanDefinitionHolder;
import org.springframework.beans.factory.config.BeanExpressionContext;
import org.springframework.beans.factory.config.BeanExpressionResolver;
import org.springframework.beans.factory.config.BeanPostProcessor;
import org.springframework.beans.factory.config.ConfigurableBeanFactory;
import org.springframework.beans.factory.config.DestructionAwareBeanPostProcessor;
import org.springframework.beans.factory.config.InstantiationAwareBeanPostProcessor;
import org.springframework.beans.factory.config.Scope;
import org.springframework.core.AttributeAccessor;
import org.springframework.core.DecoratingClassLoader;
import org.springframework.core.NamedThreadLocal;
import org.springframework.core.ResolvableType;
import org.springframework.core.convert.ConversionService;
import org.springframework.core.log.LogMessage;
import org.springframework.lang.Nullable;
import org.springframework.util.Assert;
import org.springframework.util.ClassUtils;
import org.springframework.util.ObjectUtils;
import org.springframework.util.StringUtils;
import org.springframework.util.StringValueResolver;

/**
 * Abstract base class for {@link org.springframework.beans.factory.BeanFactory}
 * implementations, providing the full capabilities of the
 * {@link org.springframework.beans.factory.config.ConfigurableBeanFactory} SPI.
 * Does <i>not</i> assume a listable bean factory: can therefore also be used
 * as base class for bean factory implementations which obtain bean definitions
 * from some backend resource (where bean definition access is an expensive operation).
 *
 * <p>This class provides a singleton cache (through its base class
 * {@link org.springframework.beans.factory.support.DefaultSingletonBeanRegistry},
 * singleton/prototype determination, {@link org.springframework.beans.factory.FactoryBean}
 * handling, aliases, bean definition merging for child bean definitions,
 * and bean destruction ({@link org.springframework.beans.factory.DisposableBean}
 * interface, custom destroy methods). Furthermore, it can manage a bean factory
 * hierarchy (delegating to the parent in case of an unknown bean), through implementing
 * the {@link org.springframework.beans.factory.HierarchicalBeanFactory} interface.
 *
 * <p>The main template methods to be implemented by subclasses are
 * {@link #getBeanDefinition} and {@link #createBean}, retrieving a bean definition
 * for a given bean name and creating a bean instance for a given bean definition,
 * respectively. Default implementations of those operations can be found in
 * {@link DefaultListableBeanFactory} and {@link AbstractAutowireCapableBeanFactory}.
 *
 * @author Rod Johnson
 * @author Juergen Hoeller
 * @author Costin Leau
 * @author Chris Beams
 * @author Phillip Webb
 * @since 15 April 2001
 * @see #getBeanDefinition
 * @see #createBean
 * @see AbstractAutowireCapableBeanFactory#createBean
 * @see DefaultListableBeanFactory#getBeanDefinition
 */
public abstract class AbstractBeanFactory extends FactoryBeanRegistrySupport implements ConfigurableBeanFactory {

	/** Parent bean factory, for bean inheritance support. */
	@Nullable
	private BeanFactory parentBeanFactory;

	/** ClassLoader to resolve bean class names with, if necessary. */
	@Nullable
	private ClassLoader beanClassLoader = ClassUtils.getDefaultClassLoader();

	/** ClassLoader to temporarily resolve bean class names with, if necessary. */
	@Nullable
	private ClassLoader tempClassLoader;

	/** Whether to cache bean metadata or rather reobtain it for every access. */
	private boolean cacheBeanMetadata = true;

	/** Resolution strategy for expressions in bean definition values. */
	@Nullable
	private BeanExpressionResolver beanExpressionResolver;

	/** Spring ConversionService to use instead of PropertyEditors. */
	@Nullable
	private ConversionService conversionService;

	/** Custom PropertyEditorRegistrars to apply to the beans of this factory. */
	private final Set<PropertyEditorRegistrar> propertyEditorRegistrars = new LinkedHashSet<>(4);

	/** Custom PropertyEditors to apply to the beans of this factory. */
	private final Map<Class<?>, Class<? extends PropertyEditor>> customEditors = new HashMap<>(4);

	/** A custom TypeConverter to use, overriding the default PropertyEditor mechanism. */
	@Nullable
	private TypeConverter typeConverter;

	/** String resolvers to apply e.g. to annotation attribute values. */
	private final List<StringValueResolver> embeddedValueResolvers = new CopyOnWriteArrayList<>();

	/** BeanPostProcessors to apply in createBean. */
	private final List<BeanPostProcessor> beanPostProcessors = new CopyOnWriteArrayList<>();

	/** Indicates whether any InstantiationAwareBeanPostProcessors have been registered. */
	private volatile boolean hasInstantiationAwareBeanPostProcessors;

	/** Indicates whether any DestructionAwareBeanPostProcessors have been registered. */
	private volatile boolean hasDestructionAwareBeanPostProcessors;

	/** Map from scope identifier String to corresponding Scope. */
	private final Map<String, Scope> scopes = new LinkedHashMap<>(8);

	/** Security context used when running with a SecurityManager. */
	@Nullable
	private SecurityContextProvider securityContextProvider;

	/** Map from bean name to merged RootBeanDefinition. */
	private final Map<String, RootBeanDefinition> mergedBeanDefinitions = new ConcurrentHashMap<>(256);

	/** Names of beans that have already been created at least once. */
	// TODO 已经创建过的bean的缓存
	private final Set<String> alreadyCreated = Collections.newSetFromMap(new ConcurrentHashMap<>(256));

	/** Names of beans that are currently in creation. */
	private final ThreadLocal<Object> prototypesCurrentlyInCreation =
			new NamedThreadLocal<>("Prototype beans currently in creation");


	/**
	 * Create a new AbstractBeanFactory.
	 */
	public AbstractBeanFactory() {
	}

	/**
	 * Create a new AbstractBeanFactory with the given parent.
	 * @param parentBeanFactory parent bean factory, or {@code null} if none
	 * @see #getBean
	 */
	public AbstractBeanFactory(@Nullable BeanFactory parentBeanFactory) {
		this.parentBeanFactory = parentBeanFactory;
	}


	//---------------------------------------------------------------------
	// Implementation of BeanFactory interface
	//---------------------------------------------------------------------

	@Override
	// TODO 按名称获取Bean
	public Object getBean(String name) throws BeansException {
		// TODO 默认不需要类型, 参数, 以及类型检查
		return doGetBean(name, null, null, false);
	}

	@Override
	// TODO 按名称获取指定类型的Bean
	public <T> T getBean(String name, Class<T> requiredType) throws BeansException {
		// TODO 默认不需要参数, 以及类型检查
		return doGetBean(name, requiredType, null, false);
	}

	@Override
	// TODO 按名称获取指定的bean, 设置了获取bean时要用的参数
	public Object getBean(String name, Object... args) throws BeansException {
		// TODO 按名称获取bean的同时, 使用args参数对bean的属性进行赋值(构造方法和工厂方法属性), 此时bean必须是prototype类型
		return doGetBean(name, null, args, false);
	}

	/**
	 * Return an instance, which may be shared or independent, of the specified bean.
	 * @param name the name of the bean to retrieve 要取得的bean的名字
	 * @param requiredType the required type of the bean to retrieve 要取得的bean的类型
	 * @param args arguments to use when creating a bean instance using explicit arguments
	 * (only applied when creating a new instance as opposed to retrieving an existing one) 为bean设置的参数值
	 * @return an instance of the bean
	 * @throws BeansException if the bean could not be created
	 */
	public <T> T getBean(String name, @Nullable Class<T> requiredType, @Nullable Object... args)
			throws BeansException {

		return doGetBean(name, requiredType, args, false);
	}

	/**
	 * Return an instance, which may be shared or independent, of the specified bean.
	 * @param name the name of the bean to retrieve 要获取的bean的名字
	 * @param requiredType the required type of the bean to retrieve 获取的bean的类型
	 * @param args arguments to use when creating a bean instance using explicit arguments
	 * (only applied when creating a new instance as opposed to retrieving an existing one) 为bean设置的参数值, 只有构造方法
	 *             和工厂方法可以用此参数来给取得的bean赋值, 同时bean的scope也必需是prototype类型
	 * @param typeCheckOnly whether the instance is obtained for a type check,
	 * not for actual use
	 * @return an instance of the bean
	 * @throws BeansException if the bean could not be created
	 */
	@SuppressWarnings("unchecked")
	protected <T> T doGetBean(final String name, @Nullable final Class<T> requiredType,
			@Nullable final Object[] args, boolean typeCheckOnly) throws BeansException {
		// TODO transformedBeanName()用来规范化要取得的bean的名字, 此方法做了两件事:
		//  1. 去掉'&': Spring中工厂类是以'&'开头的(表示为一个引用, 而非bean). 使用getBean("&xxx")方法时, 得到的会是bean工厂, 而
		//             使用getBean("xxx")方法得到的是bean本身, 或者bean工厂中的对象(最终返回的是beanFactory.getObject()).
		//             这里去掉'&'后, 后面再取的bean就是bean工厂中的对象了
		//  2. 取得最终名: bean的映射可能会出现别名嵌套, 即bean A映射成了别名B, B又被映射成了C, 即: A -> B -> C的情况
		//                如果传入的名字是B或C, 最终得到的名字会是最初的名字A
		final String beanName = transformedBeanName(name);
		Object bean;

		// Eagerly check singleton cache for manually registered singletons.
		// TODO 按以下顺序尝试从缓存中取得对应的单例实例:
		//  1. singletonObjects: bean单例缓存, bean名 -> bean实例
		//  2. earlySingletonObjects: 正在创建过程中的bean单例缓存, 用于做循环引用检测, bean名 -> bean实例
		//  3. singletonFactories: 存储创建bean的工厂的缓存, bean名 -> ObjectFactory
		Object sharedInstance = getSingleton(beanName);
		if (sharedInstance != null && args == null) {
			// TODO args只有在bean是prototype类型, 同时用构造方式或工厂方法取得bean时才会有值, 所以这里表示的是缓存命中, 且为单例的情况?? mark
			if (logger.isTraceEnabled()) {
				if (isSingletonCurrentlyInCreation(beanName)) {
					logger.trace("Returning eagerly cached instance of singleton bean '" + beanName +
							"' that is not fully initialized yet - a consequence of a circular reference");
				}
				else {
					logger.trace("Returning cached instance of singleton bean '" + beanName + "'");
				}
			}
			// TODO 从得到的单例实例中取得bean对象, getObjectForBeanInstance()方法的主要是逻辑是:
			//  1. 如果要取得的bean的名字是'&'开头的工厂类本身, 即, getBean("&xxx"), 则前面得到的sharedInstance实例就是工厂类本身, 直接返回即可;
			//  2. 如果要得到的bean的名字是普通bean, 即, getBean("xxx"), 则直接返回前面得到的sharedInstance实例;
			//  3. 如果要得到的bean的名字是普通bean, 即, getBean("xxx"), 但得到的实例实现了工厂接口FactoryBean时, 先从缓存取得bean实例,
			//     如果缓存中没有, 则调用工厂类实例的getObject()方法取得bean, 然后再根据bean是否由程序本身创建来决定是否进行后处理加工
			//     (由程序本身创建bean, 会用后处理器进行处理)
			bean = getObjectForBeanInstance(sharedInstance, name, beanName, null);
		}

		else {
			// TODO 缓存中不存时, 就要开始从父容器中查找:
			// Fail if we're already creating this bean instance:
			// We're assumably within a circular reference.
			if (isPrototypeCurrentlyInCreation(beanName)) {
				// TODO spring无法处理prototype的bean的循环依赖, 如果当前创建的prototype类型的bean已经在创建列表内,
				//  就表示出现了循环引用问题, 需要抛出异常
				throw new BeanCurrentlyInCreationException(beanName);
			}

			// Check if bean definition exists in this factory.
			// TODO 取得父容器
			BeanFactory parentBeanFactory = getParentBeanFactory();
			if (parentBeanFactory != null && !containsBeanDefinition(beanName)) {
				// Not found -> check parent.
				// TODO 当前容器的注册中心beanDefinitionMap没有要取得到bean时, 从父容器加载bean. 下面几种容器实现了getBean():
				//  1. AbstractBeanFactory: 实现的是通过名字查找bean的一系列方法:
				//                          getBean(String),
				//                          getBean(String, Class<T>)
				//                          getBean(String, Object...)
				//                          getBean(String, Class<T>, Object...)
				//  2. AbstractApplicationContext: 通过名字查找bean的getBean()最终调用的还是AbstractBeanFactory#getBean(),
				//                                 增加了通过类型查找bean的功能
				//  3. SimpleJndiBeanFactory: 通过jndi查找bean
				//  4. StaticListableBeanFactory: 从缓存中查找bean
				//  先得到一个真实名字(对于工厂类来说originalBeanName()方法会在得到其真实名后, 为其添加'&', 表示其为一个解引用, 而非bean)
				String nameToLookup = originalBeanName(name);
				if (parentBeanFactory instanceof AbstractBeanFactory) {
					// TODO 如果父容器是AbstractBeanFactory类型, 即: AbstractAutowireCapableBeanFactory,
					//  DefaultListableBeanFactory, 或XmlBeanFactory时, 调用父容器的doGetBean()方法取得bean
					return ((AbstractBeanFactory) parentBeanFactory).doGetBean(
							nameToLookup, requiredType, args, typeCheckOnly);
				}
				// TODO 后面的情况就是父容器不是AbstractBeanFactory的情况了, 会根据容器类型使用对应的getBean()实现
				else if (args != null) {
					// Delegation to parent with explicit args.
					// TODO 取得bean时, 可以同时会bean属性设置值, 用于工厂方法, 或构造函数上. 对于这种情况, 需要将要设置的参数传递
					//  给父容器, 所以调用父容器对应的getBean(String, Object... args)方法
					return (T) parentBeanFactory.getBean(nameToLookup, args);
				}
				else if (requiredType != null) {
					// No args -> delegate to standard getBean method.
					// TODO 指定获取类型时, 调用父容器对应的getBean(String, Class<T>)方法
					return parentBeanFactory.getBean(nameToLookup, requiredType);
				}
				else {
					// TODO 普通的直接调用父容器的getBean()取得bean对象
					return (T) parentBeanFactory.getBean(nameToLookup);
				}
			}

			if (!typeCheckOnly) {
				// TODO 把bean标识为已创建, 放alreadyCreated缓存中
				markBeanAsCreated(beanName);
			}

			try {
				// TODO 为要取得的bean生成RootBeanDefinition类型的mbd(如果有双亲bd, 会合并双亲bd的属性)
				final RootBeanDefinition mbd = getMergedLocalBeanDefinition(beanName);
				// TODO 合并后的bd不能是抽象类, 这里做一下查检, 如果是抽象类则抛出BeanIsAbstractException异常
				checkMergedBeanDefinition(mbd, beanName, args);

				// Guarantee initialization of beans that the current bean depends on.
				// TODO 取得合并过双亲属性的bd所依赖的所有bean, 用于属性的依赖注入. 这里的目的是要保证当前bean所依赖的其他bean
				//  要先于当前bean完成实例化. @DependsOn注解可以控制Bean的初始化顺序, 要保证这些bean先完成实例化
				String[] dependsOn = mbd.getDependsOn();
				if (dependsOn != null) {
					for (String dep : dependsOn) {
						// TODO 然后检查一下循环依赖问题, 看一下要取得的这个bean是否出现在自己要依赖的bean中, 如果是则抛出异常
						if (isDependent(beanName, dep)) {
							throw new BeanCreationException(mbd.getResourceDescription(), beanName,
									"Circular depends-on relationship between '" + beanName + "' and '" + dep + "'");
						}
						// TODO 没有循环依赖时, 注册一下bean与其依赖bean的关系
						//  1. dependentBeanMap: 注册了, 依赖bean -> 当前bean, 即依赖的bean依赖了当前bean
						//  2. dependenciesForBeanMap: 注册了, 当前bean -> 依赖的bean, 即当前bean被依赖bean所依赖
						registerDependentBean(dep, beanName);
						try {
							// TODO 然后开始初始化依赖的bean, 只有这些依赖的bean都初始化完成后, 才能继续当前bean的初始化
							getBean(dep);
						}
						catch (NoSuchBeanDefinitionException ex) {
							throw new BeanCreationException(mbd.getResourceDescription(), beanName,
									"'" + beanName + "' depends on missing bean '" + dep + "'", ex);
						}
					}
				}

				// Create bean instance.
				if (mbd.isSingleton()) {
					// TODO 创建单例bean实例, 这里创建的是原始的bean实例
					//  getSingleton(String, ObjectFactory<?>)的第二个参数ObjectFactory是个函数接口, 提供了一个getObject()方法
					//  用来实现获取bean的主逻辑, 在这里传入的是createBean()方法, 最终会由此方法来为bean创建实例
					sharedInstance = getSingleton(beanName, () -> {
						try {
							// TODO 这里真正实现了创建单例bean实例的逻辑, 这里使用的是AbstractBeanFactory抽象工厂的子类
							//  AbstractAutowireCapableBeanFactory#createBean()来创建原始bean实例
							return createBean(beanName, mbd, args);
						}
						catch (BeansException ex) {
							// Explicitly remove instance from singleton cache: It might have been put there
							// eagerly by the creation process, to allow for circular reference resolution.
							// Also remove any beans that received a temporary reference to the bean.
							destroySingleton(beanName);
							throw ex;
						}
					});
					// TODO 与上面相同, 从得到的单例实例中取得bean对象, 区别是在实例为工厂类时, 设置mbd也同为工厂类,
					//  getObjectForBeanInstance()方法的主要是逻辑是:
					//  1. 如果要取得的bean的名字是'&'开头的工厂类本身, 即, getBean("&xxx"), 则前面得到的sharedInstance实例就是工厂类本身, 直接返回即可;
					//  2. 如果要得到的bean的名字是普通bean, 即, getBean("xxx"), 则直接返回前面得到的sharedInstance实例;
					//  3. 如果要得到的bean的名字是普通bean, 即, getBean("xxx"), 但得到的实例实现了工厂接口FactoryBean时, 先从缓存取得bean实例,
					//     如果缓存中没有, 则调用工厂类实例的getObject()方法取得bean, 然后再根据bean是否由程序本身创建来决定是否进行后处理加工
					//     (由程序本身创建bean, 会用后处理器进行处理)
					bean = getObjectForBeanInstance(sharedInstance, name, beanName, mbd);
				}

				else if (mbd.isPrototype()) {
					// TODO 创建原型bean实例
					// It's a prototype -> create a new instance.
					Object prototypeInstance = null;
					try {
						// TODO 实例创建开始前, 把要创建的bean实例注册到当前线程的ThreadLocal中
						beforePrototypeCreation(beanName);
						// TODO 然后创建一个原型bean实例
						prototypeInstance = createBean(beanName, mbd, args);
					}
					finally {
						// TODO 创建结束后, 从ThreadLocal中移除当前创建的bean实例
						afterPrototypeCreation(beanName);
					}
					// TODO 与上面相同, 从得到的原型实例中取得bean对象, 区别是在实例为工厂类时, 设置mbd也同为工厂类,
					//  getObjectForBeanInstance()方法的主要是逻辑是:
					//  1. 如果要取得的bean的名字是'&'开头的工厂类本身, 即, getBean("&xxx"), 则前面得到的sharedInstance实例就是工厂类本身, 直接返回即可;
					//  2. 如果要得到的bean的名字是普通bean, 即, getBean("xxx"), 则直接返回前面得到的sharedInstance实例;
					//  3. 如果要得到的bean的名字是普通bean, 即, getBean("xxx"), 但得到的实例实现了工厂接口FactoryBean时, 先从缓存取得bean实例,
					//     如果缓存中没有, 则调用工厂类实例的getObject()方法取得bean, 然后再根据bean是否由程序本身创建来决定是否进行后处理加工
					//     (由程序本身创建bean, 会用后处理器进行处理)
					bean = getObjectForBeanInstance(prototypeInstance, name, beanName, mbd);
				}

				else {
					// TODO 创建其他类型的实例, 先取得scope
					String scopeName = mbd.getScope();
					final Scope scope = this.scopes.get(scopeName);
					if (scope == null) {
						throw new IllegalStateException("No Scope registered for scope name '" + scopeName + "'");
					}
					try {
						Object scopedInstance = scope.get(beanName, () -> {
							// TODO 实例创建开始前, 把要创建的bean实例注册到当前线程的ThreadLocal中
							beforePrototypeCreation(beanName);
							try {
								// TODO 创建实例
								return createBean(beanName, mbd, args);
							}
							finally {
								// TODO 创建结束后, 从ThreadLocal中移除当前创建的bean实例
								afterPrototypeCreation(beanName);
							}
						});
						// TODO 与上面相同, 从得到的scope实例中取得bean对象, 区别是在实例为工厂类时, 设置mbd也同为工厂类,
						//  getObjectForBeanInstance()方法的主要是逻辑是:
						//  1. 如果要取得的bean的名字是'&'开头的工厂类本身, 即, getBean("&xxx"), 则前面得到的sharedInstance实例就是工厂类本身, 直接返回即可;
						//  2. 如果要得到的bean的名字是普通bean, 即, getBean("xxx"), 则直接返回前面得到的sharedInstance实例;
						//  3. 如果要得到的bean的名字是普通bean, 即, getBean("xxx"), 但得到的实例实现了工厂接口FactoryBean时, 先从缓存取得bean实例,
						//     如果缓存中没有, 则调用工厂类实例的getObject()方法取得bean, 然后再根据bean是否由程序本身创建来决定是否进行后处理加工
						//     (由程序本身创建bean, 会用后处理器进行处理)
						bean = getObjectForBeanInstance(scopedInstance, name, beanName, mbd);
					}
					catch (IllegalStateException ex) {
						throw new BeanCreationException(beanName,
								"Scope '" + scopeName + "' is not active for the current thread; consider " +
								"defining a scoped proxy for this bean if you intend to refer to it from a singleton",
								ex);
					}
				}
			}
			catch (BeansException ex) {
				// TODO 出问题后把bean从缓存alreadyCreated中移除, 然后抛出异常
				cleanupAfterBeanCreationFailure(beanName);
				throw ex;
			}
		}

		// Check if required type matches the type of the actual bean instance.
		if (requiredType != null && !requiredType.isInstance(bean)) {
			try {
				// TODO 指定了bean类型时, 将得到的bean转换成对应的类型并返回, 转换失败, 或类型不匹配时会抛出异常,
				T convertedBean = getTypeConverter().convertIfNecessary(bean, requiredType);
				if (convertedBean == null) {
					throw new BeanNotOfRequiredTypeException(name, requiredType, bean.getClass());
				}
				return convertedBean;
			}
			catch (TypeMismatchException ex) {
				if (logger.isTraceEnabled()) {
					logger.trace("Failed to convert bean '" + name + "' to required type '" +
							ClassUtils.getQualifiedName(requiredType) + "'", ex);
				}
				throw new BeanNotOfRequiredTypeException(name, requiredType, bean.getClass());
			}
		}
		// TODO 这里返回的是实例化后的bean, 后面会进行初始化
		return (T) bean;
	}

	@Override
	// TODO 判断容器中是否包含指定bean
	public boolean containsBean(String name) {
		String beanName = transformedBeanName(name);
		if (containsSingleton(beanName) || containsBeanDefinition(beanName)) {
			// TODO 如果存在于当前容器中(单例缓存, 或注册中心中), 工厂类, 或者非工厂引用都算存在
			return (!BeanFactoryUtils.isFactoryDereference(name) || isFactoryBean(name));
		}
		// Not found -> check parent.
		// TODO 当前容器没有, 则向上找父容器
		BeanFactory parentBeanFactory = getParentBeanFactory();
		return (parentBeanFactory != null && parentBeanFactory.containsBean(originalBeanName(name)));
	}

	@Override
	// TODO 判断给定的bean是否为单例
	public boolean isSingleton(String name) throws NoSuchBeanDefinitionException {
		// TODO 取得bean的最终使用名
		String beanName = transformedBeanName(name);
		// TODO 用名字取得容器中的原生单例bean对象
		Object beanInstance = getSingleton(beanName, false);
		if (beanInstance != null) {
			if (beanInstance instanceof FactoryBean) {
				// TODO 如果得到的bean对象实例是工厂类(实现了FactoryBean接口)时, 返回值:
				//  true: 1. 传入的bean是工厂类(参数name以'&'开头);
				//        2. 或者取得的bean对象所表示的工厂类是单例的(本身不就是单例的了么??)
				return (BeanFactoryUtils.isFactoryDereference(name) || ((FactoryBean<?>) beanInstance).isSingleton());
			}
			else {
				// TODO bean对象实例不是工厂类时, 就看传入的bean名字是否以'&'开头的工厂类了(非工厂类都为单例):
				//  true: 参数name不以'&'开头, 表示不是工厂类
				//  false: 参数name以'&'开头, 表示是工厂类
				return !BeanFactoryUtils.isFactoryDereference(name);
			}
		}

		// No singleton instance found -> check bean definition.
		// TODO 没有得到bean实例时, 就到父容器中去找, 看其是否为单例
		BeanFactory parentBeanFactory = getParentBeanFactory();
		if (parentBeanFactory != null && !containsBeanDefinition(beanName)) {
			// No bean definition found in this factory -> delegate to parent.
			// TODO 有父容器, 且当前容器中没有要找的bean时, 就到看其在父容器中是否为单例
			return parentBeanFactory.isSingleton(originalBeanName(name));
		}
		// TODO 还没找到, 就用当前bean与双亲进行合并
		RootBeanDefinition mbd = getMergedLocalBeanDefinition(beanName);

		// In case of FactoryBean, return singleton status of created object if not a dereference.
		// TODO 判断合并后的mbd是否单例
		if (mbd.isSingleton()) {
			if (isFactoryBean(beanName, mbd)) {
				// TODO 是单例时, 且mbd是工厂类时
				if (BeanFactoryUtils.isFactoryDereference(name)) {
					// TODO 如果传入的名字是工厂类(以'&'开头), 就返回true
					return true;
				}
				// TODO name不是'&'开头的工厂类时, 从容器中取得bean最终名的工厂类('&'+bean最终名), 然后看其是否为单例
				FactoryBean<?> factoryBean = (FactoryBean<?>) getBean(FACTORY_BEAN_PREFIX + beanName);
				return factoryBean.isSingleton();
			}
			else {
				// TODO mbd不是工厂类时, 就看传入的bean名字是否以'&'开头的工厂类了(非工厂类都为单例):
				//  true: 参数name不以'&'开头, 表示不是工厂类
				//  false: 参数name以'&'开头, 表示是工厂类
				return !BeanFactoryUtils.isFactoryDereference(name);
			}
		}
		else {
			return false;
		}
	}

	@Override
	public boolean isPrototype(String name) throws NoSuchBeanDefinitionException {
		String beanName = transformedBeanName(name);

		BeanFactory parentBeanFactory = getParentBeanFactory();
		if (parentBeanFactory != null && !containsBeanDefinition(beanName)) {
			// No bean definition found in this factory -> delegate to parent.
			return parentBeanFactory.isPrototype(originalBeanName(name));
		}

		RootBeanDefinition mbd = getMergedLocalBeanDefinition(beanName);
		if (mbd.isPrototype()) {
			// In case of FactoryBean, return singleton status of created object if not a dereference.
			return (!BeanFactoryUtils.isFactoryDereference(name) || isFactoryBean(beanName, mbd));
		}

		// Singleton or scoped - not a prototype.
		// However, FactoryBean may still produce a prototype object...
		if (BeanFactoryUtils.isFactoryDereference(name)) {
			return false;
		}
		if (isFactoryBean(beanName, mbd)) {
			final FactoryBean<?> fb = (FactoryBean<?>) getBean(FACTORY_BEAN_PREFIX + beanName);
			if (System.getSecurityManager() != null) {
				return AccessController.doPrivileged((PrivilegedAction<Boolean>) () ->
						((fb instanceof SmartFactoryBean && ((SmartFactoryBean<?>) fb).isPrototype()) || !fb.isSingleton()),
						getAccessControlContext());
			}
			else {
				return ((fb instanceof SmartFactoryBean && ((SmartFactoryBean<?>) fb).isPrototype()) ||
						!fb.isSingleton());
			}
		}
		else {
			return false;
		}
	}

	@Override
	public boolean isTypeMatch(String name, ResolvableType typeToMatch) throws NoSuchBeanDefinitionException {
		return isTypeMatch(name, typeToMatch, true);
	}

	/**
	 * Internal extended variant of {@link #isTypeMatch(String, ResolvableType)}
	 * to check whether the bean with the given name matches the specified type. Allow
	 * additional constraints to be applied to ensure that beans are not created early.
	 * @param name the name of the bean to query 要匹配的候选bean
	 * @param typeToMatch the type to match against (as a
	 * {@code ResolvableType}) 要匹配的类型
	 * @return {@code true} if the bean type matches, {@code false} if it
	 * doesn't match or cannot be determined yet
	 * @throws NoSuchBeanDefinitionException if there is no bean with the given name
	 * @since 5.2
	 * @see #getBean
	 * @see #getType
	 */
	// TODO 判断给定的bean名是否与指定的类型相匹配
	protected boolean isTypeMatch(String name, ResolvableType typeToMatch, boolean allowFactoryBeanInit)
			throws NoSuchBeanDefinitionException {
		// TODO 取得bean的id
		String beanName = transformedBeanName(name);
		// TODO 判断一下给定的bean是否为工厂类('&'开头)
		boolean isFactoryDereference = BeanFactoryUtils.isFactoryDereference(name);

		// Check manually registered singletons.
		// TODO 根据最终名字取得容器中注册的原生的bean实例对象, 不支持提前暴露
		Object beanInstance = getSingleton(beanName, false);
		if (beanInstance != null && beanInstance.getClass() != NullBean.class) {
			// TODO 取到bean的实例对象时会根据其是否为工厂类执行不同的判断方法
			if (beanInstance instanceof FactoryBean) {
				// TODO bean实例对象为工厂类时(实现了FactoryBean接口)
				if (!isFactoryDereference) {
					// TODO 对于传入的bean名不是以'&'开头的工厂类, 用bean实例表示的工厂类的类型做为判断条件
					Class<?> type = getTypeForFactoryBean((FactoryBean<?>) beanInstance);
					// TODO 指定的类型与bean单例对象表示的工厂类的类型相同时, 表示匹配成功
					return (type != null && typeToMatch.isAssignableFrom(type));
				}
				else {
					// TODO 传入的本身就是一个工厂类时(name参数以'&'开头), 实例本身即为工厂类的实例, 直接进行比较即可
					return typeToMatch.isInstance(beanInstance);
				}
			}
			else if (!isFactoryDereference) {
				// TODO bean实例对象不是工厂类, 且传入的bean名不是以'&'开头的工厂类时
				if (typeToMatch.isInstance(beanInstance)) {
					// Direct match for exposed instance?
					// TODO 直接比较指定的类型与bean实例对象, 看是否匹配
					return true;
				}
				else if (typeToMatch.hasGenerics() && containsBeanDefinition(beanName)) {
					// Generics potentially only match on the target class, not on the proxy...
					// TODO bean实例不匹配指定类型时, 如果要匹配的bean已经在容器中注册过时, 就进行泛型类型的匹配. 只对代理目标类
					//  进行泛型匹配, 不对代理类进行匹配操作
					RootBeanDefinition mbd = getMergedLocalBeanDefinition(beanName);
					// TODO 取得mbd所代表的Class对象
					Class<?> targetType = mbd.getTargetType();
					if (targetType != null && targetType != ClassUtils.getUserClass(beanInstance)) {
						// Check raw class match as well, making sure it's exposed on the proxy.
						// TODO mbd所代表的Class对象如果和bean实例不一样时, 需要比较mbd所代表的Class对象与指定类型的Class对象
						//  是否匹配了(一定要注意, 上面都是ResolvableType间的比较, 这里才是原生Class对象的比较)
						Class<?> classToMatch = typeToMatch.resolve();
						if (classToMatch != null && !classToMatch.isInstance(beanInstance)) {
							// TODO 如果指定的类型与bean的实例对象不匹配时, 返回false
							return false;
						}
						if (typeToMatch.isAssignableFrom(targetType)) {
							// TODO 指定的类型与mbd所代表的Class对象类型相同时, 返回true
							return true;
						}
					}
					// TODO 还是没有比较结果时, 就用mbd持有的bean的ResolvableType进行最终比较
					ResolvableType resolvableType = mbd.targetType;
					if (resolvableType == null) {
						// TODO mbd持有的bean没有ResolvableType属性值时, 其有可能是个工厂方法. 下面会尝试使用可能存在的工厂方法
						//  的返回类型进行比较
						resolvableType = mbd.factoryMethodReturnType;
					}
					// TODO 比较是否匹配
					return (resolvableType != null && typeToMatch.isAssignableFrom(resolvableType));
				}
			}
			// TODO 其他情况(bean实例非工厂类, 但是传入的bean名是'&'开头的工厂类), 返回false
			return false;
		}
		else if (containsSingleton(beanName) && !containsBeanDefinition(beanName)) {
			// null instance registered
			// TODO bean是单例, 但并不在注册中心中时, 即空实例, 返回false
			return false;
		}

		// No singleton instance found -> check bean definition.
		// TODO 到这就表示没到找对应的单例实例, 这时需要到可能存在的父容器中查找
		BeanFactory parentBeanFactory = getParentBeanFactory();
		if (parentBeanFactory != null && !containsBeanDefinition(beanName)) {
			// No bean definition found in this factory -> delegate to parent.
			// TODO 有父容器, 且bean不包含在当前容器中, 委托给父容器进行匹配验证
			return parentBeanFactory.isTypeMatch(originalBeanName(name), typeToMatch);
		}

		// Retrieve corresponding bean definition.
		RootBeanDefinition mbd = getMergedLocalBeanDefinition(beanName);
		// TODO 取得bean的代理目标
		BeanDefinitionHolder dbd = mbd.getDecoratedDefinition();

		// Setup the types that we want to match against
		// TODO 看一下待匹配的ResolvableType是否有解析过的type类型, 如果没有, 则默认使用FactoryBean(工厂类)
		Class<?> classToMatch = typeToMatch.resolve();
		if (classToMatch == null) {
			classToMatch = FactoryBean.class;
		}
		// TODO 转化成type数组, 为的是给非工厂类加上FactoryBean type??
		Class<?>[] typesToMatch = (FactoryBean.class == classToMatch ?
				new Class<?>[] {classToMatch} : new Class<?>[] {FactoryBean.class, classToMatch});


		// Attempt to predict the bean type
		Class<?> predictedType = null;

		// We're looking for a regular reference but we're a factory bean that has
		// a decorated bean definition. The target bean should be the same type
		// as FactoryBean would ultimately return.
		if (!isFactoryDereference && dbd != null && isFactoryBean(beanName, mbd)) {
			// TODO 要得到的bean不是一个以'&'开头的工厂类, 但bean本身是个工厂且, 且还是一个代理时, 下面就准备用代理目标类进行类型匹配验证
			// We should only attempt if the user explicitly set lazy-init to true
			// and we know the merged bean definition is for a factory bean.
			// TODO 判断bean是否为非懒加载, 或者支持工厂类初始化
			if (!mbd.isLazyInit() || allowFactoryBeanInit) {
				// TODO 不是懒加载, 或者支持工厂类初始化时, 取得代理目标类的mbd
				RootBeanDefinition tbd = getMergedBeanDefinition(dbd.getBeanName(), dbd.getBeanDefinition(), mbd);
				// TODO 预测代理目标类tbd的类型:
				//  1. AbstractBeanFactory: 默认的实现
				//  2. AbstractAutowireCapableBeanFactory: 用于自动装配
				Class<?> targetType = predictBeanType(dbd.getBeanName(), tbd, typesToMatch);
				if (targetType != null && !FactoryBean.class.isAssignableFrom(targetType)) {
					// TODO 代理目标的类型不是工厂类时, 将其做为预测类型
					predictedType = targetType;
				}
			}
		}

		// If we couldn't use the target type, try regular prediction.
		if (predictedType == null) {
			// TODO 代理目标无法预测出类型时, 表示一个常规情况, 这时使用候选bean进行预测
			predictedType = predictBeanType(beanName, mbd, typesToMatch);
			if (predictedType == null) {
				// TODO 如果还没有, 返回false表示不匹配
				return false;
			}
		}

		// Attempt to get the actual ResolvableType for the bean.
		ResolvableType beanType = null;

		// If it's a FactoryBean, we want to look at what it creates, not the factory class.
		// TODO 对预测的类型进行判断
		if (FactoryBean.class.isAssignableFrom(predictedType)) {
			// TODO 如果是工厂类型
			if (beanInstance == null && !isFactoryDereference) {
				// TODO 没有对应的bean单例实例, 且要得到的bean不是工厂类(不是由'&'开头)时, 取得工厂类的类型
				beanType = getTypeForFactoryBean(beanName, mbd, allowFactoryBeanInit);
				// TODO 然后设置到预测类型上, 如果还没有解析到, 返回false表示不匹配
				predictedType = beanType.resolve();
				if (predictedType == null) {
					return false;
				}
			}
		}
		else if (isFactoryDereference) {
			// TODO 要得到的bean是工厂类时
			// Special case: A SmartInstantiationAwareBeanPostProcessor returned a non-FactoryBean
			// type but we nevertheless are being asked to dereference a FactoryBean...
			// Let's check the original bean class and proceed with it if it is a FactoryBean.
			// TODO 预测要匹配的bean是否为工厂类. 如果不是工厂类, 或无法预测类型时, 返回false表示预测失败
			predictedType = predictBeanType(beanName, mbd, FactoryBean.class);
			if (predictedType == null || !FactoryBean.class.isAssignableFrom(predictedType)) {
				return false;
			}
		}

		// We don't have an exact type but if bean definition target type or the factory
		// method return type matches the predicted type then we can use that.
		// TODO 如果到这还没有解析出type, 就看候选bean所引用的Class对象, 以及工厂方法的返回类型是否匹配了
		if (beanType == null) {
			// TODO 先看候选bean所引用的Class对象
			ResolvableType definedType = mbd.targetType;
			if (definedType == null) {
				// TODO 候选bean所引用的Class对象不存在时(有可能是还没解析), 看工厂方法返回类型type
				definedType = mbd.factoryMethodReturnType;
			}
			if (definedType != null && definedType.resolve() == predictedType) {
				// TODO 如果存在候选bean所引用的Class对象, 或工厂方法的返回类型, 并且该类型与要预测的类型一致时, 用此类型做为bean的类型
				beanType = definedType;
			}
		}

		// If we have a bean type use it so that generics are considered
		if (beanType != null) {
			// TODO 得到bean了的实际, 判断是否与指定type匹配
			return typeToMatch.isAssignableFrom(beanType);
		}

		// If we don't have a bean type, fallback to the predicted type
		// TODO 如果最后还是没有bean的实际类型, 则用前面得到的预测类型进行判断
		return typeToMatch.isAssignableFrom(predictedType);
	}

	@Override
	public boolean isTypeMatch(String name, Class<?> typeToMatch) throws NoSuchBeanDefinitionException {
		return isTypeMatch(name, ResolvableType.forRawClass(typeToMatch));
	}

	@Override
	@Nullable
	// TODO 根据bean名取得bean的类型
	public Class<?> getType(String name) throws NoSuchBeanDefinitionException {
		// TODO 根据bean名取得对应的Class, 并且在需要时可以对工厂类进行初始化
		return getType(name, true);
	}

	@Override
	@Nullable
	// TODO 根据bean名取得bean的类型, 支持工厂类初始化功能
	public Class<?> getType(String name, boolean allowFactoryBeanInit) throws NoSuchBeanDefinitionException {
		// TODO 取得bean注册的id, 用于处理别名, '&'开头的工厂方法
		String beanName = transformedBeanName(name);

		// Check manually registered singletons.
		// TODO 取得指定bean的单例实例, 这里传入了false表示不支持提前初始化
		Object beanInstance = getSingleton(beanName, false);
		if (beanInstance != null && beanInstance.getClass() != NullBean.class) {
			// TODO 如果bean存在单例实例, 且不是NullBean时, 检查bean实例的类型
			if (beanInstance instanceof FactoryBean && !BeanFactoryUtils.isFactoryDereference(name)) {
				// TODO bean实例是工厂类(实现了FactoryBean接口), 但要取得的bean不是由'&'开头的工厂类时, 通过bean实例的getObjectType()
				//  方法取得工厂实例的类型(工厂类的bean需要用getObject()取得bean对象, 直接取得到的会是工厂的实例. 对应的取得bean
				//  对象的类型也要用getObjectType())
				return getTypeForFactoryBean((FactoryBean<?>) beanInstance);
			}
			else {
				// TODO 其他情况返回bean实例的class
				return beanInstance.getClass();
			}
		}

		// No singleton instance found -> check bean definition.
		// TODO 没有单例实例时, 就要从父容器中查检了
		BeanFactory parentBeanFactory = getParentBeanFactory();
		if (parentBeanFactory != null && !containsBeanDefinition(beanName)) {
			// No bean definition found in this factory -> delegate to parent.
			// TODO 有父容器, 且当前容器的没有注册过正在操作的bean时(注册中心beanDefinitionMap中没有对应的bd), 到父容器中去取bean的类型
			return parentBeanFactory.getType(originalBeanName(name));
		}
		// TODO 到这里就表示当前操作的bean没有单例实例, 并且当前容器没有父容器, 或者当前容器注册过当前操作的bean的情况.
		//  用当前操作的bean与其双亲的属性进行合并, 生成一个RootBeanDefinition
		RootBeanDefinition mbd = getMergedLocalBeanDefinition(beanName);

		// Check decorated bean definition, if any: We assume it'll be easier
		// to determine the decorated bean's type than the proxy's type.
		// TODO mbd有可能会是一个代理里, 先看一下mbd是否持有一个被包装过的bd(AOP时, 代理bd中会包含代理目标bd), 即原始的bd??
		BeanDefinitionHolder dbd = mbd.getDecoratedDefinition();
		if (dbd != null && !BeanFactoryUtils.isFactoryDereference(name)) {
			// TODO 存在被代理的原始bd, 且要得到的bean不是工厂类的情况时('&'开头), 用原始bd与mbd(其父bd)的属性进行合并. 在这个过程中,
			//  其scope会根据mbd的scope而发生变化: mbd如果不是单例, 且被包装过的bd是单例时, 会用mbd的scope来替换被包装过的目标bean的scope
			RootBeanDefinition tbd = getMergedBeanDefinition(dbd.getBeanName(), dbd.getBeanDefinition(), mbd);
			// TODO 预测被代理的原始bd的类型, 返回第一个匹配的类型, 如果没有, 返回的是null
			Class<?> targetClass = predictBeanType(dbd.getBeanName(), tbd);
			if (targetClass != null && !FactoryBean.class.isAssignableFrom(targetClass)) {
				// TODO 一旦取得目标类型, 且其目标类型不是FactoryBean类型时, 直接返回代理目标类
				return targetClass;
			}
		}
		// TODO 走到这里时, 会有以下几种情况:
		//  1. 并没有被代理的原始bd, 即非代理类;
		//  2. 或要取得的bean是工厂类;
		//  3. 或在有被代理的原始bd, 且要取得的bean不是工厂类时, 无法预测被被包装过的源bd类型;
		//  预测一下mbd的类型(beanClass), 即bean对应的class
		Class<?> beanClass = predictBeanType(beanName, mbd);

		// Check bean class whether we're dealing with a FactoryBean.
		if (beanClass != null && FactoryBean.class.isAssignableFrom(beanClass)) {
			// TODO mbd是FactoryBean类型时:
			if (!BeanFactoryUtils.isFactoryDereference(name)) {
				// If it's a FactoryBean, we want to look at what it creates, not at the factory class.
				// TODO 要取得的bean不是由工厂创建的情况下, 从mbd对应的工厂中取得类型并返回
				return getTypeForFactoryBean(beanName, mbd, allowFactoryBeanInit).resolve();
			}
			else {
				// TODO 如果要取得的bean是由工厂创建的, 直接返回合并过的bd的类型
				return beanClass;
			}
		}
		else {
			// TODO 合并后的bd的类型没得到, 或是一个FactoryBean类型时:
			//  1. 要取得的bean不是工厂类: 返回mbd的类型
			//  2. 要取得的bean是工厂类: 返回null
			return (!BeanFactoryUtils.isFactoryDereference(name) ? beanClass : null);
		}
	}

	@Override
	public String[] getAliases(String name) {
		String beanName = transformedBeanName(name);
		List<String> aliases = new ArrayList<>();
		boolean factoryPrefix = name.startsWith(FACTORY_BEAN_PREFIX);
		String fullBeanName = beanName;
		if (factoryPrefix) {
			fullBeanName = FACTORY_BEAN_PREFIX + beanName;
		}
		if (!fullBeanName.equals(name)) {
			aliases.add(fullBeanName);
		}
		String[] retrievedAliases = super.getAliases(beanName);
		String prefix = factoryPrefix ? FACTORY_BEAN_PREFIX : "";
		for (String retrievedAlias : retrievedAliases) {
			String alias = prefix + retrievedAlias;
			if (!alias.equals(name)) {
				aliases.add(alias);
			}
		}
		if (!containsSingleton(beanName) && !containsBeanDefinition(beanName)) {
			BeanFactory parentBeanFactory = getParentBeanFactory();
			if (parentBeanFactory != null) {
				aliases.addAll(Arrays.asList(parentBeanFactory.getAliases(fullBeanName)));
			}
		}
		return StringUtils.toStringArray(aliases);
	}


	//---------------------------------------------------------------------
	// Implementation of HierarchicalBeanFactory interface
	//---------------------------------------------------------------------

	@Override
	@Nullable
	public BeanFactory getParentBeanFactory() {
		return this.parentBeanFactory;
	}

	@Override
	public boolean containsLocalBean(String name) {
		String beanName = transformedBeanName(name);
		return ((containsSingleton(beanName) || containsBeanDefinition(beanName)) &&
				(!BeanFactoryUtils.isFactoryDereference(name) || isFactoryBean(beanName)));
	}


	//---------------------------------------------------------------------
	// Implementation of ConfigurableBeanFactory interface
	//---------------------------------------------------------------------

	@Override
	public void setParentBeanFactory(@Nullable BeanFactory parentBeanFactory) {
		if (this.parentBeanFactory != null && this.parentBeanFactory != parentBeanFactory) {
			throw new IllegalStateException("Already associated with parent BeanFactory: " + this.parentBeanFactory);
		}
		this.parentBeanFactory = parentBeanFactory;
	}

	@Override
	public void setBeanClassLoader(@Nullable ClassLoader beanClassLoader) {
		this.beanClassLoader = (beanClassLoader != null ? beanClassLoader : ClassUtils.getDefaultClassLoader());
	}

	@Override
	@Nullable
	public ClassLoader getBeanClassLoader() {
		return this.beanClassLoader;
	}

	@Override
	public void setTempClassLoader(@Nullable ClassLoader tempClassLoader) {
		this.tempClassLoader = tempClassLoader;
	}

	@Override
	@Nullable
	public ClassLoader getTempClassLoader() {
		return this.tempClassLoader;
	}

	@Override
	public void setCacheBeanMetadata(boolean cacheBeanMetadata) {
		this.cacheBeanMetadata = cacheBeanMetadata;
	}

	@Override
	public boolean isCacheBeanMetadata() {
		return this.cacheBeanMetadata;
	}

	@Override
	public void setBeanExpressionResolver(@Nullable BeanExpressionResolver resolver) {
		this.beanExpressionResolver = resolver;
	}

	@Override
	@Nullable
	public BeanExpressionResolver getBeanExpressionResolver() {
		return this.beanExpressionResolver;
	}

	@Override
	public void setConversionService(@Nullable ConversionService conversionService) {
		this.conversionService = conversionService;
	}

	@Override
	@Nullable
	public ConversionService getConversionService() {
		return this.conversionService;
	}

	@Override
	public void addPropertyEditorRegistrar(PropertyEditorRegistrar registrar) {
		Assert.notNull(registrar, "PropertyEditorRegistrar must not be null");
		this.propertyEditorRegistrars.add(registrar);
	}

	/**
	 * Return the set of PropertyEditorRegistrars.
	 */
	public Set<PropertyEditorRegistrar> getPropertyEditorRegistrars() {
		return this.propertyEditorRegistrars;
	}

	@Override
	public void registerCustomEditor(Class<?> requiredType, Class<? extends PropertyEditor> propertyEditorClass) {
		Assert.notNull(requiredType, "Required type must not be null");
		Assert.notNull(propertyEditorClass, "PropertyEditor class must not be null");
		this.customEditors.put(requiredType, propertyEditorClass);
	}

	@Override
	public void copyRegisteredEditorsTo(PropertyEditorRegistry registry) {
		registerCustomEditors(registry);
	}

	/**
	 * Return the map of custom editors, with Classes as keys and PropertyEditor classes as values.
	 */
	public Map<Class<?>, Class<? extends PropertyEditor>> getCustomEditors() {
		return this.customEditors;
	}

	@Override
	public void setTypeConverter(TypeConverter typeConverter) {
		this.typeConverter = typeConverter;
	}

	/**
	 * Return the custom TypeConverter to use, if any.
	 * @return the custom TypeConverter, or {@code null} if none specified
	 */
	@Nullable
	protected TypeConverter getCustomTypeConverter() {
		return this.typeConverter;
	}

	@Override
	public TypeConverter getTypeConverter() {
		// TODO 取得自定义的类型转换器, 如果有直接返回
		TypeConverter customConverter = getCustomTypeConverter();
		if (customConverter != null) {
			return customConverter;
		}
		else {
			// Build default TypeConverter, registering custom editors.
			// TODO 如果没有, 就返回一个默认的SimpleTypeConverter解析器
			SimpleTypeConverter typeConverter = new SimpleTypeConverter();
			typeConverter.setConversionService(getConversionService());
			registerCustomEditors(typeConverter);
			return typeConverter;
		}
	}

	@Override
	// TODO 增加Value解析器, 有两个地方会调用这个方法添加解析器:
	//  1. AbstractApplicationContext#finishBeanFactoryInitialization(): 容器初始化时
	//  2. PropertyPlaceholderConfigurer#processProperties():
	public void addEmbeddedValueResolver(StringValueResolver valueResolver) {
		Assert.notNull(valueResolver, "StringValueResolver must not be null");
		this.embeddedValueResolvers.add(valueResolver);
	}

	@Override
	public boolean hasEmbeddedValueResolver() {
		return !this.embeddedValueResolvers.isEmpty();
	}

	@Override
	@Nullable
	public String resolveEmbeddedValue(@Nullable String value) {
		if (value == null) {
			return null;
		}
		String result = value;
		for (StringValueResolver resolver : this.embeddedValueResolvers) {
			// TODO 用注册的实现了StringValueResolver接口的解析器挨个儿解析传入的值, 以下实现类实现了解析方法:
			//  1. EmbeddedValueResolver: 用于解析@Value注解的值, 当配置了表达式解析器时, 还可以解析SpEL表达式
			//  2. PropertyPlaceholderConfigurer$PlaceholderResolvingStringValueResolver: 用PropertyPlaceholderHelper提供的
			//     实现处理值, 这里会替换掉${}
			//  3. PropertyPlaceholderConfigurer#processProperties(): 传入的是一个Lambda表达式, 如果手动配置了PropertyPlaceholderConfigurer
			//     或PropertySourcesPlaceholderConfigurer, 并且ignoreUnresolvablePlaceholders没有设置为true时, 当遇到非法占位符时, 会抛出异常
			//  4. AbstractApplicationContext#finishBeanFactoryInitialization(): 在容器初始化时, 如果容器发现没设置解析器,
			//     则会提供一个默认的, 可以解析非法占位符的解析器(无法解析占位符时, 会原样输出)
			result = resolver.resolveStringValue(result);
			if (result == null) {
				return null;
			}
		}
		return result;
	}

	@Override
	public void addBeanPostProcessor(BeanPostProcessor beanPostProcessor) {
		Assert.notNull(beanPostProcessor, "BeanPostProcessor must not be null");
		// Remove from old position, if any
		this.beanPostProcessors.remove(beanPostProcessor);
		// Track whether it is instantiation/destruction aware
		if (beanPostProcessor instanceof InstantiationAwareBeanPostProcessor) {
			// TODO 设置容器是否提供bean实例化时的后处理器
			this.hasInstantiationAwareBeanPostProcessors = true;
		}
		if (beanPostProcessor instanceof DestructionAwareBeanPostProcessor) {
			// TODO 设置容器是否提供bean销毁时的后处理器. 在Application初始化时, prepareBeanFactory()
			//  会自动添加ApplicationListenerDetector, 所以这个值会是true
			this.hasDestructionAwareBeanPostProcessors = true;
		}
		// Add to end of list
		this.beanPostProcessors.add(beanPostProcessor);
	}

	@Override
	public int getBeanPostProcessorCount() {
		return this.beanPostProcessors.size();
	}

	/**
	 * Return the list of BeanPostProcessors that will get applied
	 * to beans created with this factory.
	 */
	public List<BeanPostProcessor> getBeanPostProcessors() {
		return this.beanPostProcessors;
	}

	/**
	 * Return whether this factory holds a InstantiationAwareBeanPostProcessor
	 * that will get applied to singleton beans on shutdown.
	 * @see #addBeanPostProcessor
	 * @see org.springframework.beans.factory.config.InstantiationAwareBeanPostProcessor
	 */
	protected boolean hasInstantiationAwareBeanPostProcessors() {
		return this.hasInstantiationAwareBeanPostProcessors;
	}

	/**
	 * Return whether this factory holds a DestructionAwareBeanPostProcessor
	 * that will get applied to singleton beans on shutdown.
	 * @see #addBeanPostProcessor
	 * @see org.springframework.beans.factory.config.DestructionAwareBeanPostProcessor
	 */
	protected boolean hasDestructionAwareBeanPostProcessors() {
		return this.hasDestructionAwareBeanPostProcessors;
	}

	@Override
	public void registerScope(String scopeName, Scope scope) {
		Assert.notNull(scopeName, "Scope identifier must not be null");
		Assert.notNull(scope, "Scope must not be null");
		if (SCOPE_SINGLETON.equals(scopeName) || SCOPE_PROTOTYPE.equals(scopeName)) {
			throw new IllegalArgumentException("Cannot replace existing scopes 'singleton' and 'prototype'");
		}
		Scope previous = this.scopes.put(scopeName, scope);
		if (previous != null && previous != scope) {
			if (logger.isDebugEnabled()) {
				logger.debug("Replacing scope '" + scopeName + "' from [" + previous + "] to [" + scope + "]");
			}
		}
		else {
			if (logger.isTraceEnabled()) {
				logger.trace("Registering scope '" + scopeName + "' with implementation [" + scope + "]");
			}
		}
	}

	@Override
	public String[] getRegisteredScopeNames() {
		return StringUtils.toStringArray(this.scopes.keySet());
	}

	@Override
	@Nullable
	public Scope getRegisteredScope(String scopeName) {
		Assert.notNull(scopeName, "Scope identifier must not be null");
		return this.scopes.get(scopeName);
	}

	/**
	 * Set the security context provider for this bean factory. If a security manager
	 * is set, interaction with the user code will be executed using the privileged
	 * of the provided security context.
	 */
	public void setSecurityContextProvider(SecurityContextProvider securityProvider) {
		this.securityContextProvider = securityProvider;
	}

	/**
	 * Delegate the creation of the access control context to the
	 * {@link #setSecurityContextProvider SecurityContextProvider}.
	 */
	@Override
	public AccessControlContext getAccessControlContext() {
		return (this.securityContextProvider != null ?
				this.securityContextProvider.getAccessControlContext() :
				AccessController.getContext());
	}

	@Override
	public void copyConfigurationFrom(ConfigurableBeanFactory otherFactory) {
		Assert.notNull(otherFactory, "BeanFactory must not be null");
		setBeanClassLoader(otherFactory.getBeanClassLoader());
		setCacheBeanMetadata(otherFactory.isCacheBeanMetadata());
		setBeanExpressionResolver(otherFactory.getBeanExpressionResolver());
		setConversionService(otherFactory.getConversionService());
		if (otherFactory instanceof AbstractBeanFactory) {
			AbstractBeanFactory otherAbstractFactory = (AbstractBeanFactory) otherFactory;
			this.propertyEditorRegistrars.addAll(otherAbstractFactory.propertyEditorRegistrars);
			this.customEditors.putAll(otherAbstractFactory.customEditors);
			this.typeConverter = otherAbstractFactory.typeConverter;
			this.beanPostProcessors.addAll(otherAbstractFactory.beanPostProcessors);
			this.hasInstantiationAwareBeanPostProcessors = this.hasInstantiationAwareBeanPostProcessors ||
					otherAbstractFactory.hasInstantiationAwareBeanPostProcessors;
			this.hasDestructionAwareBeanPostProcessors = this.hasDestructionAwareBeanPostProcessors ||
					otherAbstractFactory.hasDestructionAwareBeanPostProcessors;
			this.scopes.putAll(otherAbstractFactory.scopes);
			this.securityContextProvider = otherAbstractFactory.securityContextProvider;
		}
		else {
			setTypeConverter(otherFactory.getTypeConverter());
			String[] otherScopeNames = otherFactory.getRegisteredScopeNames();
			for (String scopeName : otherScopeNames) {
				this.scopes.put(scopeName, otherFactory.getRegisteredScope(scopeName));
			}
		}
	}

	/**
	 * Return a 'merged' BeanDefinition for the given bean name,
	 * merging a child bean definition with its parent if necessary.
	 * <p>This {@code getMergedBeanDefinition} considers bean definition
	 * in ancestors as well.
	 * @param name the name of the bean to retrieve the merged definition for
	 * (may be an alias)
	 * @return a (potentially merged) RootBeanDefinition for the given bean
	 * @throws NoSuchBeanDefinitionException if there is no bean with the given name
	 * @throws BeanDefinitionStoreException in case of an invalid bean definition
	 */
	@Override
	public BeanDefinition getMergedBeanDefinition(String name) throws BeansException {
		// TODO 取得要得到的bean的最终名字
		String beanName = transformedBeanName(name);
		// Efficiently check whether bean definition exists in this factory.
		if (!containsBeanDefinition(beanName) && getParentBeanFactory() instanceof ConfigurableBeanFactory) {
			// TODO 注册中心beanDefinitionMap没有对应的bean, 并且其父容器是ConfigurableBeanFactory类型时,
			//  从父容器中取得指定bean的(如果有双亲, 则会返回合并了双亲属性的RootBeanDefinition)
			//  这里表示当前容器没有要取得的bean时, 会一步步递归进入父容器, 直到最深层
			return ((ConfigurableBeanFactory) getParentBeanFactory()).getMergedBeanDefinition(beanName);
		}
		// Resolve merged bean definition locally.
		// TODO 从当前工厂中, 根据bean来返回一个合并了双亲属性的RootBeanDefinition
		return getMergedLocalBeanDefinition(beanName);
	}

	@Override
	public boolean isFactoryBean(String name) throws NoSuchBeanDefinitionException {
		// TODO 取得bean的真实名字
		String beanName = transformedBeanName(name);
		// TODO 取得bean的单例实例
		Object beanInstance = getSingleton(beanName, false);
		if (beanInstance != null) {
			// TODO 缓存中存在时, 判断实例是否为FactoryBean类型
			return (beanInstance instanceof FactoryBean);
		}
		// No singleton instance found -> check bean definition.
		// TODO bean实例不存在时, 就需要判断当前bean是否在注册中心中, 以及父容器是否是ConfigurableBeanFactory类型
		if (!containsBeanDefinition(beanName) && getParentBeanFactory() instanceof ConfigurableBeanFactory) {
			// No bean definition found in this factory -> delegate to parent.
			// TODO 委托给父容器进行判断
			return ((ConfigurableBeanFactory) getParentBeanFactory()).isFactoryBean(name);
		}
		// TODO 取得一个合并了双亲属性的bd, 然后再判断是否为
		return isFactoryBean(beanName, getMergedLocalBeanDefinition(beanName));
	}

	@Override
	public boolean isActuallyInCreation(String beanName) {
		return (isSingletonCurrentlyInCreation(beanName) || isPrototypeCurrentlyInCreation(beanName));
	}

	/**
	 * Return whether the specified prototype bean is currently in creation
	 * (within the current thread).
	 * @param beanName the name of the bean
	 */
	protected boolean isPrototypeCurrentlyInCreation(String beanName) {
		Object curVal = this.prototypesCurrentlyInCreation.get();
		return (curVal != null &&
				(curVal.equals(beanName) || (curVal instanceof Set && ((Set<?>) curVal).contains(beanName))));
	}

	/**
	 * Callback before prototype creation.
	 * <p>The default implementation register the prototype as currently in creation.
	 * @param beanName the name of the prototype about to be created
	 * @see #isPrototypeCurrentlyInCreation
	 */
	@SuppressWarnings("unchecked")
	protected void beforePrototypeCreation(String beanName) {
		// TODO 取得当前线程中正在创建的对象
		Object curVal = this.prototypesCurrentlyInCreation.get();
		if (curVal == null) {
			// TODO 没有, 则把要创建的对象放到当前线程中
			this.prototypesCurrentlyInCreation.set(beanName);
		}
		else if (curVal instanceof String) {
			// TODO 如果是String类型, 构造一个set, 把当前线程中正在创建的对象和要创建的bean都放进去
			Set<String> beanNameSet = new HashSet<>(2);
			beanNameSet.add((String) curVal);
			beanNameSet.add(beanName);
			this.prototypesCurrentlyInCreation.set(beanNameSet);
		}
		else {
			// TODO 其他类型时, 把当前创建的bean也放进去
			Set<String> beanNameSet = (Set<String>) curVal;
			beanNameSet.add(beanName);
		}
	}

	/**
	 * Callback after prototype creation.
	 * <p>The default implementation marks the prototype as not in creation anymore.
	 * @param beanName the name of the prototype that has been created
	 * @see #isPrototypeCurrentlyInCreation
	 */
	@SuppressWarnings("unchecked")
	protected void afterPrototypeCreation(String beanName) {
		Object curVal = this.prototypesCurrentlyInCreation.get();
		if (curVal instanceof String) {
			this.prototypesCurrentlyInCreation.remove();
		}
		else if (curVal instanceof Set) {
			Set<String> beanNameSet = (Set<String>) curVal;
			beanNameSet.remove(beanName);
			if (beanNameSet.isEmpty()) {
				this.prototypesCurrentlyInCreation.remove();
			}
		}
	}

	@Override
	public void destroyBean(String beanName, Object beanInstance) {
		destroyBean(beanName, beanInstance, getMergedLocalBeanDefinition(beanName));
	}

	/**
	 * Destroy the given bean instance (usually a prototype instance
	 * obtained from this factory) according to the given bean definition.
	 * @param beanName the name of the bean definition
	 * @param bean the bean instance to destroy
	 * @param mbd the merged bean definition
	 */
	protected void destroyBean(String beanName, Object bean, RootBeanDefinition mbd) {
		new DisposableBeanAdapter(bean, beanName, mbd, getBeanPostProcessors(), getAccessControlContext()).destroy();
	}

	@Override
	public void destroyScopedBean(String beanName) {
		RootBeanDefinition mbd = getMergedLocalBeanDefinition(beanName);
		if (mbd.isSingleton() || mbd.isPrototype()) {
			throw new IllegalArgumentException(
					"Bean name '" + beanName + "' does not correspond to an object in a mutable scope");
		}
		String scopeName = mbd.getScope();
		Scope scope = this.scopes.get(scopeName);
		if (scope == null) {
			throw new IllegalStateException("No Scope SPI registered for scope name '" + scopeName + "'");
		}
		Object bean = scope.remove(beanName);
		if (bean != null) {
			destroyBean(beanName, bean, mbd);
		}
	}


	//---------------------------------------------------------------------
	// Implementation methods
	//---------------------------------------------------------------------

	/**
	 * Return the bean name, stripping out the factory dereference prefix if necessary,
	 * and resolving aliases to canonical names.
	 * @param name the user-specified name
	 * @return the transformed bean name
	 */
	protected String transformedBeanName(String name) {
		// TODO 工厂类是以'&'开头的, BeanFactoryUtils.transformedBeanName()方法用于去掉'&'
		//  然后再通过别名得到最终bean的名字
		return canonicalName(BeanFactoryUtils.transformedBeanName(name));
	}

	/**
	 * Determine the original bean name, resolving locally defined aliases to canonical names.
	 * @param name the user-specified name
	 * @return the original bean name
	 */
	protected String originalBeanName(String name) {
		String beanName = transformedBeanName(name);
		if (name.startsWith(FACTORY_BEAN_PREFIX)) {
			beanName = FACTORY_BEAN_PREFIX + beanName;
		}
		// TODO 这里得到的是bean的真实名字, 如果其为一个工厂类, 则会再真实名字前再加上'&'
		return beanName;
	}

	/**
	 * Initialize the given BeanWrapper with the custom editors registered
	 * with this factory. To be called for BeanWrappers that will create
	 * and populate bean instances.
	 * <p>The default implementation delegates to {@link #registerCustomEditors}.
	 * Can be overridden in subclasses.
	 * @param bw the BeanWrapper to initialize
	 */
	protected void initBeanWrapper(BeanWrapper bw) {
		bw.setConversionService(getConversionService());
		// TODO 注册属性编辑器, BeanWrapper本身实现了PropertyEditorRegistry接口
		registerCustomEditors(bw);
	}

	/**
	 * Initialize the given PropertyEditorRegistry with the custom editors
	 * that have been registered with this BeanFactory.
	 * <p>To be called for BeanWrappers that will create and populate bean
	 * instances, and for SimpleTypeConverter used for constructor argument
	 * and factory method type conversion.
	 * @param registry the PropertyEditorRegistry to initialize
	 */
	protected void registerCustomEditors(PropertyEditorRegistry registry) {
		PropertyEditorRegistrySupport registrySupport =
				(registry instanceof PropertyEditorRegistrySupport ? (PropertyEditorRegistrySupport) registry : null);
		if (registrySupport != null) {
			registrySupport.useConfigValueEditors();
		}
		if (!this.propertyEditorRegistrars.isEmpty()) {
			for (PropertyEditorRegistrar registrar : this.propertyEditorRegistrars) {
				try {
					// TODO 注册一遍PropertyEditorRegistrars类型的自定义的属性编辑器
					registrar.registerCustomEditors(registry);
				}
				catch (BeanCreationException ex) {
					Throwable rootCause = ex.getMostSpecificCause();
					if (rootCause instanceof BeanCurrentlyInCreationException) {
						BeanCreationException bce = (BeanCreationException) rootCause;
						String bceBeanName = bce.getBeanName();
						if (bceBeanName != null && isCurrentlyInCreation(bceBeanName)) {
							if (logger.isDebugEnabled()) {
								logger.debug("PropertyEditorRegistrar [" + registrar.getClass().getName() +
										"] failed because it tried to obtain currently created bean '" +
										ex.getBeanName() + "': " + ex.getMessage());
							}
							onSuppressedException(ex);
							continue;
						}
					}
					throw ex;
				}
			}
		}
		if (!this.customEditors.isEmpty()) {
			// TODO 注册一遍PropertyEditors类型的自定义属性编辑器
			this.customEditors.forEach((requiredType, editorClass) ->
					registry.registerCustomEditor(requiredType, BeanUtils.instantiateClass(editorClass)));
		}
	}


	/**
	 * Return a merged RootBeanDefinition, traversing the parent bean definition
	 * if the specified bean corresponds to a child bean definition.
	 * @param beanName the name of the bean to retrieve the merged definition for 要取得的bean的名字
	 * @return a (potentially merged) RootBeanDefinition for the given bean
	 * @throws NoSuchBeanDefinitionException if there is no bean with the given name
	 * @throws BeanDefinitionStoreException in case of an invalid bean definition
	 */
	// TODO 用给定的bean与其可能存在的双亲进行合并, 生成并返回一个包含了双亲属性的bean的RootBeanDefinition. 支持本地缓存
	protected RootBeanDefinition getMergedLocalBeanDefinition(String beanName) throws BeansException {
		// Quick check on the concurrent map first, with minimal locking.
		// TODO 先尝试从缓存中取(里面放的都是RootBeanDefinition), 取到后如果没有过期则直接返回
		RootBeanDefinition mbd = this.mergedBeanDefinitions.get(beanName);
		if (mbd != null && !mbd.stale) {
			return mbd;
		}
		// TODO 如果缓存中没有, 或者mbd已经失效时, 重新获取bd, 返回一个合并了双亲属性的RootBeanDefinition, 流程是:
		//  1. 从注册中心beanDefinitionMap中取得对应的bd
		//  2. 在当前容器中取得取得对应的bd(可能是合并了双亲bd属性的RootBeanDefinition)
		return getMergedBeanDefinition(beanName, getBeanDefinition(beanName));
	}

	/**
	 * Return a RootBeanDefinition for the given top-level bean, by merging with
	 * the parent if the given bean's definition is a child bean definition.
	 * @param beanName the name of the bean definition 要取得的bean的名字
	 * @param bd the original bean definition (Root/ChildBeanDefinition) 要取得的bean所对应的原始的bean definition,
	 *              有可能是一个RootBeanDefinition, 也可能是一个ChildBeanDefinition, 是bean对应的bean definition
	 * @return a (potentially merged) RootBeanDefinition for the given bean
	 * @throws BeanDefinitionStoreException in case of an invalid bean definition
	 */
	// TODO 用给定的bean与其可能存在的双亲进行合并, 生成并返回合并双亲属性的顶层RootBeanDefinition
	protected RootBeanDefinition getMergedBeanDefinition(String beanName, BeanDefinition bd)
			throws BeanDefinitionStoreException {
		// TODO 根据指定的bean取得一个合并双亲属性的RootBeanDefinition, 此bean为不被其他bd所包含的顶层bd
		return getMergedBeanDefinition(beanName, bd, null);
	}

	/**
	 * Return a RootBeanDefinition for the given bean, by merging with the
	 * parent if the given bean's definition is a child bean definition.
	 * @param beanName the name of the bean definition 容器内bean的映射名
	 * @param bd the original bean definition (Root/ChildBeanDefinition) 要取得的bean所对应的原始的bean definition,
	 *              有可能是一个RootBeanDefinition, 也可能是一个ChildBeanDefinition, 是bean对应的bean definition
	 * @param containingBd the containing bean definition in case of inner bean,
	 * or {@code null} in case of a top-level 包含着要取得的bean definition的父bean definition. 顶层bd时, 此参数为null
	 * @return a (potentially merged) RootBeanDefinition for the given bean
	 * @throws BeanDefinitionStoreException in case of an invalid bean definition
	 */
	// TODO 用给定的bean与其可能存在的双亲进行合并, 生成并返回合并双亲属性的RootBeanDefinition, 支持bd的嵌套
	protected RootBeanDefinition getMergedBeanDefinition(
			String beanName, BeanDefinition bd, @Nullable BeanDefinition containingBd)
			throws BeanDefinitionStoreException {
		// TODO 从缓存中取得mbd时需要进行同步
		synchronized (this.mergedBeanDefinitions) {
			// TODO 用于返回的合并了双亲属性的mbd
			RootBeanDefinition mbd = null;
			// TODO 表示正在处理的RootBeanDefinition的前一个状态(可能是null, 或是保存一个失效的RootBeanDefinition)
			RootBeanDefinition previous = null;

			// Check with full lock now in order to enforce the same merged instance.
			if (containingBd == null) {
				// TODO 当前要取得的bean没有包含在其他bean中时, 表示其为一个顶层bean(RootBeanDefinition), 先尝试从缓存取得mbd
				mbd = this.mergedBeanDefinitions.get(beanName);
			}

			if (mbd == null || mbd.stale) {
				// TODO 缓存中没有, 或其已失效时, 先保存当前mbd, 然后再生成新的RootBeanDefinition
				//  生成RootBeanDefinition时有两种情况:
				//  1. RootBeanDefinition: 当前的bd为没有双亲的顶层bd
				//  2. ChildBeanDefinition: 当前的bd有双亲的子bd
				previous = mbd;
				if (bd.getParentName() == null) {
					// Use copy of given root bean definition.
					// TODO 顶层bd是没有双亲的, 因为合并动作会直接递归到最顶层的bd, 所以这里也会做为合并退出的地方.
					if (bd instanceof RootBeanDefinition) {
						// TODO 当前的bd是RootBeanDefinition时, 克隆一个副本
						mbd = ((RootBeanDefinition) bd).cloneBeanDefinition();
					}
					else {
						// TODO 其他情况下, bd会是GenericBeanDefinition类型. 用其创建一个RootBeanDefinition
						mbd = new RootBeanDefinition(bd);
					}
				}
				else {
					// Child bean definition: needs to be merged with parent.
					// TODO 到这里表示bd为ChildBeanDefinition类型, 需要与双亲进行合并
					BeanDefinition pbd;
					try {
						// TODO 取得双亲的名字
						String parentBeanName = transformedBeanName(bd.getParentName());
						if (!beanName.equals(parentBeanName)) {
							// TODO 双亲不是要取得的bean时, 在当前容器中取得双亲的mbd. 因为双亲也可能是ChildBeanDefinition类型,
							//  所以这边会进行递归, 直到最内层的顶层RootBeanDefinition(上面的分支)
							pbd = getMergedBeanDefinition(parentBeanName);
						}
						else {
							// TODO 双亲就是要找bean时, 尝试在父容器中取得双亲的bd, 即pdb
							BeanFactory parent = getParentBeanFactory();
							if (parent instanceof ConfigurableBeanFactory) {
								// TODO 如果父容器是ConfigurableBeanFactory时(可配置的容器), 则到父容器中取得其双亲.
								//  这里会一直递归进入最深层, 直到得到pbd, 最终还是进行上面的分支
								pbd = ((ConfigurableBeanFactory) parent).getMergedBeanDefinition(parentBeanName);
							}
							else {
								// TODO 其他情况会抛NoSuchBeanDefinitionException异常, 无法在没有父抽象容器时解析bean
								throw new NoSuchBeanDefinitionException(parentBeanName,
										"Parent name '" + parentBeanName + "' is equal to bean name '" + beanName +
										"': cannot be resolved without a ConfigurableBeanFactory parent");
							}
						}
					}
					catch (NoSuchBeanDefinitionException ex) {
						throw new BeanDefinitionStoreException(bd.getResourceDescription(), beanName,
								"Could not resolve parent bean definition '" + bd.getParentName() + "'", ex);
					}
					// Deep copy with overridden values.
					// TODO 用双亲bd生成一个做为返回的RootBeanDefinition
					mbd = new RootBeanDefinition(pbd);
					// TODO 然后开始合并bd属性. 合并的原理就是不停的用当前操作的bd去覆盖双亲bd的属性.
					//  得到的结果就是包含了两个bd属性的RootBeanDefinition
					mbd.overrideFrom(bd);
				}

				// Set default singleton scope, if not configured before.
				if (!StringUtils.hasLength(mbd.getScope())) {
					// TODO scope没设置时, 自动设置默认值为单例
					mbd.setScope(SCOPE_SINGLETON);
				}

				// A bean contained in a non-singleton bean cannot be a singleton itself.
				// Let's correct this on the fly here, since this might be the result of
				// parent-child merging for the outer bean, in which case the original inner bean
				// definition will not have inherited the merged outer bean's singleton status.
				if (containingBd != null && !containingBd.isSingleton() && mbd.isSingleton()) {
					// TODO 对于被包含的单例的bean来说, 如果包含他的bean不是单例的, 需要将他的作用域改为外层bean的作用域
					mbd.setScope(containingBd.getScope());
				}

				// Cache the merged bean definition for the time being
				// (it might still get re-merged later on in order to pick up metadata changes)
				if (containingBd == null && isCacheBeanMetadata()) {
					// TODO 没有被包含的bean如果允许进行缓存, 直接放入mergedBeanDefinitions缓存
					this.mergedBeanDefinitions.put(beanName, mbd);
				}
			}
			if (previous != null) {
				// TODO 继承上一个状态的部分属性
				copyRelevantMergedBeanDefinitionCaches(previous, mbd);
			}
			return mbd;
		}
	}

	private void copyRelevantMergedBeanDefinitionCaches(RootBeanDefinition previous, RootBeanDefinition mbd) {
		if (ObjectUtils.nullSafeEquals(mbd.getBeanClassName(), previous.getBeanClassName()) &&
				ObjectUtils.nullSafeEquals(mbd.getFactoryBeanName(), previous.getFactoryBeanName()) &&
				ObjectUtils.nullSafeEquals(mbd.getFactoryMethodName(), previous.getFactoryMethodName())) {
			ResolvableType targetType = mbd.targetType;
			ResolvableType previousTargetType = previous.targetType;
			if (targetType == null || targetType.equals(previousTargetType)) {
				mbd.targetType = previousTargetType;
				mbd.isFactoryBean = previous.isFactoryBean;
				mbd.resolvedTargetType = previous.resolvedTargetType;
				mbd.factoryMethodReturnType = previous.factoryMethodReturnType;
				mbd.factoryMethodToIntrospect = previous.factoryMethodToIntrospect;
			}
		}
	}

	/**
	 * Check the given merged bean definition,
	 * potentially throwing validation exceptions.
	 * @param mbd the merged bean definition to check
	 * @param beanName the name of the bean
	 * @param args the arguments for bean creation, if any
	 * @throws BeanDefinitionStoreException in case of validation failure
	 */
	protected void checkMergedBeanDefinition(RootBeanDefinition mbd, String beanName, @Nullable Object[] args)
			throws BeanDefinitionStoreException {

		if (mbd.isAbstract()) {
			throw new BeanIsAbstractException(beanName);
		}
	}

	/**
	 * Remove the merged bean definition for the specified bean,
	 * recreating it on next access.
	 * @param beanName the bean name to clear the merged definition for
	 */
	protected void clearMergedBeanDefinition(String beanName) {
		RootBeanDefinition bd = this.mergedBeanDefinitions.get(beanName);
		if (bd != null) {
			bd.stale = true;
		}
	}

	/**
	 * Clear the merged bean definition cache, removing entries for beans
	 * which are not considered eligible for full metadata caching yet.
	 * <p>Typically triggered after changes to the original bean definitions,
	 * e.g. after applying a {@code BeanFactoryPostProcessor}. Note that metadata
	 * for beans which have already been created at this point will be kept around.
	 * @since 4.2
	 */
	public void clearMetadataCache() {
		this.mergedBeanDefinitions.forEach((beanName, bd) -> {
			if (!isBeanEligibleForMetadataCaching(beanName)) {
				bd.stale = true;
			}
		});
	}

	/**
	 * Resolve the bean class for the specified bean definition,
	 * resolving a bean class name into a Class reference (if necessary)
	 * and storing the resolved Class in the bean definition for further use.
	 * @param mbd the merged bean definition to determine the class for
	 * @param beanName the name of the bean (for error handling purposes)
	 * @param typesToMatch the types to match in case of internal type matching purposes
	 * (also signals that the returned {@code Class} will never be exposed to application code)
	 * @return the resolved bean class (or {@code null} if none)
	 * @throws CannotLoadBeanClassException if we failed to load the class
	 */
	@Nullable
	// TODO 对bean进行解析加载
	protected Class<?> resolveBeanClass(final RootBeanDefinition mbd, String beanName, final Class<?>... typesToMatch)
			throws CannotLoadBeanClassException {

		try {
			if (mbd.hasBeanClass()) {
				// TODO mbd是class引用, 而不是全限定名时, 直接返回其对应的bean引用
				return mbd.getBeanClass();
			}
			// TODO mbd是全限定名时, 会有下面两种情况
			if (System.getSecurityManager() != null) {
				// TODO 需要权限的验证
				return AccessController.doPrivileged((PrivilegedExceptionAction<Class<?>>) () ->
					doResolveBeanClass(mbd, typesToMatch), getAccessControlContext());
			}
			else {
				// TODO 系统中找不到security设置时, 直接根据类型从mbd中取得对应的class
				return doResolveBeanClass(mbd, typesToMatch);
			}
		}
		catch (PrivilegedActionException pae) {
			ClassNotFoundException ex = (ClassNotFoundException) pae.getException();
			throw new CannotLoadBeanClassException(mbd.getResourceDescription(), beanName, mbd.getBeanClassName(), ex);
		}
		catch (ClassNotFoundException ex) {
			throw new CannotLoadBeanClassException(mbd.getResourceDescription(), beanName, mbd.getBeanClassName(), ex);
		}
		catch (LinkageError err) {
			throw new CannotLoadBeanClassException(mbd.getResourceDescription(), beanName, mbd.getBeanClassName(), err);
		}
	}

	@Nullable
	// TODO 验证类全称类名, 并利用类加载器解析获取class
	private Class<?> doResolveBeanClass(RootBeanDefinition mbd, Class<?>... typesToMatch)
			throws ClassNotFoundException {
		// TODO 取得当前的类加载器, 同时设置为动态加载器
		ClassLoader beanClassLoader = getBeanClassLoader();
		ClassLoader dynamicLoader = beanClassLoader;
		boolean freshResolve = false;

		if (!ObjectUtils.isEmpty(typesToMatch)) {
			// TODO typesToMatch是个可变长参数:
			//  1. AbstractAutowireCapableBeanFactory#createBean()方法调用了resolveBeanClass(), 其中在调用doResolveBeanClass()
			//     时并没有指定这个参数, 所以对于后处理器初始化时调用的getBean()所创建的bean实例不会走到这里
			//  2. 在查找注入项的匹配bean时, 容器使用isTypeMatch(String, ResolvableType, boolean)方法来查找匹配ResolvableType的bean
			//     这里的ResolvableType就会转化成Class<>[]数组, 然后用于predictBeanType(String, RootBeanDefinition, Class<?>)
			//     方法来做类型匹配.
			// When just doing type checks (i.e. not creating an actual instance yet),
			// use the specified temporary class loader (e.g. in a weaving scenario).
			// TODO tempClassLoader是在容器初始化时, 发现支持Load Time Weaving(LTW, AspectJ的类加载期织入)时添加到beanFactory容器的,
			//  会添加一个DecoratingClassLoader的子类ContextTypeMatchClassLoader(其父类加载器依然是容器bean类加载器), 来代理JVM默认的类加载器:
			//      beanFactory.setTempClassLoader(new ContextTypeMatchClassLoader(beanFactory.getBeanClassLoader()));
			ClassLoader tempClassLoader = getTempClassLoader();
			if (tempClassLoader != null) {
				// TODO 这里就是替换了JVM默认的类加载器, 如果容器支持LWT, 后面的所有操作都会是基于AspectJ的classLoader了
				dynamicLoader = tempClassLoader;
				// TODO 因为替换了JVM默认的类加载器, 所以后面需要重新用新类加载器加载一下
				freshResolve = true;
				if (tempClassLoader instanceof DecoratingClassLoader) {
					DecoratingClassLoader dcl = (DecoratingClassLoader) tempClassLoader;
					for (Class<?> typeToMatch : typesToMatch) {
						// TODO 如果是DecoratingClassLoader类型的自定义ClassLoader, 这时会将指定的类型加入到排除列表,
						//  即, 指定的类型不使用Spring自定义ClassLoader进行加载, 交由JDK默认的ClassLoader进行加载
						dcl.excludeClass(typeToMatch.getName());
					}
				}
			}
		}
		// TODO 取得当前mbd的beanClass属性所对应的名字('class'属性设置的. 如果是引用, 取得class的name, 如果是全限定名, 直接返回)
		String className = mbd.getBeanClassName();
		if (className != null) {
			// TODO Spring支持以表达式的方式定义bean, 所以得到的className可能是个SpEL表达式, 也有可能是真实的bean名, 需要解析一下
			Object evaluated = evaluateBeanDefinitionString(className, mbd);
			if (!className.equals(evaluated)) {
				// A dynamically resolved expression, supported as of 4.2...
				// TODO 如果解析出来的对象和传入的类名不同时, 表示其已经被AOP代理增强过, 下面会根据解析出的类开进行不同的操作:
				if (evaluated instanceof Class) {
					// TODO 如果返回的是一个Class, 直接返回
					return (Class<?>) evaluated;
				}
				else if (evaluated instanceof String) {
					// TODO 如果返回的是一个字面量, 这时就需要用解析后的字面量做为类名进行加载
					className = (String) evaluated;
					freshResolve = true;
				}
				else {
					// TODO 其他情况都是解析出问题了
					throw new IllegalStateException("Invalid class name expression result: " + evaluated);
				}
			}
			if (freshResolve) {
				// TODO 需要重新对类进行加载的情况
				// When resolving against a temporary class loader, exit early in order
				// to avoid storing the resolved Class in the bean definition.
				if (dynamicLoader != null) {
					try {
						// TODO 尝试用动态类加载器重新加载类, 用于支持AspectJ
						return dynamicLoader.loadClass(className);
					}
					catch (ClassNotFoundException ex) {
						if (logger.isTraceEnabled()) {
							logger.trace("Could not load class [" + className + "] from " + dynamicLoader + ": " + ex);
						}
					}
				}
				// TODO 加载失败, 或动态类加载器是null, 则委托给ClassUtils通过反射去加载类
				return ClassUtils.forName(className, dynamicLoader);
			}
		}

		// Resolve regularly, caching the result in the BeanDefinition...
		// TODO 走到这, 表示bean的配置文件中没有设置class属性, 只有id. 下面就交给AbstractBeanDefinition根据mbd进行加载了
		return mbd.resolveBeanClass(beanClassLoader);
	}

	/**
	 * Evaluate the given String as contained in a bean definition,
	 * potentially resolving it as an expression.
	 * @param value the value to check 待验证的值
	 * @param beanDefinition the bean definition that the value comes from 待验证值所在的bd
	 * @return the resolved value
	 * @see #setBeanExpressionResolver
	 */
	@Nullable
	// TODO 评估解析bd中所给定的值
	protected Object evaluateBeanDefinitionString(@Nullable String value, @Nullable BeanDefinition beanDefinition) {
		if (this.beanExpressionResolver == null) {
			return value;
		}

		Scope scope = null;
		if (beanDefinition != null) {
			String scopeName = beanDefinition.getScope();
			if (scopeName != null) {
				// TODO 取得bean definition的作用域
				scope = getRegisteredScope(scopeName);
			}
		}
		// TODO 用BeanExpressionResolver.evaluate(String, BeanExpressionContext)来将String值做为表达式进行评估解析(value有可能是SpEL表达式).
		//  解析的过程是用BeanExpressionContext表达式上下文对应的StandardEvaluationContext取值上下文中取出value表达式对应的对象.
		//  Spring在ApplicationContext初始化时, 通过prepareBeanFactory()设置了StandardBeanExpressionResolver做为默认解析器,
		//  所以这里调用的是StandardBeanExpressionResolver#evaluate()对value进行评估解析, 返回的结果有以下可能:
		//  1. 传入的值是个SpEL表达式, 返回的是解析后的值
		//  2. 字面量
		return this.beanExpressionResolver.evaluate(value, new BeanExpressionContext(this, scope));
	}


	/**
	 * Predict the eventual bean type (of the processed bean instance) for the
	 * specified bean. Called by {@link #getType} and {@link #isTypeMatch}.
	 * Does not need to handle FactoryBeans specifically, since it is only
	 * supposed to operate on the raw bean type.
	 * <p>This implementation is simplistic in that it is not able to
	 * handle factory methods and InstantiationAwareBeanPostProcessors.
	 * It only predicts the bean type correctly for a standard bean.
	 * To be overridden in subclasses, applying more sophisticated type detection.
	 * @param beanName the name of the bean
	 * @param mbd the merged bean definition to determine the type for
	 * @param typesToMatch the types to match in case of internal type matching purposes 要匹配的类型
	 * (also signals that the returned {@code Class} will never be exposed to application code)
	 * @return the type of the bean, or {@code null} if not predictable
	 */
	@Nullable
	// TODO 预测bean的type类型
	protected Class<?> predictBeanType(String beanName, RootBeanDefinition mbd, Class<?>... typesToMatch) {
		// TODO 首先看看这个bean所表示的Class对象. 如果有就直接返回
		Class<?> targetType = mbd.getTargetType();
		if (targetType != null) {
			return targetType;
		}
		if (mbd.getFactoryMethodName() != null) {
			// TODO bean没有所表示的Class对象时, 如果其为一个工厂方法, 则类型会由工厂方法提供, 这里就不再进行预测了, 直接返回null
			return null;
		}
		// TODO 开始解析加载bean
		return resolveBeanClass(mbd, beanName, typesToMatch);
	}

	/**
	 * Check whether the given bean is defined as a {@link FactoryBean}.
	 * @param beanName the name of the bean
	 * @param mbd the corresponding bean definition
	 */
	protected boolean isFactoryBean(String beanName, RootBeanDefinition mbd) {
		// TODO 判断mbd是否是一个工厂类
		Boolean result = mbd.isFactoryBean;
		if (result == null) {
			// TODO 预测mbd的类型
			Class<?> beanType = predictBeanType(beanName, mbd, FactoryBean.class);
			// TODO 看其是否为FactoryBean类型, 即mbd的type是否为FactoryBean本身, 或其子类型
			result = (beanType != null && FactoryBean.class.isAssignableFrom(beanType));
			mbd.isFactoryBean = result;
		}
		return result;
	}

	/**
	 * Determine the bean type for the given FactoryBean definition, as far as possible.
	 * Only called if there is no singleton instance registered for the target bean
	 * already. Implementations are only allowed to instantiate the factory bean if
	 * {@code allowInit} is {@code true}, otherwise they should try to determine the
	 * result through other means.
	 * <p>If no {@link FactoryBean#OBJECT_TYPE_ATTRIBUTE} if set on the bean definition
	 * and {@code allowInit} is {@code true}, the default implementation will create
	 * the FactoryBean via {@code getBean} to call its {@code getObjectType} method.
	 * Subclasses are encouraged to optimize this, typically by inspecting the generic
	 * signature of the factory bean class or the factory method that creates it. If
	 * subclasses do instantiate the FactoryBean, they should consider trying the
	 * {@code getObjectType} method without fully populating the bean. If this fails, a
	 * full FactoryBean creation as performed by this implementation should be used as
	 * fallback.
	 * @param beanName the name of the bean
	 * @param mbd the merged bean definition for the bean
	 * @param allowInit if initialization of the FactoryBean is permitted
	 * @return the type for the bean if determinable, otherwise {@code ResolvableType.NONE}
	 * @since 5.2
	 * @see org.springframework.beans.factory.FactoryBean#getObjectType()
	 * @see #getBean(String)
	 */
	protected ResolvableType getTypeForFactoryBean(String beanName, RootBeanDefinition mbd, boolean allowInit) {
		// TODO 从mbd的'factoryBeanObjectType'属性中取得类型
		ResolvableType result = getTypeForFactoryBeanFromAttributes(mbd);
		if (result != ResolvableType.NONE) {
			// TODO 不是NONE类型时, 直接返回
			return result;
		}

		if (allowInit && mbd.isSingleton()) {
			try {
				// TODO 在允许初始化, 且合并过的bd是单例的情况下, 取得工厂类, 因为是要取得工厂类, 而不是工厂中的对象, 所以这里加上了'&'
				FactoryBean<?> factoryBean = doGetBean(FACTORY_BEAN_PREFIX + beanName, FactoryBean.class, null, true);
				// TODO 取得工厂类的类型
				Class<?> objectType = getTypeForFactoryBean(factoryBean);
				// TODO 有工厂类型时返回类型对应的class引用, 否则返回一个NONE类型
				return (objectType != null) ? ResolvableType.forClass(objectType) : ResolvableType.NONE;
			}
			catch (BeanCreationException ex) {
				if (ex.contains(BeanCurrentlyInCreationException.class)) {
					logger.trace(LogMessage.format("Bean currently in creation on FactoryBean type check: %s", ex));
				}
				else if (mbd.isLazyInit()) {
					logger.trace(LogMessage.format("Bean creation exception on lazy FactoryBean type check: %s", ex));
				}
				else {
					logger.debug(LogMessage.format("Bean creation exception on non-lazy FactoryBean type check: %s", ex));
				}
				onSuppressedException(ex);
			}
		}
		// TODO 没解析出类型时, 返回NONE
		return ResolvableType.NONE;
	}

	/**
	 * Determine the bean type for a FactoryBean by inspecting its attributes for a
	 * {@link FactoryBean#OBJECT_TYPE_ATTRIBUTE} value.
	 * @param attributes the attributes to inspect
	 * @return a {@link ResolvableType} extracted from the attributes or
	 * {@code ResolvableType.NONE}
	 * @since 5.2
	 */
	ResolvableType getTypeForFactoryBeanFromAttributes(AttributeAccessor attributes) {
		Object attribute = attributes.getAttribute(FactoryBean.OBJECT_TYPE_ATTRIBUTE);
		if (attribute instanceof ResolvableType) {
			return (ResolvableType) attribute;
		}
		if (attribute instanceof Class) {
			return ResolvableType.forClass((Class<?>) attribute);
		}
		return ResolvableType.NONE;
	}

	/**
	 * Determine the bean type for the given FactoryBean definition, as far as possible.
	 * Only called if there is no singleton instance registered for the target bean already.
	 * <p>The default implementation creates the FactoryBean via {@code getBean}
	 * to call its {@code getObjectType} method. Subclasses are encouraged to optimize
	 * this, typically by just instantiating the FactoryBean but not populating it yet,
	 * trying whether its {@code getObjectType} method already returns a type.
	 * If no type found, a full FactoryBean creation as performed by this implementation
	 * should be used as fallback.
	 * @param beanName the name of the bean
	 * @param mbd the merged bean definition for the bean
	 * @return the type for the bean if determinable, or {@code null} otherwise
	 * @see org.springframework.beans.factory.FactoryBean#getObjectType()
	 * @see #getBean(String)
	 * @deprecated since 5.2 in favor of {@link #getTypeForFactoryBean(String, RootBeanDefinition, boolean)}
	 */
	@Nullable
	@Deprecated
	protected Class<?> getTypeForFactoryBean(String beanName, RootBeanDefinition mbd) {
		return getTypeForFactoryBean(beanName, mbd, true).resolve();
	}

	/**
	 * Mark the specified bean as already created (or about to be created).
	 * <p>This allows the bean factory to optimize its caching for repeated
	 * creation of the specified bean.
	 * @param beanName the name of the bean
	 */
	protected void markBeanAsCreated(String beanName) {
		if (!this.alreadyCreated.contains(beanName)) {
			synchronized (this.mergedBeanDefinitions) {
				if (!this.alreadyCreated.contains(beanName)) {
					// Let the bean definition get re-merged now that we're actually creating
					// the bean... just in case some of its metadata changed in the meantime.
					clearMergedBeanDefinition(beanName);
					this.alreadyCreated.add(beanName);
				}
			}
		}
	}

	/**
	 * Perform appropriate cleanup of cached metadata after bean creation failed.
	 * @param beanName the name of the bean
	 */
	protected void cleanupAfterBeanCreationFailure(String beanName) {
		synchronized (this.mergedBeanDefinitions) {
			this.alreadyCreated.remove(beanName);
		}
	}

	/**
	 * Determine whether the specified bean is eligible for having
	 * its bean definition metadata cached.
	 * @param beanName the name of the bean
	 * @return {@code true} if the bean's metadata may be cached
	 * at this point already
	 */
	protected boolean isBeanEligibleForMetadataCaching(String beanName) {
		return this.alreadyCreated.contains(beanName);
	}

	/**
	 * Remove the singleton instance (if any) for the given bean name,
	 * but only if it hasn't been used for other purposes than type checking.
	 * @param beanName the name of the bean
	 * @return {@code true} if actually removed, {@code false} otherwise
	 */
	protected boolean removeSingletonIfCreatedForTypeCheckOnly(String beanName) {
		if (!this.alreadyCreated.contains(beanName)) {
			removeSingleton(beanName);
			return true;
		}
		else {
			return false;
		}
	}

	/**
	 * Check whether this factory's bean creation phase already started,
	 * i.e. whether any bean has been marked as created in the meantime.
	 * @since 4.2.2
	 * @see #markBeanAsCreated
	 */
	protected boolean hasBeanCreationStarted() {
		return !this.alreadyCreated.isEmpty();
	}

	/**
	 * Get the object for the given bean instance, either the bean
	 * instance itself or its created object in case of a FactoryBean.
<<<<<<< HEAD
	 * @param beanInstance the shared bean instance 共享的单例bean实例, 有可能是个工厂类(FactoryBean)
	 * @param name name that may include factory dereference prefix 想要得到的bean对象的名字, 工厂类会带有'&'前缀
	 * @param beanName the canonical bean name 容器内bean的映射名
	 * @param mbd the merged bean definition 合并过双亲属性的bd
	 * @return the object to expose for the bean 要暴露的bean
=======
	 * @param beanInstance the shared bean instance
	 * @param name the name that may include factory dereference prefix
	 * @param beanName the canonical bean name
	 * @param mbd the merged bean definition
	 * @return the object to expose for the bean
>>>>>>> 8d31dcaa
	 */
	protected Object getObjectForBeanInstance(
			Object beanInstance, String name, String beanName, @Nullable RootBeanDefinition mbd) {

		// Don't let calling code try to dereference the factory if the bean isn't a factory.
		// TODO 判断一下要得到的bean是否为工厂类(工厂类的名字前会加上'&'表示其为spring管理的一个引用, 而非bean)
		if (BeanFactoryUtils.isFactoryDereference(name)) {
			// TODO 是工厂类的情况时, 即名字以'&'开头时, 处理一下bean实例
			if (beanInstance instanceof NullBean) {
				// TODO bean实例如果是NullBean, 则直接返回
				return beanInstance;
			}
			if (!(beanInstance instanceof FactoryBean)) {
				// TODO bean实例不是FactoryBean, 则抛出异常
				throw new BeanIsNotAFactoryException(beanName, beanInstance.getClass());
			}
			if (mbd != null) {
				// TODO 如果传入了mbd, 因为要得到的bean是工厂类, 所以mbd也应该与实例保持一致, 变为工厂类
				mbd.isFactoryBean = true;
			}
			// TODO bean实例本身即为要取得的工厂类, 即getBean("&xxx")取得的是beanFactory
			return beanInstance;
		}

		// Now we have the bean instance, which may be a normal bean or a FactoryBean.
		// If it's a FactoryBean, we use it to create a bean instance, unless the
		// caller actually wants a reference to the factory.
		// TODO 走到这里表示要得到的bean并不是以'&'开头的工厂类, 这时就要从bean实例中取得对象. 这时bean实例有可能是一个普通的bean,
		//  也有可能是一个工厂类
		if (!(beanInstance instanceof FactoryBean)) {
			// TODO bean实例是普通类时, 直接返回实例本身
			return beanInstance;
		}
		// TODO 走到这里表示要得到的bean不是以'&'开头的工厂类, 但其实例是工厂类型(实现了FactoryBean), 下面就开始处理实例. 先创建一个工厂类
		Object object = null;
		if (mbd != null) {
			// TODO 如果传入了mbd, 因为要得到的bean的实例是工厂类型, 所以mbd也应该与实例保持一致, 变为工厂类
			mbd.isFactoryBean = true;
		}
		else {
			// TODO 没有传入mbd, 则尝试在factoryBeanObjectCache缓存取得指定的工厂类
			object = getCachedObjectForFactoryBean(beanName);
		}
		if (object == null) {
			// Return bean instance from factory.
			// TODO 缓存中没有对应的工厂类时, 就直接从实例工厂类(实例必然是个工厂类)中获取bean
			FactoryBean<?> factory = (FactoryBean<?>) beanInstance;
			// Caches object obtained from FactoryBean if it is a singleton.
			// TODO 查看注册中心beanDefinitionMap缓存中是否包含对应的bean definition
			if (mbd == null && containsBeanDefinition(beanName)) {
				// TODO 没有mbd, 且注册中心包含对应的bean时, 取得bean对应的RootBeanDefinition(有双亲bd时会合并双亲bd的属性)
				mbd = getMergedLocalBeanDefinition(beanName);
			}
			// TODO 确定bean是否由程序本身定义
			//  1. true: 合并后的RootBeanDefinition不是由程序创建的, 不需要用后处理器进行处理
			//  2. false: 合并后的RootBeanDefinition是由程序创建的, 需要用后处理器进行处理
			boolean synthetic = (mbd != null && mbd.isSynthetic());
			// TODO 从工厂类中取得原始bean对象, 然后再根据bean是否由程序本身定义来决定是否对原始bean对象进行加工
			//  1. synthetic = true: 不是由程序创建的, 不需要用后处理器进行处理
			//  2. synthetic = false: 由程序创建的, 需要用后处理器进行处理
			object = getObjectFromFactoryBean(factory, beanName, !synthetic);
		}
		// TODO 返回的可能是一个原始bean对象, 也可能是一个用后处理器加工过的bean对象
		return object;
	}

	/**
	 * Determine whether the given bean name is already in use within this factory,
	 * i.e. whether there is a local bean or alias registered under this name or
	 * an inner bean created with this name.
	 * @param beanName the name to check
	 */
	public boolean isBeanNameInUse(String beanName) {
		return isAlias(beanName) || containsLocalBean(beanName) || hasDependentBean(beanName);
	}

	/**
	 * Determine whether the given bean requires destruction on shutdown.
	 * <p>The default implementation checks the DisposableBean interface as well as
	 * a specified destroy method and registered DestructionAwareBeanPostProcessors.
	 * @param bean the bean instance to check
	 * @param mbd the corresponding bean definition
	 * @see org.springframework.beans.factory.DisposableBean
	 * @see AbstractBeanDefinition#getDestroyMethodName()
	 * @see org.springframework.beans.factory.config.DestructionAwareBeanPostProcessor
	 */
	protected boolean requiresDestruction(Object bean, RootBeanDefinition mbd) {
		return (bean.getClass() != NullBean.class &&
				(DisposableBeanAdapter.hasDestroyMethod(bean, mbd) || (hasDestructionAwareBeanPostProcessors() &&
						DisposableBeanAdapter.hasApplicableProcessors(bean, getBeanPostProcessors()))));
	}

	/**
	 * Add the given bean to the list of disposable beans in this factory,
	 * registering its DisposableBean interface and/or the given destroy method
	 * to be called on factory shutdown (if applicable). Only applies to singletons.
	 * @param beanName the name of the bean
	 * @param bean the bean instance
	 * @param mbd the bean definition for the bean
	 * @see RootBeanDefinition#isSingleton
	 * @see RootBeanDefinition#getDependsOn
	 * @see #registerDisposableBean
	 * @see #registerDependentBean
	 */
	protected void registerDisposableBeanIfNecessary(String beanName, Object bean, RootBeanDefinition mbd) {
		AccessControlContext acc = (System.getSecurityManager() != null ? getAccessControlContext() : null);
		if (!mbd.isPrototype() && requiresDestruction(bean, mbd)) {
			if (mbd.isSingleton()) {
				// Register a DisposableBean implementation that performs all destruction
				// work for the given bean: DestructionAwareBeanPostProcessors,
				// DisposableBean interface, custom destroy method.
				registerDisposableBean(beanName,
						new DisposableBeanAdapter(bean, beanName, mbd, getBeanPostProcessors(), acc));
			}
			else {
				// A bean with a custom scope...
				Scope scope = this.scopes.get(mbd.getScope());
				if (scope == null) {
					throw new IllegalStateException("No Scope registered for scope name '" + mbd.getScope() + "'");
				}
				scope.registerDestructionCallback(beanName,
						new DisposableBeanAdapter(bean, beanName, mbd, getBeanPostProcessors(), acc));
			}
		}
	}


	//---------------------------------------------------------------------
	// Abstract methods to be implemented by subclasses
	//---------------------------------------------------------------------

	/**
	 * Check if this bean factory contains a bean definition with the given name.
	 * Does not consider any hierarchy this factory may participate in.
	 * Invoked by {@code containsBean} when no cached singleton instance is found.
	 * <p>Depending on the nature of the concrete bean factory implementation,
	 * this operation might be expensive (for example, because of directory lookups
	 * in external registries). However, for listable bean factories, this usually
	 * just amounts to a local hash lookup: The operation is therefore part of the
	 * public interface there. The same implementation can serve for both this
	 * template method and the public interface method in that case.
	 * @param beanName the name of the bean to look for
	 * @return if this bean factory contains a bean definition with the given name
	 * @see #containsBean
	 * @see org.springframework.beans.factory.ListableBeanFactory#containsBeanDefinition
	 */
	protected abstract boolean containsBeanDefinition(String beanName);

	/**
	 * Return the bean definition for the given bean name.
	 * Subclasses should normally implement caching, as this method is invoked
	 * by this class every time bean definition metadata is needed.
	 * <p>Depending on the nature of the concrete bean factory implementation,
	 * this operation might be expensive (for example, because of directory lookups
	 * in external registries). However, for listable bean factories, this usually
	 * just amounts to a local hash lookup: The operation is therefore part of the
	 * public interface there. The same implementation can serve for both this
	 * template method and the public interface method in that case.
	 * @param beanName the name of the bean to find a definition for
	 * @return the BeanDefinition for this prototype name (never {@code null})
	 * @throws org.springframework.beans.factory.NoSuchBeanDefinitionException
	 * if the bean definition cannot be resolved
	 * @throws BeansException in case of errors
	 * @see RootBeanDefinition
	 * @see ChildBeanDefinition
	 * @see org.springframework.beans.factory.config.ConfigurableListableBeanFactory#getBeanDefinition
	 */
	protected abstract BeanDefinition getBeanDefinition(String beanName) throws BeansException;

	/**
	 * Create a bean instance for the given merged bean definition (and arguments).
	 * The bean definition will already have been merged with the parent definition
	 * in case of a child definition.
	 * <p>All bean retrieval methods delegate to this method for actual bean creation.
	 * @param beanName the name of the bean
	 * @param mbd the merged bean definition for the bean
	 * @param args explicit arguments to use for constructor or factory method invocation
	 * @return a new instance of the bean
	 * @throws BeanCreationException if the bean could not be created
	 */
	protected abstract Object createBean(String beanName, RootBeanDefinition mbd, @Nullable Object[] args)
			throws BeanCreationException;

}<|MERGE_RESOLUTION|>--- conflicted
+++ resolved
@@ -2080,19 +2080,11 @@
 	/**
 	 * Get the object for the given bean instance, either the bean
 	 * instance itself or its created object in case of a FactoryBean.
-<<<<<<< HEAD
 	 * @param beanInstance the shared bean instance 共享的单例bean实例, 有可能是个工厂类(FactoryBean)
-	 * @param name name that may include factory dereference prefix 想要得到的bean对象的名字, 工厂类会带有'&'前缀
+	 * @param name the name that may include factory dereference prefix 想要得到的bean对象的名字, 工厂类会带有'&'前缀
 	 * @param beanName the canonical bean name 容器内bean的映射名
 	 * @param mbd the merged bean definition 合并过双亲属性的bd
 	 * @return the object to expose for the bean 要暴露的bean
-=======
-	 * @param beanInstance the shared bean instance
-	 * @param name the name that may include factory dereference prefix
-	 * @param beanName the canonical bean name
-	 * @param mbd the merged bean definition
-	 * @return the object to expose for the bean
->>>>>>> 8d31dcaa
 	 */
 	protected Object getObjectForBeanInstance(
 			Object beanInstance, String name, String beanName, @Nullable RootBeanDefinition mbd) {
