--- conflicted
+++ resolved
@@ -133,23 +133,13 @@
 
 		if (isInnerBean) {
 			// Inner bean: generate identity hashcode suffix.
-<<<<<<< HEAD
 			// TODO 如果是内部类, 重新命名为: 刚才生成的bean名+'#'+bd转化的16进制字符串
-			id = generatedBeanName + GENERATED_BEAN_NAME_SEPARATOR + ObjectUtils.getIdentityHexString(definition);
-		}
-		else {
-			// Top-level bean: use plain class name with unique suffix if necessary.
-			// TODO 用刚才生成的bean名生成一个容器中唯一的名字, 即刚才生成的bean名+0开始的序列号
-			return uniqueBeanName(generatedBeanName, registry);
-		}
-		return id;
-=======
 			return generatedBeanName + GENERATED_BEAN_NAME_SEPARATOR + ObjectUtils.getIdentityHexString(definition);
 		}
 
 		// Top-level bean: use plain class name with unique suffix if necessary.
+		// TODO 用刚才生成的bean名生成一个容器中唯一的名字, 即刚才生成的bean名+0开始的序列号
 		return uniqueBeanName(generatedBeanName, registry);
->>>>>>> 1f72ab48
 	}
 
 	/**
