--- conflicted
+++ resolved
@@ -1,5 +1,5 @@
 /*
- * Copyright 2002-2020 the original author or authors.
+ * Copyright 2002-2018 the original author or authors.
  *
  * Licensed under the Apache License, Version 2.0 (the "License");
  * you may not use this file except in compliance with the License.
@@ -162,12 +162,8 @@
 		String prefix = beanName + GENERATED_BEAN_NAME_SEPARATOR;
 		while (counter == -1 || registry.containsBeanDefinition(id)) {
 			counter++;
-<<<<<<< HEAD
 			// TODO 生成一个容器中全局唯一的名字: beanName+'#'+自增的号
-			id = beanName + GENERATED_BEAN_NAME_SEPARATOR + counter;
-=======
 			id = prefix + counter;
->>>>>>> d521d37f
 		}
 		return id;
 	}
