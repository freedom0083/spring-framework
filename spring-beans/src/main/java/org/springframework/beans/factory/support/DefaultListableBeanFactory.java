--- conflicted
+++ resolved
@@ -1364,13 +1364,8 @@
 		}
 
 		if (candidateNames.length == 1) {
-<<<<<<< HEAD
-			String beanName = candidateNames[0];
 			// TODO 只有唯一候选时, 通过getBean()方法进行实例化, 然后包装为NamedBeanHolder返回
-			return new NamedBeanHolder<>(beanName, (T) getBean(beanName, requiredType.toClass(), args));
-=======
 			return resolveNamedBean(candidateNames[0], requiredType, args);
->>>>>>> 5d70aaac
 		}
 		else if (candidateNames.length > 1) {
 			// TODO 有多个结果时, 就需要进行过滤了
@@ -1395,17 +1390,12 @@
 			if (candidateName != null) {
 				// TODO 取得对应的bean实例, 并封装为NamedBeanHolder返回
 				Object beanInstance = candidates.get(candidateName);
-<<<<<<< HEAD
-				if (beanInstance == null || beanInstance instanceof Class) {
-					// TODO 没有对应的bean实例, 或bean实例是Class时, 进行初始化
-					beanInstance = getBean(candidateName, requiredType.toClass(), args);
-=======
 				if (beanInstance == null) {
 					return null;
 				}
 				if (beanInstance instanceof Class) {
+					// TODO 没有对应的bean实例, 或bean实例是Class时, 进行初始化
 					return resolveNamedBean(candidateName, requiredType, args);
->>>>>>> 5d70aaac
 				}
 				return new NamedBeanHolder<>(candidateName, (T) beanInstance);
 			}
@@ -1418,7 +1408,6 @@
 		return null;
 	}
 
-<<<<<<< HEAD
 	/**
 	 *
 	 * @param descriptor the descriptor for the dependency (field/method/constructor) 字段, 方法, 或构造函数所表示的, 用来
@@ -1430,7 +1419,6 @@
 	 * @return
 	 * @throws BeansException
 	 */
-=======
 	@Nullable
 	private <T> NamedBeanHolder<T> resolveNamedBean(
 			String beanName, ResolvableType requiredType, @Nullable Object[] args) throws BeansException {
@@ -1442,7 +1430,6 @@
 		return new NamedBeanHolder<T>(beanName, adaptBeanInstance(beanName, bean, requiredType.toClass()));
 	}
 
->>>>>>> 5d70aaac
 	@Override
 	@Nullable
 	// TODO 解决依赖关系
