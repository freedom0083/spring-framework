--- conflicted
+++ resolved
@@ -296,23 +296,8 @@
 	 */
 	public void setAutowireCandidateResolver(AutowireCandidateResolver autowireCandidateResolver) {
 		Assert.notNull(autowireCandidateResolver, "AutowireCandidateResolver must not be null");
-<<<<<<< HEAD
-		if (autowireCandidateResolver instanceof BeanFactoryAware) {
-			// TODO 支持容器感知时, 通过setBeanFactory()方法为Resolver设置容器环境的同时会创建用于操作Advisor的
-			//  BeanFactoryAspectJAdvisorsBuilderAdapter, 主要提供AspectJ的支持
-			if (System.getSecurityManager() != null) {
-				AccessController.doPrivileged((PrivilegedAction<Object>) () -> {
-					((BeanFactoryAware) autowireCandidateResolver).setBeanFactory(this);
-					return null;
-				}, getAccessControlContext());
-			}
-			else {
-				((BeanFactoryAware) autowireCandidateResolver).setBeanFactory(this);
-			}
-=======
 		if (autowireCandidateResolver instanceof BeanFactoryAware beanFactoryAware) {
 			beanFactoryAware.setBeanFactory(this);
->>>>>>> 3df3bc2a
 		}
 		this.autowireCandidateResolver = autowireCandidateResolver;
 	}
@@ -918,21 +903,13 @@
 		BeanFactory parent = getParentBeanFactory();
 		if (parent instanceof DefaultListableBeanFactory dlfb) {
 			// No bean definition found in this factory -> delegate to parent.
-<<<<<<< HEAD
 			// TODO 父容器是DefaultListableBeanFactory类型时, 代理给父容器去验证, 解析器依然使用当前的解析器
-			return ((DefaultListableBeanFactory) parent).isAutowireCandidate(beanName, descriptor, resolver);
-=======
 			return dlfb.isAutowireCandidate(beanName, descriptor, resolver);
->>>>>>> 3df3bc2a
 		}
 		else if (parent instanceof ConfigurableListableBeanFactory clfb) {
 			// If no DefaultListableBeanFactory, can't pass the resolver along.
-<<<<<<< HEAD
 			// TODO 父容器是ConfigurableListableBeanFactory类型时, 直接代理给父容器去验证(不使用当前解析器, 由父类去找自己的解析器)
-			return ((ConfigurableListableBeanFactory) parent).isAutowireCandidate(beanName, descriptor);
-=======
 			return clfb.isAutowireCandidate(beanName, descriptor);
->>>>>>> 3df3bc2a
 		}
 		else {
 			// TODO 其他情况都表示找到了
@@ -1052,29 +1029,10 @@
 				if (isFactoryBean(beanName)) {
 					// TODO 当前处理的Bean是FactoryBean时, 初始化这个FactoryBean, 方式就是beanName前加上'&'
 					Object bean = getBean(FACTORY_BEAN_PREFIX + beanName);
-<<<<<<< HEAD
-					if (bean instanceof FactoryBean) {
-						// TODO 初始化后，返回的如果还是FactoryBean, 则可以判断一下这个FactoryBean创建的Bean是否为急加载
-						FactoryBean<?> factory = (FactoryBean<?>) bean;
-						boolean isEagerInit;
-						if (System.getSecurityManager() != null && factory instanceof SmartFactoryBean) {
-							isEagerInit = AccessController.doPrivileged(
-									(PrivilegedAction<Boolean>) ((SmartFactoryBean<?>) factory)::isEagerInit,
-									getAccessControlContext());
-						}
-						else {
-							isEagerInit = (factory instanceof SmartFactoryBean &&
-									((SmartFactoryBean<?>) factory).isEagerInit());
-						}
-						if (isEagerInit) {
-							// TODO 最终判断结果为急加载时，开始对Bean进行初始化
-							//  直接用beanName时，初始化的是这个FactoryBean创建的bean实例
-							getBean(beanName);
-						}
-=======
 					if (bean instanceof SmartFactoryBean<?> smartFactoryBean && smartFactoryBean.isEagerInit()) {
+						// TODO 最终判断结果为急加载时，开始对Bean进行初始化
+						//  直接用beanName时，初始化的是这个FactoryBean创建的bean实例
 						getBean(beanName);
->>>>>>> 3df3bc2a
 					}
 				}
 				else {
@@ -1111,14 +1069,10 @@
 
 		if (beanDefinition instanceof AbstractBeanDefinition abd) {
 			try {
-<<<<<<< HEAD
 				// TODO 注册前验证AbstractBeanDefinition类型的bd的正确性, 有两种可能会抛出异常:
 				//  1. methodOverrides与工厂方法同时存在
 				//  2. beanDefinition中没有覆盖的方法
-				((AbstractBeanDefinition) beanDefinition).validate();
-=======
 				abd.validate();
->>>>>>> 3df3bc2a
 			}
 			catch (BeanDefinitionValidationException ex) {
 				throw new BeanDefinitionStoreException(beanDefinition.getResourceDescription(), beanName,
@@ -1374,14 +1328,9 @@
 			return namedBean;
 		}
 		BeanFactory parent = getParentBeanFactory();
-<<<<<<< HEAD
-		if (parent instanceof AutowireCapableBeanFactory) {
+		if (parent instanceof AutowireCapableBeanFactory acbf) {
 			// TODO 如果在当前容器中没有找到需要的类型所对应的bean, 则到父容器去找
-			return ((AutowireCapableBeanFactory) parent).resolveNamedBean(requiredType);
-=======
-		if (parent instanceof AutowireCapableBeanFactory acbf) {
 			return acbf.resolveNamedBean(requiredType);
->>>>>>> 3df3bc2a
 		}
 		// TODO 还找不到, 就会抛出NoSuchBeanDefinitionException异常了
 		throw new NoSuchBeanDefinitionException(requiredType);
@@ -1683,14 +1632,10 @@
 		//    3. Map类型: Map<>时, 得到的是Map<>
 		//  TIPS: 这里只是得到依赖描述的待注入项的声明类型, 而不是具体的组件类型, 比如int[], 这里得到的只是int[], 而不是int
 		Class<?> type = descriptor.getDependencyType();
-<<<<<<< HEAD
+
 		// TODO 下面是按依赖描述的待注入项的类型进行解析
-		if (descriptor instanceof StreamDependencyDescriptor) {
+		if (descriptor instanceof StreamDependencyDescriptor streamDependencyDescriptor) {
 			// TODO 依赖描述的待注入项是流的情况, 根据依赖注入项的名字, 类型寻找自动注入候选类
-=======
-
-		if (descriptor instanceof StreamDependencyDescriptor streamDependencyDescriptor) {
->>>>>>> 3df3bc2a
 			Map<String, Object> matchingBeans = findAutowireCandidates(beanName, type, descriptor);
 			if (autowiredBeanNames != null) {
 				// TODO 如果有自动装配过的bean集合时, 将找到的候选bean全部放进去
@@ -1700,12 +1645,8 @@
 			Stream<Object> stream = matchingBeans.keySet().stream()
 					.map(name -> descriptor.resolveCandidate(name, type, this))
 					.filter(bean -> !(bean instanceof NullBean));
-<<<<<<< HEAD
-			if (((StreamDependencyDescriptor) descriptor).isOrdered()) {
+			if (streamDependencyDescriptor.isOrdered()) {
 				// TODO 如果支持排序, 则对候选类再进行排序, 然后返回
-=======
-			if (streamDependencyDescriptor.isOrdered()) {
->>>>>>> 3df3bc2a
 				stream = stream.sorted(adaptOrderComparator(matchingBeans));
 			}
 			return stream;
@@ -1739,12 +1680,8 @@
 			TypeConverter converter = (typeConverter != null ? typeConverter : getTypeConverter());
 			// TODO 进行必要的类型转换, 会将所有匹配的bean转换成数组类型
 			Object result = converter.convertIfNecessary(matchingBeans.values(), resolvedArrayType);
-<<<<<<< HEAD
-			if (result instanceof Object[]) {
+			if (result instanceof Object[] array) {
 				// TODO 对于Object[]类型, 取得比较器, 然后根据比较器进行排序
-=======
-			if (result instanceof Object[] array) {
->>>>>>> 3df3bc2a
 				Comparator<Object> comparator = adaptDependencyComparator(matchingBeans);
 				if (comparator != null) {
 					Arrays.sort(array, comparator);
@@ -1776,20 +1713,11 @@
 			TypeConverter converter = (typeConverter != null ? typeConverter : getTypeConverter());
 			// TODO 将匹配的bean转换成需要的类型(集合类型)
 			Object result = converter.convertIfNecessary(matchingBeans.values(), type);
-<<<<<<< HEAD
-			if (result instanceof List) {
-				if (((List<?>) result).size() > 1) {
-					// TODO 如果转换成了List, 取得比较器, 并根据比较器进行排序
-					Comparator<Object> comparator = adaptDependencyComparator(matchingBeans);
-					if (comparator != null) {
-						((List<?>) result).sort(comparator);
-					}
-=======
 			if (result instanceof List<?> list && list.size() > 1) {
+				// TODO 如果转换成了List, 取得比较器, 并根据比较器进行排序
 				Comparator<Object> comparator = adaptDependencyComparator(matchingBeans);
 				if (comparator != null) {
 					list.sort(comparator);
->>>>>>> 3df3bc2a
 				}
 			}
 			// TODO 最后返回处理好的匹配的bean
@@ -1988,16 +1916,11 @@
 				candidates.put(candidateName, beanInstance);
 			}
 		}
-<<<<<<< HEAD
-		else if (containsSingleton(candidateName) || (descriptor instanceof StreamDependencyDescriptor &&
-				((StreamDependencyDescriptor) descriptor).isOrdered())) {
+		else if (containsSingleton(candidateName) || (descriptor instanceof StreamDependencyDescriptor streamDescriptor &&
+				streamDescriptor.isOrdered())) {
 			// TODO 以下两种情况时, 用依赖描述的待注入项去解析候选bean:
 			//  1. 候选bean在单例缓存中;
 			//  2. 待注入项是支持排序的StreamDependencyDescriptor类型时;
-=======
-		else if (containsSingleton(candidateName) || (descriptor instanceof StreamDependencyDescriptor streamDescriptor &&
-				streamDescriptor.isOrdered())) {
->>>>>>> 3df3bc2a
 			Object beanInstance = descriptor.resolveCandidate(candidateName, requiredType, this);
 			// TODO 这两种情况是支持空bean的, 所以如果取得的实例是NullBean, 则将null加入到候选结果集中
 			candidates.put(candidateName, (beanInstance instanceof NullBean ? null : beanInstance));
@@ -2151,8 +2074,6 @@
 	}
 
 	/**
-<<<<<<< HEAD
-=======
 	 * Return whether the bean definition for the given bean name has been
 	 * marked as a primary bean.
 	 * @param beanName the name of the bean
@@ -2169,7 +2090,6 @@
 	}
 
 	/**
->>>>>>> 3df3bc2a
 	 * Return the priority assigned for the given bean instance by
 	 * the {@code jakarta.annotation.Priority} annotation.
 	 * <p>The default implementation delegates to the specified
