--- conflicted
+++ resolved
@@ -1627,18 +1627,12 @@
 			// TODO 将匹配的bean转换成需要的类型(集合类型)
 			Object result = converter.convertIfNecessary(matchingBeans.values(), type);
 			if (result instanceof List) {
-<<<<<<< HEAD
-				// TODO 如果转换成了List, 取得比较器, 并根据比较器进行排序
-				Comparator<Object> comparator = adaptDependencyComparator(matchingBeans);
-				if (comparator != null) {
-					((List<?>) result).sort(comparator);
-=======
 				if (((List<?>) result).size() > 1) {
+					// TODO 如果转换成了List, 取得比较器, 并根据比较器进行排序
 					Comparator<Object> comparator = adaptDependencyComparator(matchingBeans);
 					if (comparator != null) {
 						((List<?>) result).sort(comparator);
 					}
->>>>>>> 7ce22e2f
 				}
 			}
 			// TODO 最后返回处理好的匹配的bean
