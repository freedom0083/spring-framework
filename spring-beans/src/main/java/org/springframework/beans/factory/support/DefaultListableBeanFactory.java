--- conflicted
+++ resolved
@@ -590,13 +590,8 @@
 		// Check all bean definitions.
 		// TODO 首先从注册中心中找相同类型的bean加到结果集
 		for (String beanName : this.beanDefinitionNames) {
-<<<<<<< HEAD
-			// Only consider bean as eligible if the bean name
-			// is not defined as alias for some other bean.
+			// Only consider bean as eligible if the bean name is not defined as alias for some other bean.
 			// TODO 遍历注册中心中所有的beanDefinition, 这里不关注别名
-=======
-			// Only consider bean as eligible if the bean name is not defined as alias for some other bean.
->>>>>>> e190851a
 			if (!isAlias(beanName)) {
 				try {
 					// TODO 取得当前操作的bean的mbd
@@ -879,24 +874,15 @@
 	 *                    SimpleAutowireCandidateResolver
 	 * @return whether the bean should be considered as autowire candidate
 	 */
-<<<<<<< HEAD
 	// TODO 用AutowireCandidateResolver所指定的解析器来判断给定的bean是否为注入项的自动装配候选(可以自动装配到注入项中)
-	protected boolean isAutowireCandidate(String beanName, DependencyDescriptor descriptor, AutowireCandidateResolver resolver)
-			throws NoSuchBeanDefinitionException {
-		// TODO 取得自动装配候选项的名字(去掉其中的'&')
-		String beanDefinitionName = BeanFactoryUtils.transformedBeanName(beanName);
-		if (containsBeanDefinition(beanDefinitionName)) {
-			// TODO 注册中心存在自动装配候选项时, 为其生成mbd, 然后用指定的解析器验证其是否可以进行自动装配
-			return isAutowireCandidate(beanName, getMergedLocalBeanDefinition(beanDefinitionName), descriptor, resolver);
-=======
 	protected boolean isAutowireCandidate(
 			String beanName, DependencyDescriptor descriptor, AutowireCandidateResolver resolver)
 			throws NoSuchBeanDefinitionException {
-
+		// TODO 取得自动装配候选项的名字(去掉其中的'&')
 		String bdName = BeanFactoryUtils.transformedBeanName(beanName);
 		if (containsBeanDefinition(bdName)) {
+			// TODO 注册中心存在自动装配候选项时, 为其生成mbd, 然后用指定的解析器验证其是否可以进行自动装配
 			return isAutowireCandidate(beanName, getMergedLocalBeanDefinition(bdName), descriptor, resolver);
->>>>>>> e190851a
 		}
 		else if (containsSingleton(beanName)) {
 			// TODO 对于直接registerSingleton的情况, 注册中心不会有其信息, 会直接进入单例缓存中. 这时用自动装配项的type类型
@@ -937,16 +923,10 @@
 	// TODO 用AutowireCandidateResolver所指定的解析器来判断给定的bean是否为注入项的自动装配候选(可以自动装配到注入项中)
 	protected boolean isAutowireCandidate(String beanName, RootBeanDefinition mbd,
 			DependencyDescriptor descriptor, AutowireCandidateResolver resolver) {
-<<<<<<< HEAD
 		// TODO 取得自动装配候选项的名字(去掉其中的'&')
-		String beanDefinitionName = BeanFactoryUtils.transformedBeanName(beanName);
+		String bdName = BeanFactoryUtils.transformedBeanName(beanName);
 		// TODO 解析mbd的class
-		resolveBeanClass(mbd, beanDefinitionName);
-=======
-
-		String bdName = BeanFactoryUtils.transformedBeanName(beanName);
 		resolveBeanClass(mbd, bdName);
->>>>>>> e190851a
 		if (mbd.isFactoryMethodUnique && mbd.factoryMethodToIntrospect == null) {
 			// TODO 自动装配候选项没有被@Bean标注的同名方法(唯一的方法), 且没有缓存的内省工厂方法时, 用当前容器创建一个构造解析器
 			//  ConstructorResolver来解析注入项生成的mbd的工厂方法, 解析后会填充factoryMethodToIntrospect缓存
@@ -954,9 +934,8 @@
 		}
 		BeanDefinitionHolder holder = (beanName.equals(bdName) ?
 				this.mergedBeanDefinitionHolders.computeIfAbsent(beanName,
-<<<<<<< HEAD
-						key -> new BeanDefinitionHolder(mbd, beanName, getAliases(beanDefinitionName))) :
-				new BeanDefinitionHolder(mbd, beanName, getAliases(beanDefinitionName)));
+						key -> new BeanDefinitionHolder(mbd, beanName, getAliases(bdName))) :
+				new BeanDefinitionHolder(mbd, beanName, getAliases(bdName)));
 		// TODO 将待验证的自动装配候选项包装为一个bd, 然后将其与注入项一起交给解析器去进行判断. 以下解析器实现了isAutowireCandidate()方法:
 		//  1. AutowireCandidateResolver接口: 默认方法, 返回的是mbd的autowireCandidate属性对应的值
 		//  2. SimpleAutowireCandidateResolver类: 实现了AutowireCandidateResolver接口, 同样返回的是mbd的autowireCandidate
@@ -964,10 +943,6 @@
 		//  3. GenericTypeAwareAutowireCandidateResolver类: 扩展了SimpleAutowireCandidateResolver, 增加了对泛型类型的匹配检测
 		//  4. QualifierAnnotationAutowireCandidateResolver类: 扩展了GenericTypeAwareAutowireCandidateResolver, 增加了由
 		//                                                     @Qualifier注解指定的约束的情况
-=======
-						key -> new BeanDefinitionHolder(mbd, beanName, getAliases(bdName))) :
-				new BeanDefinitionHolder(mbd, beanName, getAliases(bdName)));
->>>>>>> e190851a
 		return resolver.isAutowireCandidate(holder, descriptor);
 	}
 
@@ -1612,20 +1587,14 @@
 	@Nullable
 	private Object resolveMultipleBeans(DependencyDescriptor descriptor, @Nullable String beanName,
 			@Nullable Set<String> autowiredBeanNames, @Nullable TypeConverter typeConverter) {
-<<<<<<< HEAD
 		// TODO 取得依赖描述的待注入项的类型(字段类型, 方法参数(工厂方法, 或构造函数的参数)类型), 这里会处理泛型.
 		//  Spring支持数组、Collection、Map等类型的自动注入:
 		//    1. 数组类型: int[]时, 得到的类型就是int[]
 		//    2. 集合类型: List<>时, 得到的是List<>
 		//    3. Map类型: Map<>时, 得到的是Map<>
 		//  TIPS: 这里只是得到依赖描述的待注入项的声明类型, 而不是具体的组件类型, 比如int[], 这里得到的只是int[], 而不是int
-		final Class<?> type = descriptor.getDependencyType();
+		Class<?> type = descriptor.getDependencyType();
 		// TODO 下面是按依赖描述的待注入项的类型进行解析
-=======
-
-		Class<?> type = descriptor.getDependencyType();
-
->>>>>>> e190851a
 		if (descriptor instanceof StreamDependencyDescriptor) {
 			// TODO 依赖描述的待注入项是流的情况, 根据依赖注入项的名字, 类型寻找自动注入候选类
 			Map<String, Object> matchingBeans = findAutowireCandidates(beanName, type, descriptor);
