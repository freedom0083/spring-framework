/*
 * Copyright 2002-2020 the original author or authors.
 *
 * Licensed under the Apache License, Version 2.0 (the "License");
 * you may not use this file except in compliance with the License.
 * You may obtain a copy of the License at
 *
 *      https://www.apache.org/licenses/LICENSE-2.0
 *
 * Unless required by applicable law or agreed to in writing, software
 * distributed under the License is distributed on an "AS IS" BASIS,
 * WITHOUT WARRANTIES OR CONDITIONS OF ANY KIND, either express or implied.
 * See the License for the specific language governing permissions and
 * limitations under the License.
 */

package org.springframework.beans.factory.support;

import java.io.IOException;
import java.io.NotSerializableException;
import java.io.ObjectInputStream;
import java.io.ObjectStreamException;
import java.io.Serializable;
import java.lang.annotation.Annotation;
import java.lang.ref.Reference;
import java.lang.ref.WeakReference;
import java.lang.reflect.Method;
import java.security.AccessController;
import java.security.PrivilegedAction;
import java.util.ArrayList;
import java.util.Arrays;
import java.util.Collection;
import java.util.Comparator;
import java.util.IdentityHashMap;
import java.util.Iterator;
import java.util.LinkedHashMap;
import java.util.LinkedHashSet;
import java.util.List;
import java.util.Map;
import java.util.Optional;
import java.util.Set;
import java.util.concurrent.ConcurrentHashMap;
import java.util.function.Consumer;
import java.util.function.Predicate;
import java.util.stream.Stream;

import javax.inject.Provider;

import org.springframework.beans.BeansException;
import org.springframework.beans.TypeConverter;
import org.springframework.beans.factory.BeanCreationException;
import org.springframework.beans.factory.BeanCurrentlyInCreationException;
import org.springframework.beans.factory.BeanDefinitionStoreException;
import org.springframework.beans.factory.BeanFactory;
import org.springframework.beans.factory.BeanFactoryAware;
import org.springframework.beans.factory.BeanFactoryUtils;
import org.springframework.beans.factory.BeanNotOfRequiredTypeException;
import org.springframework.beans.factory.CannotLoadBeanClassException;
import org.springframework.beans.factory.FactoryBean;
import org.springframework.beans.factory.InjectionPoint;
import org.springframework.beans.factory.NoSuchBeanDefinitionException;
import org.springframework.beans.factory.NoUniqueBeanDefinitionException;
import org.springframework.beans.factory.ObjectFactory;
import org.springframework.beans.factory.ObjectProvider;
import org.springframework.beans.factory.SmartFactoryBean;
import org.springframework.beans.factory.SmartInitializingSingleton;
import org.springframework.beans.factory.config.AutowireCapableBeanFactory;
import org.springframework.beans.factory.config.BeanDefinition;
import org.springframework.beans.factory.config.BeanDefinitionHolder;
import org.springframework.beans.factory.config.ConfigurableBeanFactory;
import org.springframework.beans.factory.config.ConfigurableListableBeanFactory;
import org.springframework.beans.factory.config.DependencyDescriptor;
import org.springframework.beans.factory.config.NamedBeanHolder;
import org.springframework.core.OrderComparator;
import org.springframework.core.ResolvableType;
import org.springframework.core.annotation.MergedAnnotation;
import org.springframework.core.annotation.MergedAnnotations;
import org.springframework.core.annotation.MergedAnnotations.SearchStrategy;
import org.springframework.core.log.LogMessage;
import org.springframework.lang.Nullable;
import org.springframework.util.Assert;
import org.springframework.util.ClassUtils;
import org.springframework.util.CompositeIterator;
import org.springframework.util.ObjectUtils;
import org.springframework.util.StringUtils;

/**
 * Spring's default implementation of the {@link ConfigurableListableBeanFactory}
 * and {@link BeanDefinitionRegistry} interfaces: a full-fledged bean factory
 * based on bean definition metadata, extensible through post-processors.
 *
 * <p>Typical usage is registering all bean definitions first (possibly read
 * from a bean definition file), before accessing beans. Bean lookup by name
 * is therefore an inexpensive operation in a local bean definition table,
 * operating on pre-resolved bean definition metadata objects.
 *
 * <p>Note that readers for specific bean definition formats are typically
 * implemented separately rather than as bean factory subclasses:
 * see for example {@link PropertiesBeanDefinitionReader} and
 * {@link org.springframework.beans.factory.xml.XmlBeanDefinitionReader}.
 *
 * <p>For an alternative implementation of the
 * {@link org.springframework.beans.factory.ListableBeanFactory} interface,
 * have a look at {@link StaticListableBeanFactory}, which manages existing
 * bean instances rather than creating new ones based on bean definitions.
 *
 * @author Rod Johnson
 * @author Juergen Hoeller
 * @author Sam Brannen
 * @author Costin Leau
 * @author Chris Beams
 * @author Phillip Webb
 * @author Stephane Nicoll
 * @since 16 April 2001
 * @see #registerBeanDefinition
 * @see #addBeanPostProcessor
 * @see #getBean
 * @see #resolveDependency
 */
@SuppressWarnings("serial")
public class DefaultListableBeanFactory extends AbstractAutowireCapableBeanFactory
		implements ConfigurableListableBeanFactory, BeanDefinitionRegistry, Serializable {

	@Nullable
	private static Class<?> javaxInjectProviderClass;

	static {
		try {
			javaxInjectProviderClass =
					ClassUtils.forName("javax.inject.Provider", DefaultListableBeanFactory.class.getClassLoader());
		}
		catch (ClassNotFoundException ex) {
			// JSR-330 API not available - Provider interface simply not supported then.
			javaxInjectProviderClass = null;
		}
	}


	/** Map from serialized id to factory instance. */
	private static final Map<String, Reference<DefaultListableBeanFactory>> serializableFactories =
			new ConcurrentHashMap<>(8);

	/** Optional id for this factory, for serialization purposes. */
	@Nullable
	private String serializationId;

	/** Whether to allow re-registration of a different definition with the same name. */
	private boolean allowBeanDefinitionOverriding = true;

	/** Whether to allow eager class loading even for lazy-init beans. */
	private boolean allowEagerClassLoading = true;

	/** Optional OrderComparator for dependency Lists and arrays. */
	@Nullable
	private Comparator<Object> dependencyComparator;

	/** Resolver to use for checking if a bean definition is an autowire candidate. */
<<<<<<< HEAD
	// TODO 自动注入候选项解析器
	private AutowireCandidateResolver autowireCandidateResolver = new SimpleAutowireCandidateResolver();
=======
	private AutowireCandidateResolver autowireCandidateResolver = SimpleAutowireCandidateResolver.INSTANCE;
>>>>>>> 92924421

	/** Map from dependency type to corresponding autowired value. */
	// TODO 依赖类型与自动注入值的缓存
	private final Map<Class<?>, Object> resolvableDependencies = new ConcurrentHashMap<>(16);

	/** Map of bean definition objects, keyed by bean name. */
	// TODO 注册中心, bean definition缓存
	private final Map<String, BeanDefinition> beanDefinitionMap = new ConcurrentHashMap<>(256);

	/** Map from bean name to merged BeanDefinitionHolder. */
	private final Map<String, BeanDefinitionHolder> mergedBeanDefinitionHolders = new ConcurrentHashMap<>(256);

	/** Map of singleton and non-singleton bean names, keyed by dependency type. */
	private final Map<Class<?>, String[]> allBeanNamesByType = new ConcurrentHashMap<>(64);

	/** Map of singleton-only bean names, keyed by dependency type. */
	private final Map<Class<?>, String[]> singletonBeanNamesByType = new ConcurrentHashMap<>(64);

	/** List of bean definition names, in registration order. */
	private volatile List<String> beanDefinitionNames = new ArrayList<>(256);

	/** List of names of manually registered singletons, in registration order. */
	private volatile Set<String> manualSingletonNames = new LinkedHashSet<>(16);

	/** Cached array of bean definition names in case of frozen configuration. */
	@Nullable
	private volatile String[] frozenBeanDefinitionNames;

	/** Whether bean definition metadata may be cached for all beans. */
	private volatile boolean configurationFrozen = false;


	/**
	 * Create a new DefaultListableBeanFactory.
	 */
	public DefaultListableBeanFactory() {
		super();
	}

	/**
	 * Create a new DefaultListableBeanFactory with the given parent.
	 * @param parentBeanFactory the parent BeanFactory
	 */
	public DefaultListableBeanFactory(@Nullable BeanFactory parentBeanFactory) {
		super(parentBeanFactory);
	}


	/**
	 * Specify an id for serialization purposes, allowing this BeanFactory to be
	 * deserialized from this id back into the BeanFactory object, if needed.
	 */
	public void setSerializationId(@Nullable String serializationId) {
		if (serializationId != null) {
			serializableFactories.put(serializationId, new WeakReference<>(this));
		}
		else if (this.serializationId != null) {
			serializableFactories.remove(this.serializationId);
		}
		this.serializationId = serializationId;
	}

	/**
	 * Return an id for serialization purposes, if specified, allowing this BeanFactory
	 * to be deserialized from this id back into the BeanFactory object, if needed.
	 * @since 4.1.2
	 */
	@Nullable
	public String getSerializationId() {
		return this.serializationId;
	}

	/**
	 * Set whether it should be allowed to override bean definitions by registering
	 * a different definition with the same name, automatically replacing the former.
	 * If not, an exception will be thrown. This also applies to overriding aliases.
	 * <p>Default is "true".
	 * @see #registerBeanDefinition
	 */
	public void setAllowBeanDefinitionOverriding(boolean allowBeanDefinitionOverriding) {
		this.allowBeanDefinitionOverriding = allowBeanDefinitionOverriding;
	}

	/**
	 * Return whether it should be allowed to override bean definitions by registering
	 * a different definition with the same name, automatically replacing the former.
	 * @since 4.1.2
	 */
	public boolean isAllowBeanDefinitionOverriding() {
		return this.allowBeanDefinitionOverriding;
	}

	/**
	 * Set whether the factory is allowed to eagerly load bean classes
	 * even for bean definitions that are marked as "lazy-init".
	 * <p>Default is "true". Turn this flag off to suppress class loading
	 * for lazy-init beans unless such a bean is explicitly requested.
	 * In particular, by-type lookups will then simply ignore bean definitions
	 * without resolved class name, instead of loading the bean classes on
	 * demand just to perform a type check.
	 * @see AbstractBeanDefinition#setLazyInit
	 */
	public void setAllowEagerClassLoading(boolean allowEagerClassLoading) {
		this.allowEagerClassLoading = allowEagerClassLoading;
	}

	/**
	 * Return whether the factory is allowed to eagerly load bean classes
	 * even for bean definitions that are marked as "lazy-init".
	 * @since 4.1.2
	 */
	public boolean isAllowEagerClassLoading() {
		return this.allowEagerClassLoading;
	}

	/**
	 * Set a {@link java.util.Comparator} for dependency Lists and arrays.
	 * @since 4.0
	 * @see org.springframework.core.OrderComparator
	 * @see org.springframework.core.annotation.AnnotationAwareOrderComparator
	 */
	public void setDependencyComparator(@Nullable Comparator<Object> dependencyComparator) {
		this.dependencyComparator = dependencyComparator;
	}

	/**
	 * Return the dependency comparator for this BeanFactory (may be {@code null}.
	 * @since 4.0
	 */
	@Nullable
	public Comparator<Object> getDependencyComparator() {
		return this.dependencyComparator;
	}

	/**
	 * Set a custom autowire candidate resolver for this BeanFactory to use
	 * when deciding whether a bean definition should be considered as a
	 * candidate for autowiring.
	 */
	public void setAutowireCandidateResolver(final AutowireCandidateResolver autowireCandidateResolver) {
		Assert.notNull(autowireCandidateResolver, "AutowireCandidateResolver must not be null");
		if (autowireCandidateResolver instanceof BeanFactoryAware) {
			// TODO 支持容器感知时, 通过setBeanFactory()方法为Resolver设置容器环境的同时会创建用于操作Advisor的
			//  BeanFactoryAspectJAdvisorsBuilderAdapter, 主要提供AspectJ的支持
			if (System.getSecurityManager() != null) {
				AccessController.doPrivileged((PrivilegedAction<Object>) () -> {
					((BeanFactoryAware) autowireCandidateResolver).setBeanFactory(DefaultListableBeanFactory.this);
					return null;
				}, getAccessControlContext());
			}
			else {
				((BeanFactoryAware) autowireCandidateResolver).setBeanFactory(this);
			}
		}
		this.autowireCandidateResolver = autowireCandidateResolver;
	}

	/**
	 * Return the autowire candidate resolver for this BeanFactory (never {@code null}).
	 */
	public AutowireCandidateResolver getAutowireCandidateResolver() {
		// TODO 默认是SimpleAutowireCandidateResolver
		return this.autowireCandidateResolver;
	}


	@Override
	public void copyConfigurationFrom(ConfigurableBeanFactory otherFactory) {
		super.copyConfigurationFrom(otherFactory);
		if (otherFactory instanceof DefaultListableBeanFactory) {
			DefaultListableBeanFactory otherListableFactory = (DefaultListableBeanFactory) otherFactory;
			this.allowBeanDefinitionOverriding = otherListableFactory.allowBeanDefinitionOverriding;
			this.allowEagerClassLoading = otherListableFactory.allowEagerClassLoading;
			this.dependencyComparator = otherListableFactory.dependencyComparator;
			// A clone of the AutowireCandidateResolver since it is potentially BeanFactoryAware...
			setAutowireCandidateResolver(otherListableFactory.getAutowireCandidateResolver().cloneIfNecessary());
			// Make resolvable dependencies (e.g. ResourceLoader) available here as well...
			this.resolvableDependencies.putAll(otherListableFactory.resolvableDependencies);
		}
	}


	//---------------------------------------------------------------------
	// Implementation of remaining BeanFactory methods
	//---------------------------------------------------------------------

	@Override
	public <T> T getBean(Class<T> requiredType) throws BeansException {
		return getBean(requiredType, (Object[]) null);
	}

	@SuppressWarnings("unchecked")
	@Override
	public <T> T getBean(Class<T> requiredType, @Nullable Object... args) throws BeansException {
		Assert.notNull(requiredType, "Required type must not be null");
		Object resolved = resolveBean(ResolvableType.forRawClass(requiredType), args, false);
		if (resolved == null) {
			throw new NoSuchBeanDefinitionException(requiredType);
		}
		return (T) resolved;
	}

	@Override
	public <T> ObjectProvider<T> getBeanProvider(Class<T> requiredType) throws BeansException {
		Assert.notNull(requiredType, "Required type must not be null");
		return getBeanProvider(ResolvableType.forRawClass(requiredType));
	}

	@SuppressWarnings("unchecked")
	@Override
	public <T> ObjectProvider<T> getBeanProvider(ResolvableType requiredType) {
		return new BeanObjectProvider<T>() {
			@Override
			public T getObject() throws BeansException {
				T resolved = resolveBean(requiredType, null, false);
				if (resolved == null) {
					throw new NoSuchBeanDefinitionException(requiredType);
				}
				return resolved;
			}
			@Override
			public T getObject(Object... args) throws BeansException {
				T resolved = resolveBean(requiredType, args, false);
				if (resolved == null) {
					throw new NoSuchBeanDefinitionException(requiredType);
				}
				return resolved;
			}
			@Override
			@Nullable
			public T getIfAvailable() throws BeansException {
				try {
					return resolveBean(requiredType, null, false);
				}
				catch (ScopeNotActiveException ex) {
					// Ignore resolved bean in non-active scope
					return null;
				}
			}
			@Override
			public void ifAvailable(Consumer<T> dependencyConsumer) throws BeansException {
				T dependency = getIfAvailable();
				if (dependency != null) {
					try {
						dependencyConsumer.accept(dependency);
					}
					catch (ScopeNotActiveException ex) {
						// Ignore resolved bean in non-active scope, even on scoped proxy invocation
					}
				}
			}
			@Override
			@Nullable
			public T getIfUnique() throws BeansException {
				try {
					return resolveBean(requiredType, null, true);
				}
				catch (ScopeNotActiveException ex) {
					// Ignore resolved bean in non-active scope
					return null;
				}
			}
			@Override
			public void ifUnique(Consumer<T> dependencyConsumer) throws BeansException {
				T dependency = getIfUnique();
				if (dependency != null) {
					try {
						dependencyConsumer.accept(dependency);
					}
					catch (ScopeNotActiveException ex) {
						// Ignore resolved bean in non-active scope, even on scoped proxy invocation
					}
				}
			}
			@Override
			public Stream<T> stream() {
				return Arrays.stream(getBeanNamesForTypedStream(requiredType))
						.map(name -> (T) getBean(name))
						.filter(bean -> !(bean instanceof NullBean));
			}
			@Override
			public Stream<T> orderedStream() {
				String[] beanNames = getBeanNamesForTypedStream(requiredType);
				if (beanNames.length == 0) {
					return Stream.empty();
				}
				Map<String, T> matchingBeans = new LinkedHashMap<>(beanNames.length);
				for (String beanName : beanNames) {
					Object beanInstance = getBean(beanName);
					if (!(beanInstance instanceof NullBean)) {
						matchingBeans.put(beanName, (T) beanInstance);
					}
				}
				Stream<T> stream = matchingBeans.values().stream();
				return stream.sorted(adaptOrderComparator(matchingBeans));
			}
		};
	}

	@Nullable
	private <T> T resolveBean(ResolvableType requiredType, @Nullable Object[] args, boolean nonUniqueAsNull) {
		NamedBeanHolder<T> namedBean = resolveNamedBean(requiredType, args, nonUniqueAsNull);
		if (namedBean != null) {
			return namedBean.getBeanInstance();
		}
		BeanFactory parent = getParentBeanFactory();
		if (parent instanceof DefaultListableBeanFactory) {
			return ((DefaultListableBeanFactory) parent).resolveBean(requiredType, args, nonUniqueAsNull);
		}
		else if (parent != null) {
			ObjectProvider<T> parentProvider = parent.getBeanProvider(requiredType);
			if (args != null) {
				return parentProvider.getObject(args);
			}
			else {
				return (nonUniqueAsNull ? parentProvider.getIfUnique() : parentProvider.getIfAvailable());
			}
		}
		return null;
	}

	private String[] getBeanNamesForTypedStream(ResolvableType requiredType) {
		return BeanFactoryUtils.beanNamesForTypeIncludingAncestors(this, requiredType);
	}


	//---------------------------------------------------------------------
	// Implementation of ListableBeanFactory interface
	//---------------------------------------------------------------------

	@Override
	public boolean containsBeanDefinition(String beanName) {
		Assert.notNull(beanName, "Bean name must not be null");
		return this.beanDefinitionMap.containsKey(beanName);
	}

	@Override
	public int getBeanDefinitionCount() {
		return this.beanDefinitionMap.size();
	}

	@Override
	public String[] getBeanDefinitionNames() {
		String[] frozenNames = this.frozenBeanDefinitionNames;
		if (frozenNames != null) {
			return frozenNames.clone();
		}
		else {
			return StringUtils.toStringArray(this.beanDefinitionNames);
		}
	}

	/**
	 * 取得满足类型要求的bean集合, 默认包含非单例bean, 以及允许急加载
	 *
	 * @param type the generically typed class or interface to match 要取得的类型
	 *
	 * @return 满足类型要求的bean的集合
	 */
	@Override
	public String[] getBeanNamesForType(ResolvableType type) {
		return getBeanNamesForType(type, true, true);
	}

	/**
	 * 取得满足类型要求的bean集合, 提供是否包含非单例bean, 以及是否允许急加载的选项
	 *
	 * @param type the generically typed class or interface to match 要取得的类型
	 * @param includeNonSingletons whether to include prototype or scoped beans too
	 * or just singletons (also applies to FactoryBeans) 是否包含非单例bean
	 * @param allowEagerInit whether to initialize <i>lazy-init singletons</i> and
	 * <i>objects created by FactoryBeans</i> (or by factory methods with a
	 * "factory-bean" reference) for the type check. Note that FactoryBeans need to be
	 * eagerly initialized to determine their type: So be aware that passing in "true"
	 * for this flag will initialize FactoryBeans and "factory-bean" references. 是否支持急加载, 但这个参数这里没用过
	 *
	 * @return 满足类型要求的bean的集合
	 */
	@Override
	public String[] getBeanNamesForType(ResolvableType type, boolean includeNonSingletons, boolean allowEagerInit) {
		Class<?> resolved = type.resolve();
		if (resolved != null && !type.hasGenerics()) {
			// TODO 要取得的不是泛型时, 通过getBeanNamesForType()方法取
			return getBeanNamesForType(resolved, includeNonSingletons, allowEagerInit);
		}
		else {
			// TODO 其他情况直接调用doGetBeanNamesForType()方法取
			return doGetBeanNamesForType(type, includeNonSingletons, allowEagerInit);
		}
	}

	@Override
	public String[] getBeanNamesForType(@Nullable Class<?> type) {
		return getBeanNamesForType(type, true, true);
	}

	@Override
	// TODO 根据指定type类型, 在容器中取得对应type类型的bean
	public String[] getBeanNamesForType(@Nullable Class<?> type, boolean includeNonSingletons, boolean allowEagerInit) {
		if (!isConfigurationFrozen() || type == null || !allowEagerInit) {
			// TODO 以下情况发生时, 会根据包装为ResolvableType的type类型来取得bean名字的集合:
			//  1. 不缓存bean definition的元数据信息;
			//  2. 或者没有指定type;
			//  3. 或者不支持急加载;
			return doGetBeanNamesForType(ResolvableType.forRawClass(type), includeNonSingletons, allowEagerInit);
		}
		// TODO 根据是否包含非单例实例来决定bean的范围:
		//  true: allBeanNamesByType缓存中取得所有type类型相同的bean;
		//  false: singletonBeanNamesByType缓存中取得所有type类型相同的单例bean
		Map<Class<?>, String[]> cache =
				(includeNonSingletons ? this.allBeanNamesByType : this.singletonBeanNamesByType);
		// TODO 然后拿出type类型所对应的bean的名字的数组, 如果有就直接返回
		String[] resolvedBeanNames = cache.get(type);
		if (resolvedBeanNames != null) {
			return resolvedBeanNames;
		}
		// TODO 取得指定type类型的bean名字的集合, 这里允许急加载来进行工厂类的初始化
		resolvedBeanNames = doGetBeanNamesForType(ResolvableType.forRawClass(type), includeNonSingletons, true);
		if (ClassUtils.isCacheSafe(type, getBeanClassLoader())) {
			// TODO 如果type类型是缓存安全的类型, 将其与获得的bean名字集合放到缓存中
			cache.put(type, resolvedBeanNames);
		}
		// TODO 返回解析后的, 包括指定type类型的bean的名字的数组
		return resolvedBeanNames;
	}

	// TODO 取得指定type类型的bean
	private String[] doGetBeanNamesForType(ResolvableType type, boolean includeNonSingletons, boolean allowEagerInit) {
		List<String> result = new ArrayList<>();

		// Check all bean definitions.
		// TODO 首先从注册中心中找相同类型的bean加到结果集
		for (String beanName : this.beanDefinitionNames) {
			// Only consider bean as eligible if the bean name
			// is not defined as alias for some other bean.
			// TODO 遍历注册中心中所有的beanDefinition, 这里不关注别名
			if (!isAlias(beanName)) {
				try {
					// TODO 取得当前操作的bean的mbd
					RootBeanDefinition mbd = getMergedLocalBeanDefinition(beanName);
					// Only check bean definition if it is complete.
					if (!mbd.isAbstract() && (allowEagerInit ||
							(mbd.hasBeanClass() || !mbd.isLazyInit() || isAllowEagerClassLoading()) &&
									!requiresEagerInitForType(mbd.getFactoryBeanName()))) {
						// TODO 只处理bean definition已经完成的情况:
						//  1. 当前mbd不是抽象类
						//  2. 并且当前操作允许急加载
						//     2.1 或者指定了class属性, 或当前mbd不是懒加载, 或者工厂允许急加载
						//     2.2 并且工厂类不需要急加载来确定类型
						// TODO 判断一下当前mbd是否为工厂类
						boolean isFactoryBean = isFactoryBean(beanName, mbd);
						// TODO 取得当前mbd的代理的目标
						BeanDefinitionHolder dbd = mbd.getDecoratedDefinition();
						boolean matchFound = false;
						boolean allowFactoryBeanInit = allowEagerInit || containsSingleton(beanName);
						boolean isNonLazyDecorated = dbd != null && !mbd.isLazyInit();
						if (!isFactoryBean) {
							// TODO 当前mbd不是工厂类时
							if (includeNonSingletons || isSingleton(beanName, mbd, dbd)) {
								// TODO 满足以下情况时, 判断bean是否与要取得的类型相匹配:
								//  1. 允许包含非单例bean;
								//  2. 或者bean是个单例时.
								matchFound = isTypeMatch(beanName, type, allowFactoryBeanInit);
							}
						}
						else  {
							// TODO 当前操作的bean是工厂类时, 除了验证bean实例外, 还会考虑bean本身是工厂类的情况
							if (includeNonSingletons || isNonLazyDecorated ||
									(allowFactoryBeanInit && isSingleton(beanName, mbd, dbd))) {
								// TODO 满足以下情况时, 判断bean是否与要取得的类型相匹配:
								//  1. 允许包含非单例bean;
								//  2. 或者mbd是个代理类, 且没设置懒加载;
								//  3. 或者允许工厂类初始化且当前mbd是单例时.
								matchFound = isTypeMatch(beanName, type, allowFactoryBeanInit);
							}
							if (!matchFound) {
								// In case of FactoryBean, try to match FactoryBean instance itself next.
								// TODO 不匹配时, 再试一下工厂类实例自身(加上'&'前缀)是否匹配
								beanName = FACTORY_BEAN_PREFIX + beanName;
								matchFound = isTypeMatch(beanName, type, allowFactoryBeanInit);
							}
						}
						if (matchFound) {
							// TODO 将匹配到的bean的名字加入到结果集中
							result.add(beanName);
						}
					}
				}
				catch (CannotLoadBeanClassException | BeanDefinitionStoreException ex) {
					if (allowEagerInit) {
						throw ex;
					}
					// Probably a placeholder: let's ignore it for type matching purposes.
					LogMessage message = (ex instanceof CannotLoadBeanClassException) ?
							LogMessage.format("Ignoring bean class loading failure for bean '%s'", beanName) :
							LogMessage.format("Ignoring unresolvable metadata in bean definition '%s'", beanName);
					logger.trace(message, ex);
					onSuppressedException(ex);
				}
			}
		}


		// Check manually registered singletons too.
		// TODO 然后从手动注册的单例缓存中查找对应type的bean放到结果集中
		for (String beanName : this.manualSingletonNames) {
			try {
				// In case of FactoryBean, match object created by FactoryBean.
				if (isFactoryBean(beanName)) {
					// TODO 当前手动注册的单例bean是工厂类时, 看由工厂类所创建的对象是否匹配指定的type
					if ((includeNonSingletons || isSingleton(beanName)) && isTypeMatch(beanName, type)) {
						// TODO 满足以下条件的bean会被加入到结果集中(不包含工厂类本身)
						//      1. 允许包含非单例, 或手动注册的当前单例bean是单例
						//      2. 手动注册的当前单例bean的type与要取得的type相同
						result.add(beanName);
						// Match found for this bean: do not match FactoryBean itself anymore.
						continue;
					}
					// In case of FactoryBean, try to match FactoryBean itself next.
					// TODO 没找到时, 尝试一下工厂类本身('&'+beanName)
					beanName = FACTORY_BEAN_PREFIX + beanName;
				}
				// Match raw bean instance (might be raw FactoryBean).
				if (isTypeMatch(beanName, type)) {
					// TODO 如果当前手动注册的单例bean的type与指定的type相同时, 将其加入到结果集中
					result.add(beanName);
				}
			}
			catch (NoSuchBeanDefinitionException ex) {
				// Shouldn't happen - probably a result of circular reference resolution...
				logger.trace(LogMessage.format("Failed to check manually registered singleton with name '%s'", beanName), ex);
			}
		}
		// TODO 返回注册中心以及手动加载的单例bean的名字的集合
		return StringUtils.toStringArray(result);
	}

	// TODO 判断bean是否为单例, 如果是个代理类(mbd的代理目标dbd存在时), scope与mbd相同, 判断mbd是否为单例即可(mbd.isSingleton)
	//  如果不是个代理类, 就用根据bean名来判断是否为单例
	private boolean isSingleton(String beanName, RootBeanDefinition mbd, @Nullable BeanDefinitionHolder dbd) {
		return (dbd != null ? mbd.isSingleton() : isSingleton(beanName));
	}

	/**
	 * Check whether the specified bean would need to be eagerly initialized
	 * in order to determine its type.
	 * @param factoryBeanName a factory-bean reference that the bean definition
	 * defines a factory method for
	 * @return whether eager initialization is necessary
	 */
	// TODO 判断工厂类是否需要急加载来确定类型。
	private boolean requiresEagerInitForType(@Nullable String factoryBeanName) {
		return (factoryBeanName != null && isFactoryBean(factoryBeanName) && !containsSingleton(factoryBeanName));
	}

	@Override
	public <T> Map<String, T> getBeansOfType(@Nullable Class<T> type) throws BeansException {
		return getBeansOfType(type, true, true);
	}

	@Override
	@SuppressWarnings("unchecked")
	public <T> Map<String, T> getBeansOfType(@Nullable Class<T> type, boolean includeNonSingletons, boolean allowEagerInit)
			throws BeansException {

		String[] beanNames = getBeanNamesForType(type, includeNonSingletons, allowEagerInit);
		Map<String, T> result = new LinkedHashMap<>(beanNames.length);
		for (String beanName : beanNames) {
			try {
				Object beanInstance = getBean(beanName);
				if (!(beanInstance instanceof NullBean)) {
					result.put(beanName, (T) beanInstance);
				}
			}
			catch (BeanCreationException ex) {
				Throwable rootCause = ex.getMostSpecificCause();
				if (rootCause instanceof BeanCurrentlyInCreationException) {
					BeanCreationException bce = (BeanCreationException) rootCause;
					String exBeanName = bce.getBeanName();
					if (exBeanName != null && isCurrentlyInCreation(exBeanName)) {
						if (logger.isTraceEnabled()) {
							logger.trace("Ignoring match to currently created bean '" + exBeanName + "': " +
									ex.getMessage());
						}
						onSuppressedException(ex);
						// Ignore: indicates a circular reference when autowiring constructors.
						// We want to find matches other than the currently created bean itself.
						continue;
					}
				}
				throw ex;
			}
		}
		return result;
	}

	@Override
	public String[] getBeanNamesForAnnotation(Class<? extends Annotation> annotationType) {
		List<String> result = new ArrayList<>();
		for (String beanName : this.beanDefinitionNames) {
			BeanDefinition beanDefinition = getBeanDefinition(beanName);
			if (!beanDefinition.isAbstract() && findAnnotationOnBean(beanName, annotationType) != null) {
				result.add(beanName);
			}
		}
		for (String beanName : this.manualSingletonNames) {
			if (!result.contains(beanName) && findAnnotationOnBean(beanName, annotationType) != null) {
				result.add(beanName);
			}
		}
		return StringUtils.toStringArray(result);
	}

	@Override
	public Map<String, Object> getBeansWithAnnotation(Class<? extends Annotation> annotationType) {
		String[] beanNames = getBeanNamesForAnnotation(annotationType);
		Map<String, Object> result = new LinkedHashMap<>(beanNames.length);
		for (String beanName : beanNames) {
			Object beanInstance = getBean(beanName);
			if (!(beanInstance instanceof NullBean)) {
				result.put(beanName, beanInstance);
			}
		}
		return result;
	}

	@Override
	@Nullable
	public <A extends Annotation> A findAnnotationOnBean(String beanName, Class<A> annotationType)
			throws NoSuchBeanDefinitionException {

		return findMergedAnnotationOnBean(beanName, annotationType)
				.synthesize(MergedAnnotation::isPresent).orElse(null);
	}

	private <A extends Annotation> MergedAnnotation<A> findMergedAnnotationOnBean(
			String beanName, Class<A> annotationType) {

		Class<?> beanType = getType(beanName);
		if (beanType != null) {
			MergedAnnotation<A> annotation =
					MergedAnnotations.from(beanType, SearchStrategy.TYPE_HIERARCHY).get(annotationType);
			if (annotation.isPresent()) {
				return annotation;
			}
		}
		if (containsBeanDefinition(beanName)) {
			RootBeanDefinition bd = getMergedLocalBeanDefinition(beanName);
			// Check raw bean class, e.g. in case of a proxy.
			if (bd.hasBeanClass()) {
				Class<?> beanClass = bd.getBeanClass();
				if (beanClass != beanType) {
					MergedAnnotation<A> annotation =
							MergedAnnotations.from(beanClass, SearchStrategy.TYPE_HIERARCHY).get(annotationType);
					if (annotation.isPresent()) {
						return annotation;
					}
				}
			}
			// Check annotations declared on factory method, if any.
			Method factoryMethod = bd.getResolvedFactoryMethod();
			if (factoryMethod != null) {
				MergedAnnotation<A> annotation =
						MergedAnnotations.from(factoryMethod, SearchStrategy.TYPE_HIERARCHY).get(annotationType);
				if (annotation.isPresent()) {
					return annotation;
				}
			}
		}
		return MergedAnnotation.missing();
	}


	//---------------------------------------------------------------------
	// Implementation of ConfigurableListableBeanFactory interface
	//---------------------------------------------------------------------

	@Override
	public void registerResolvableDependency(Class<?> dependencyType, @Nullable Object autowiredValue) {
		Assert.notNull(dependencyType, "Dependency type must not be null");
		if (autowiredValue != null) {
			if (!(autowiredValue instanceof ObjectFactory || dependencyType.isInstance(autowiredValue))) {
				throw new IllegalArgumentException("Value [" + autowiredValue +
						"] does not implement specified dependency type [" + dependencyType.getName() + "]");
			}
			this.resolvableDependencies.put(dependencyType, autowiredValue);
		}
	}

	/**
	 *
	 * @param beanName the name of the bean to check 自动装配候选项
	 * @param descriptor the descriptor of the dependency to resolve 字段, 方法, 或构造函数所表示的依赖描述的待注入项, 对于多值
	 *                   类型, 这里会是被包装过的包含多元素的MultiElementDescriptor
	 * @return
	 * @throws NoSuchBeanDefinitionException
	 */
	@Override
	// TODO 判断给定的bean是否为注入项的自动装配候选(可以自动装配到注入项中)
	public boolean isAutowireCandidate(String beanName, DependencyDescriptor descriptor)
			throws NoSuchBeanDefinitionException {
		// TODO 根据getAutowireCandidateResolver()得到的解析器(默认是SimpleAutowireCandidateResolver)进行check, 判断指定的bean
		//  是否为DependencyDescriptor所描述的注入项的自动装配候选
		return isAutowireCandidate(beanName, descriptor, getAutowireCandidateResolver());
	}

	/**
	 * Determine whether the specified bean definition qualifies as an autowire candidate,
	 * to be injected into other beans which declare a dependency of matching type.
	 *
	 * @param beanName the name of the bean definition to check 自动装配候选项
	 * @param descriptor the descriptor of the dependency to resolve 字段, 方法, 或构造函数所表示的依赖描述的待注入项, 对于多值
	 *                   类型, 这里会是被包装过的包含多元素的MultiElementDescriptor
	 * @param resolver the AutowireCandidateResolver to use for the actual resolution algorithm 自动注入候选解析器, 默认为
	 *                    SimpleAutowireCandidateResolver
	 * @return whether the bean should be considered as autowire candidate
	 */
	// TODO 用AutowireCandidateResolver所指定的解析器来判断给定的bean是否为注入项的自动装配候选(可以自动装配到注入项中)
	protected boolean isAutowireCandidate(String beanName, DependencyDescriptor descriptor, AutowireCandidateResolver resolver)
			throws NoSuchBeanDefinitionException {
		// TODO 取得自动装配候选项的名字(去掉其中的'&')
		String beanDefinitionName = BeanFactoryUtils.transformedBeanName(beanName);
		if (containsBeanDefinition(beanDefinitionName)) {
			// TODO 注册中心存在自动装配候选项时, 为其生成mbd, 然后用指定的解析器验证其是否可以进行自动装配
			return isAutowireCandidate(beanName, getMergedLocalBeanDefinition(beanDefinitionName), descriptor, resolver);
		}
		else if (containsSingleton(beanName)) {
			// TODO 对于直接registerSingleton的情况, 注册中心不会有其信息, 会直接进入单例缓存中. 这时用自动装配项的type类型
			//  生成一个RootBeanDefinition, 然后用指定的解析器验证其是否可以进行自动装配
			return isAutowireCandidate(beanName, new RootBeanDefinition(getType(beanName)), descriptor, resolver);
		}
		// TODO 当前容器没有注入项时, 向上到父容器进行查找. 父容器有可能为null, 为null时走else默认值了true, 表示可以注入
		BeanFactory parent = getParentBeanFactory();
		if (parent instanceof DefaultListableBeanFactory) {
			// No bean definition found in this factory -> delegate to parent.
			// TODO 父容器是DefaultListableBeanFactory类型时, 代理给父容器去验证, 解析器依然使用当前的解析器
			return ((DefaultListableBeanFactory) parent).isAutowireCandidate(beanName, descriptor, resolver);
		}
		else if (parent instanceof ConfigurableListableBeanFactory) {
			// If no DefaultListableBeanFactory, can't pass the resolver along.
			// TODO 父容器是ConfigurableListableBeanFactory类型时, 直接代理给父容器去验证(不使用当前解析器, 由父类去找自己的解析器)
			return ((ConfigurableListableBeanFactory) parent).isAutowireCandidate(beanName, descriptor);
		}
		else {
			// TODO 其他情况都表示找到了
			return true;
		}
	}

	/**
	 * Determine whether the specified bean definition qualifies as an autowire candidate,
	 * to be injected into other beans which declare a dependency of matching type.
	 *
	 * @param beanName the name of the bean definition to check 自动装配候选项
	 * @param mbd the merged bean definition to check 待验证的自动装配候选项的mbd:
	 *            1. 对于待验证的自动装配候选项存在于注册中心的情况, 这里是自动装配候选项所对应的mbd
	 *            2. 对于用registerSingleton直接注册为单例的bean来说, 这里会是单例bean的type类型所表示的mbd
	 * @param descriptor the descriptor of the dependency to resolve 字段, 方法, 或构造函数所表示的依赖描述的待注入项, 对于多值
	 *                   类型, 这里会是被包装过的包含多元素的MultiElementDescriptor
	 * @param resolver the AutowireCandidateResolver to use for the actual resolution algorithm
	 * @return whether the bean should be considered as autowire candidate
	 */
	// TODO 用AutowireCandidateResolver所指定的解析器来判断给定的bean是否为注入项的自动装配候选(可以自动装配到注入项中)
	protected boolean isAutowireCandidate(String beanName, RootBeanDefinition mbd,
			DependencyDescriptor descriptor, AutowireCandidateResolver resolver) {
		// TODO 取得自动装配候选项的名字(去掉其中的'&')
		String beanDefinitionName = BeanFactoryUtils.transformedBeanName(beanName);
		// TODO 解析mbd的class
		resolveBeanClass(mbd, beanDefinitionName);
		if (mbd.isFactoryMethodUnique && mbd.factoryMethodToIntrospect == null) {
			// TODO 自动装配候选项没有被@Bean标注的同名方法(唯一的方法), 且没有缓存的内省工厂方法时, 用当前容器创建一个构造解析器
			//  ConstructorResolver来解析注入项生成的mbd的工厂方法, 解析后会填充factoryMethodToIntrospect缓存
			new ConstructorResolver(this).resolveFactoryMethodIfPossible(mbd);
		}
		BeanDefinitionHolder holder = (beanName.equals(beanDefinitionName) ?
				this.mergedBeanDefinitionHolders.computeIfAbsent(beanName,
						key -> new BeanDefinitionHolder(mbd, beanName, getAliases(beanDefinitionName))) :
				new BeanDefinitionHolder(mbd, beanName, getAliases(beanDefinitionName)));
		// TODO 将待验证的自动装配候选项包装为一个bd, 然后将其与注入项一起交给解析器去进行判断. 以下解析器实现了isAutowireCandidate()方法:
		//  1. AutowireCandidateResolver接口: 默认方法, 返回的是mbd的autowireCandidate属性对应的值
		//  2. SimpleAutowireCandidateResolver类: 实现了AutowireCandidateResolver接口, 同样返回的是mbd的autowireCandidate
		//                                        属性对应的值, 这个是以前的方法, Java 8后实际上可以去掉了
		//  3. GenericTypeAwareAutowireCandidateResolver类: 扩展了SimpleAutowireCandidateResolver, 增加了对泛型类型的匹配检测
		//  4. QualifierAnnotationAutowireCandidateResolver类: 扩展了GenericTypeAwareAutowireCandidateResolver, 增加了由
		//                                                     @Qualifier注解指定的约束的情况
		return resolver.isAutowireCandidate(holder, descriptor);
	}

	@Override
	public BeanDefinition getBeanDefinition(String beanName) throws NoSuchBeanDefinitionException {
		BeanDefinition bd = this.beanDefinitionMap.get(beanName);
		if (bd == null) {
			if (logger.isTraceEnabled()) {
				logger.trace("No bean named '" + beanName + "' found in " + this);
			}
			throw new NoSuchBeanDefinitionException(beanName);
		}
		return bd;
	}

	@Override
	public Iterator<String> getBeanNamesIterator() {
		CompositeIterator<String> iterator = new CompositeIterator<>();
		iterator.add(this.beanDefinitionNames.iterator());
		iterator.add(this.manualSingletonNames.iterator());
		return iterator;
	}

	@Override
	protected void clearMergedBeanDefinition(String beanName) {
		super.clearMergedBeanDefinition(beanName);
		this.mergedBeanDefinitionHolders.remove(beanName);
	}

	@Override
	public void clearMetadataCache() {
		super.clearMetadataCache();
		this.mergedBeanDefinitionHolders.clear();
		clearByTypeCache();
	}

	@Override
	public void freezeConfiguration() {
		this.configurationFrozen = true;
		this.frozenBeanDefinitionNames = StringUtils.toStringArray(this.beanDefinitionNames);
	}

	@Override
	public boolean isConfigurationFrozen() {
		return this.configurationFrozen;
	}

	/**
	 * Considers all beans as eligible for metadata caching
	 * if the factory's configuration has been marked as frozen.
	 * @see #freezeConfiguration()
	 */
	@Override
	protected boolean isBeanEligibleForMetadataCaching(String beanName) {
		return (this.configurationFrozen || super.isBeanEligibleForMetadataCaching(beanName));
	}

	@Override
	public void preInstantiateSingletons() throws BeansException {
		if (logger.isTraceEnabled()) {
			logger.trace("Pre-instantiating singletons in " + this);
		}

		// Iterate over a copy to allow for init methods which in turn register new bean definitions.
		// While this may not be part of the regular factory bootstrap, it does otherwise work fine.
		List<String> beanNames = new ArrayList<>(this.beanDefinitionNames);

		// Trigger initialization of all non-lazy singleton beans...
		for (String beanName : beanNames) {
			RootBeanDefinition bd = getMergedLocalBeanDefinition(beanName);
			if (!bd.isAbstract() && bd.isSingleton() && !bd.isLazyInit()) {
				// TODO 判断当前处理的bean是否是工厂类
				if (isFactoryBean(beanName)) {
					Object bean = getBean(FACTORY_BEAN_PREFIX + beanName);
					if (bean instanceof FactoryBean) {
						final FactoryBean<?> factory = (FactoryBean<?>) bean;
						boolean isEagerInit;
						if (System.getSecurityManager() != null && factory instanceof SmartFactoryBean) {
							isEagerInit = AccessController.doPrivileged((PrivilegedAction<Boolean>)
											((SmartFactoryBean<?>) factory)::isEagerInit,
									getAccessControlContext());
						}
						else {
							isEagerInit = (factory instanceof SmartFactoryBean &&
									((SmartFactoryBean<?>) factory).isEagerInit());
						}
						if (isEagerInit) {
							getBean(beanName);
						}
					}
				}
				else {
					getBean(beanName);
				}
			}
		}

		// Trigger post-initialization callback for all applicable beans...
		for (String beanName : beanNames) {
			Object singletonInstance = getSingleton(beanName);
			if (singletonInstance instanceof SmartInitializingSingleton) {
				final SmartInitializingSingleton smartSingleton = (SmartInitializingSingleton) singletonInstance;
				if (System.getSecurityManager() != null) {
					AccessController.doPrivileged((PrivilegedAction<Object>) () -> {
						smartSingleton.afterSingletonsInstantiated();
						return null;
					}, getAccessControlContext());
				}
				else {
					smartSingleton.afterSingletonsInstantiated();
				}
			}
		}
	}


	//---------------------------------------------------------------------
	// Implementation of BeanDefinitionRegistry interface
	//---------------------------------------------------------------------

	@Override
	public void registerBeanDefinition(String beanName, BeanDefinition beanDefinition)
			throws BeanDefinitionStoreException {

		Assert.hasText(beanName, "Bean name must not be empty");
		Assert.notNull(beanDefinition, "BeanDefinition must not be null");

		if (beanDefinition instanceof AbstractBeanDefinition) {
			try {
				// TODO 注册前验证AbstractBeanDefinition类型的bd的正确性, 有两种可能会抛出异常:
				//  1. methodOverrides与工厂方法同时存在
				//  2. beanDefinition中没有覆盖的方法
				((AbstractBeanDefinition) beanDefinition).validate();
			}
			catch (BeanDefinitionValidationException ex) {
				throw new BeanDefinitionStoreException(beanDefinition.getResourceDescription(), beanName,
						"Validation of bean definition failed", ex);
			}
		}

		BeanDefinition existingDefinition = this.beanDefinitionMap.get(beanName);
		// TODO 处理重名的bean
		if (existingDefinition != null) {
			if (!isAllowBeanDefinitionOverriding()) {
				// TODO 不允许覆盖时抛出异常
				throw new BeanDefinitionOverrideException(beanName, beanDefinition, existingDefinition);
			}
			else if (existingDefinition.getRole() < beanDefinition.getRole()) {
				// e.g. was ROLE_APPLICATION, now overriding with ROLE_SUPPORT or ROLE_INFRASTRUCTURE
				if (logger.isInfoEnabled()) {
					logger.info("Overriding user-defined bean definition for bean '" + beanName +
							"' with a framework-generated bean definition: replacing [" +
							existingDefinition + "] with [" + beanDefinition + "]");
				}
			}
			else if (!beanDefinition.equals(existingDefinition)) {
				if (logger.isDebugEnabled()) {
					logger.debug("Overriding bean definition for bean '" + beanName +
							"' with a different definition: replacing [" + existingDefinition +
							"] with [" + beanDefinition + "]");
				}
			}
			else {
				if (logger.isTraceEnabled()) {
					logger.trace("Overriding bean definition for bean '" + beanName +
							"' with an equivalent definition: replacing [" + existingDefinition +
							"] with [" + beanDefinition + "]");
				}
			}
			// TODO 用新的beanDefinition覆盖已存在的beanDefinition
			this.beanDefinitionMap.put(beanName, beanDefinition);
		}
		else {
			if (hasBeanCreationStarted()) {
				// Cannot modify startup-time collection elements anymore (for stable iteration)
				// TODO 如果开始了bean初始化了动作, 即alreadyCreate已经有元素时, 需要锁map来安全的进行注册
				synchronized (this.beanDefinitionMap) {
					// TODO 先放到缓存中
					this.beanDefinitionMap.put(beanName, beanDefinition);
					List<String> updatedDefinitions = new ArrayList<>(this.beanDefinitionNames.size() + 1);
					updatedDefinitions.addAll(this.beanDefinitionNames);
					updatedDefinitions.add(beanName);
					// TODO 注册后更新beanDefinitionNames
					this.beanDefinitionNames = updatedDefinitions;
					// TODO 删除手动注册的singleton实例, 即通过registerSingleton(String beanName, Object singletonObject)注册的
					removeManualSingletonName(beanName);
				}
			}
			else {
				// Still in startup registration phase
				// TODO 没进行过初始化时, 直接注册即可, 不需要同步
				this.beanDefinitionMap.put(beanName, beanDefinition);
				this.beanDefinitionNames.add(beanName);
				removeManualSingletonName(beanName);
			}
			this.frozenBeanDefinitionNames = null;
		}

		if (existingDefinition != null || containsSingleton(beanName)) {
			// TODO 如果存在的同名bean, 更新后需要进行重置
			//  1. 清理缓存
			//  2. 注销单例实例
			//  3. 重置后处理器中所有的bean
			//  4. 递归重置beanDefinitionMap中的内置bean
			resetBeanDefinition(beanName);
		}
		else if (isConfigurationFrozen()) {
			clearByTypeCache();
		}
	}

	@Override
	public void removeBeanDefinition(String beanName) throws NoSuchBeanDefinitionException {
		Assert.hasText(beanName, "'beanName' must not be empty");

		BeanDefinition bd = this.beanDefinitionMap.remove(beanName);
		if (bd == null) {
			if (logger.isTraceEnabled()) {
				logger.trace("No bean named '" + beanName + "' found in " + this);
			}
			throw new NoSuchBeanDefinitionException(beanName);
		}

		if (hasBeanCreationStarted()) {
			// Cannot modify startup-time collection elements anymore (for stable iteration)
			synchronized (this.beanDefinitionMap) {
				List<String> updatedDefinitions = new ArrayList<>(this.beanDefinitionNames);
				updatedDefinitions.remove(beanName);
				this.beanDefinitionNames = updatedDefinitions;
			}
		}
		else {
			// Still in startup registration phase
			this.beanDefinitionNames.remove(beanName);
		}
		this.frozenBeanDefinitionNames = null;

		resetBeanDefinition(beanName);
	}

	/**
	 * Reset all bean definition caches for the given bean,
	 * including the caches of beans that are derived from it.
	 * <p>Called after an existing bean definition has been replaced or removed,
	 * triggering {@link #clearMergedBeanDefinition}, {@link #destroySingleton}
	 * and {@link MergedBeanDefinitionPostProcessor#resetBeanDefinition} on the
	 * given bean and on all bean definitions that have the given bean as parent.
	 * @param beanName the name of the bean to reset
	 * @see #registerBeanDefinition
	 * @see #removeBeanDefinition
	 */
	protected void resetBeanDefinition(String beanName) {
		// Remove the merged bean definition for the given bean, if already created.
		clearMergedBeanDefinition(beanName);

		// Remove corresponding bean from singleton cache, if any. Shouldn't usually
		// be necessary, rather just meant for overriding a context's default beans
		// (e.g. the default StaticMessageSource in a StaticApplicationContext).
		destroySingleton(beanName);

		// Notify all post-processors that the specified bean definition has been reset.
		for (MergedBeanDefinitionPostProcessor processor : getBeanPostProcessorCache().mergedDefinition) {
			processor.resetBeanDefinition(beanName);
		}

		// Reset all bean definitions that have the given bean as parent (recursively).
		for (String bdName : this.beanDefinitionNames) {
			if (!beanName.equals(bdName)) {
				BeanDefinition bd = this.beanDefinitionMap.get(bdName);
				// Ensure bd is non-null due to potential concurrent modification
				// of the beanDefinitionMap.
				if (bd != null && beanName.equals(bd.getParentName())) {
					resetBeanDefinition(bdName);
				}
			}
		}
	}

	/**
	 * Only allows alias overriding if bean definition overriding is allowed.
	 */
	@Override
	protected boolean allowAliasOverriding() {
		return isAllowBeanDefinitionOverriding();
	}

	@Override
	public void registerSingleton(String beanName, Object singletonObject) throws IllegalStateException {
		super.registerSingleton(beanName, singletonObject);
		updateManualSingletonNames(set -> set.add(beanName), set -> !this.beanDefinitionMap.containsKey(beanName));
		clearByTypeCache();
	}

	@Override
	public void destroySingletons() {
		super.destroySingletons();
		updateManualSingletonNames(Set::clear, set -> !set.isEmpty());
		clearByTypeCache();
	}

	@Override
	public void destroySingleton(String beanName) {
		super.destroySingleton(beanName);
		removeManualSingletonName(beanName);
		clearByTypeCache();
	}

	private void removeManualSingletonName(String beanName) {
		updateManualSingletonNames(set -> set.remove(beanName), set -> set.contains(beanName));
	}

	/**
	 * Update the factory's internal set of manual singleton names.
	 * @param action the modification action
	 * @param condition a precondition for the modification action
	 * (if this condition does not apply, the action can be skipped)
	 */
	private void updateManualSingletonNames(Consumer<Set<String>> action, Predicate<Set<String>> condition) {
		if (hasBeanCreationStarted()) {
			// Cannot modify startup-time collection elements anymore (for stable iteration)
			// TODO 开始bean初始化动作时,需要同步的对手动注册的bean进行删除操作
			synchronized (this.beanDefinitionMap) {
				if (condition.test(this.manualSingletonNames)) {
					Set<String> updatedSingletons = new LinkedHashSet<>(this.manualSingletonNames);
					action.accept(updatedSingletons);
					this.manualSingletonNames = updatedSingletons;
				}
			}
		}
		else {
			// Still in startup registration phase
			if (condition.test(this.manualSingletonNames)) {
				action.accept(this.manualSingletonNames);
			}
		}
	}

	/**
	 * Remove any assumptions about by-type mappings.
	 */
	private void clearByTypeCache() {
		this.allBeanNamesByType.clear();
		this.singletonBeanNamesByType.clear();
	}


	//---------------------------------------------------------------------
	// Dependency resolution functionality
	//---------------------------------------------------------------------

	@Override
	public <T> NamedBeanHolder<T> resolveNamedBean(Class<T> requiredType) throws BeansException {
		Assert.notNull(requiredType, "Required type must not be null");
		// TODO 先得到类型的原生类型, 然后再根据原生类型, 唯一的bean, 封装为NamedBeanHolder返回. 这个过程会拿出标有@Primary注解的bean,
		//  没有@Primary注解时, 会拿出同类型下优先级最高的bean. 如果出现多个同级bean, 会抛出NoUniqueBeanDefinitionException异常
		NamedBeanHolder<T> namedBean = resolveNamedBean(ResolvableType.forRawClass(requiredType), null, false);
		if (namedBean != null) {
			return namedBean;
		}
		BeanFactory parent = getParentBeanFactory();
		if (parent instanceof AutowireCapableBeanFactory) {
			// TODO 如果在当前容器中没有找到需要的类型所对应的bean, 则到父容器去找
			return ((AutowireCapableBeanFactory) parent).resolveNamedBean(requiredType);
		}
		// TODO 还找不到, 就会抛出NoSuchBeanDefinitionException异常了
		throw new NoSuchBeanDefinitionException(requiredType);
	}

	// TODO
	@SuppressWarnings("unchecked")
	@Nullable
	private <T> NamedBeanHolder<T> resolveNamedBean(
			ResolvableType requiredType, @Nullable Object[] args, boolean nonUniqueAsNull) throws BeansException {

		Assert.notNull(requiredType, "Required type must not be null");
		// TODO 根据类型取得对应的bean集合
		String[] candidateNames = getBeanNamesForType(requiredType);

		if (candidateNames.length > 1) {
			List<String> autowireCandidates = new ArrayList<>(candidateNames.length);
			for (String beanName : candidateNames) {
				if (!containsBeanDefinition(beanName) || getBeanDefinition(beanName).isAutowireCandidate()) {
					// TODO 迭代所有符合要求的bean, 把没有注册到容器中的, 或者允许自动装配的bean加入到自动装配候选中
					autowireCandidates.add(beanName);
				}
			}
			if (!autowireCandidates.isEmpty()) {
				candidateNames = StringUtils.toStringArray(autowireCandidates);
			}
		}

		if (candidateNames.length == 1) {
			String beanName = candidateNames[0];
			// TODO 只有唯一候选时, 通过getBean()方法进行实例化, 然后包装为NamedBeanHolder返回
			return new NamedBeanHolder<>(beanName, (T) getBean(beanName, requiredType.toClass(), args));
		}
		else if (candidateNames.length > 1) {
			// TODO 有多个结果时, 就需要进行过滤了
			Map<String, Object> candidates = new LinkedHashMap<>(candidateNames.length);
			for (String beanName : candidateNames) {
				if (containsSingleton(beanName) && args == null) {
					// TODO 把所有无参的单例bean进行初始化, 然后把初始化后的实例(NullBean时为null)放到候选集合中
					Object beanInstance = getBean(beanName);
					candidates.put(beanName, (beanInstance instanceof NullBean ? null : beanInstance));
				}
				else {
					// TODO 其他scope的bean, 直接根据bean名取得其类型, 也加入到候选集合中
					candidates.put(beanName, getType(beanName));
				}
			}
			// TODO 确定出首选bean
			String candidateName = determinePrimaryCandidate(candidates, requiredType.toClass());
			if (candidateName == null) {
				// TODO 没有的话把候选bean中优先级最高的bean拿出来
				candidateName = determineHighestPriorityCandidate(candidates, requiredType.toClass());
			}
			if (candidateName != null) {
				// TODO 取得对应的bean实例, 并封装为NamedBeanHolder返回
				Object beanInstance = candidates.get(candidateName);
				if (beanInstance == null || beanInstance instanceof Class) {
					// TODO 没有对应的bean实例, 或bean实例是Class时, 进行初始化
					beanInstance = getBean(candidateName, requiredType.toClass(), args);
				}
				return new NamedBeanHolder<>(candidateName, (T) beanInstance);
			}
			if (!nonUniqueAsNull) {
				// TODO 不支持null实例时, 抛出NoUniqueBeanDefinitionException异常
				throw new NoUniqueBeanDefinitionException(requiredType, candidates.keySet());
			}
		}
		// TODO 没法解析时, 返回null
		return null;
	}

	/**
	 *
	 * @param descriptor the descriptor for the dependency (field/method/constructor) 字段, 方法, 或构造函数所表示的, 用来
	 *                      描述一个用于注入的依赖项
	 * @param requestingBeanName the name of the bean which declares the given dependency 要创建实例的bean, 即, 要得到的bean
	 * @param autowiredBeanNames a Set that all names of autowired beans (used for
	 * resolving the given dependency) are supposed to be added to 自动装配过的bean集合
	 * @param typeConverter the TypeConverter to use for populating arrays and collections 类型转换器
	 * @return
	 * @throws BeansException
	 */
	@Override
	@Nullable
	// TODO 解决依赖关系
	public Object resolveDependency(DependencyDescriptor descriptor, @Nullable String requestingBeanName,
			@Nullable Set<String> autowiredBeanNames, @Nullable TypeConverter typeConverter) throws BeansException {
		// TODO 将当前容器里方法参数名的解析策略设置到依赖描述的待注入项中(这个待注入项可能是字段, 方法参数(工厂方法, 或构造函数的参数))
		//  AbstractAutowireCapableBeanFactory容器默认解析策略是DefaultParameterNameDiscoverer
		descriptor.initParameterNameDiscovery(getParameterNameDiscoverer());
		if (Optional.class == descriptor.getDependencyType()) {
			// TODO 如果依赖描述的待注入项(字段, 方法参数(工厂方法, 或构造函数的参数))是Optional类型, 将依赖描述的待注入项重新包装为一个
			//  NestedDependencyDescriptor, 然后再调用doResolveDependency(DependencyDescriptor, @Nullable String, @Nullable Set<String>, @Nullable TypeConverter)
			//  解析. 解析结果会被包装为一个Optional返回.
			//  比如: private Optional<GenericBean<Object, Object>> objectGenericBean; 类型会变为Optional[GenericBean(t=obj1, w=2)]
			return createOptionalDependency(descriptor, requestingBeanName);
		}
		else if (ObjectFactory.class == descriptor.getDependencyType() ||
				ObjectProvider.class == descriptor.getDependencyType()) {
			// TODO 如果依赖描述的待注入项(字段, 方法参数(工厂方法, 或构造函数的参数))是ObjectFactory或ObjectProvider类型时(Spring4.3
			//  提供的接口, 工厂类型), 创建一个DependencyObjectProvider对象返回
			return new DependencyObjectProvider(descriptor, requestingBeanName);
		}
		else if (javaxInjectProviderClass == descriptor.getDependencyType()) {
			// TODO 如果依赖描述的待注入项(字段, 方法参数(工厂方法, 或构造函数的参数))是JSR330的情况, 用JSR330创建一个Provider并返回
			return new Jsr330Factory().createDependencyProvider(descriptor, requestingBeanName);
		}
		else {
			// TODO 其他情况会根据解析器的不同进行不同的处理:
			//  1. SimpleAutowireCandidateResolver: 默认解析器, 什么都不做, 返回null. Spring 2.5加入的; 实际上
			//     AutowireCandidateResolver接口已经将getLazyResolutionProxyIfNecessary()方法置为默认方法(Java 8新特性), 直接返回null.
			//  2. ContextAnnotationAutowireCandidateResolver: 处理@Lazy注解, 如果字段或方法上包含@Lazy, 表示为一个懒加载,
			//     Spring不会立即创建注入属性的实例, 而是生成代理对象来代替实例返回. 没有@Lazy注解则返回null
			Object result = getAutowireCandidateResolver().getLazyResolutionProxyIfNecessary(
					descriptor, requestingBeanName);
			if (result == null) {
				// TODO 不是懒加载时(不包含@Lazy), 开始解析依赖注入项并返回. 对于数组, Collection, Map等类型返回的会是一个包含多个
				//  候选bean的数组
				result = doResolveDependency(descriptor, requestingBeanName, autowiredBeanNames, typeConverter);
			}
			return result;
		}
	}

	/**
	 *
	 * @param descriptor 字段, 方法, 或构造函数所表示的依赖描述的待注入项
	 * @param beanName 要创建实例的bean, 即, 要得到的bean
	 * @param autowiredBeanNames 自动装配过的bean集合
	 * @param typeConverter 类型转换器
	 * @return
	 * @throws BeansException
	 */
	@Nullable
	// TODO 解析依赖, 这里会解析@Value, @Autowire这些
	public Object doResolveDependency(DependencyDescriptor descriptor, @Nullable String beanName,
			@Nullable Set<String> autowiredBeanNames, @Nullable TypeConverter typeConverter) throws BeansException {
		// TODO 保存当前注入点, 用于处理结束后恢复现场
		InjectionPoint previousInjectionPoint = ConstructorResolver.setCurrentInjectionPoint(descriptor);
		try {
			Object shortcut = descriptor.resolveShortcut(this);
			if (shortcut != null) {
				// TODO 依赖项是ShortcutDependencyDescriptor类型才能解析出值, 这时直接返回就好
				return shortcut;
			}
			// TODO 取得依赖描述的待注入项的类型(字段类型, 方法参数(工厂方法, 或构造函数的参数)类型), 这里会处理泛型
			Class<?> type = descriptor.getDependencyType();
			// TODO 下面开始处理@Value注解. AutowireCandidateResolver接口的默认方法getSuggestedValue()用来取得依赖描述的待注入项
			//  上@Value注解中的value值:
			//  1. AutowireCandidateResolver: 提供了默认方法, 返回null
			//  2. SimpleAutowireCandidateResolver: 是AutowireCandidateResolver接口的实现类, 返回null. Java 8后接口提供了默认
			//     类特性, 实现类可以不再提供默认实现, 这里是为了向后兼容而保留
			//  3. QualifierAnnotationAutowireCandidateResolver: 处理@Value注解, 取得其中值, 如果值为null, 再取使用方法参数
			//     (工厂方法, 或构造函数的参数)的方法上的@Value的值
			Object value = getAutowireCandidateResolver().getSuggestedValue(descriptor);
			if (value != null) {
				// TODO 解析出了@Value值, 就要对其中的属性进行解析了
				if (value instanceof String) {
					// TODO 如果是String类型, 用StringValueResolver解析@Value中的占位符(${}).
					//  TIPS: 这里有个要注意的地方, 当没有设置PlaceholderConfigurerSupport的子类时, Spring容器会提供一个支持解析
					//        非法字符的StringValueResolver类型解析器. 遇到非法占位符时会原样输出.
					//        但是如果手动指定过PlaceholderConfigurerSupport的子类, 并且没有设置明确设置支持非法占位符时, 遇到
					//        非法占位符时, 会抛出异常. Spring Boot环境下添加的就是不支持非法占位符的PlaceholderConfigurerSupport
					String strVal = resolveEmbeddedValue((String) value);
					// TODO 要取得的bean存在于容器中时, 取得bean对应的mbd
					BeanDefinition bd = (beanName != null && containsBean(beanName) ?
							getMergedBeanDefinition(beanName) : null);
					// TODO 上面解析了@Value中的占位符, 解析结果可能是一个字面量, 或SpEL表达式, 或Resource等, 这时再用
					//  StandardBeanExpressionResolver处理SpEL, 或Resources等非字面量的情况
					value = evaluateBeanDefinitionString(strVal, bd);
				}
				// TODO 当没有提供类型转换器时, 会看是否有自定义的类型转换器, 如果没有直接使用默认的类型转换器SimpleTypeConverter
				TypeConverter converter = (typeConverter != null ? typeConverter : getTypeConverter());
				try {
					// TODO 将解析结果转换为依赖描述的待注入项所指定的类型
					return converter.convertIfNecessary(value, type, descriptor.getTypeDescriptor());
				}
				catch (UnsupportedOperationException ex) {
					// A custom TypeConverter which does not support TypeDescriptor resolution...
					// TODO 转换失败时, 转换为依赖描述的待注入项的字段, 或方法参数(工厂方法, 或构造函数的参数)的类型
					return (descriptor.getField() != null ?
							converter.convertIfNecessary(value, type, descriptor.getField()) :
							converter.convertIfNecessary(value, type, descriptor.getMethodParameter()));
				}
			}
			// TODO 如果没有@Value注解, 就开始准备自动装配@Autowire的情况了.
			//  数组, Collection, Map等类型也支持自动注入, Spring会直接把符合类型的bean都注入到数组或容器中，处理逻辑是：
			//  1.确定容器或数组的组件类型, 对其分别进行处理
			//  2.调用findAutowireCandidates(核心方法)方法，获取与组件类型匹配的Map(beanName -> bean实例)
			//  3.将符合beanNames添加到autowiredBeanNames中
			Object multipleBeans = resolveMultipleBeans(descriptor, beanName, autowiredBeanNames, typeConverter);
			if (multipleBeans != null) {
				// TODO 找到直接返回依赖
				return multipleBeans;
			}
			// TODO 到这里就是处理非数组, Collection, Map等类型了. 从容器中取得所有类型相同的bean
			Map<String, Object> matchingBeans = findAutowireCandidates(beanName, type, descriptor);
			if (matchingBeans.isEmpty()) {
				if (isRequired(descriptor)) {
					// TODO 如果依然没有找到候选bean, 并且属性还是必须的. 这时就会抛出没有找到合适的bean的异常了:
					//  NoSuchBeanDefinitionException: expected at least 1 bean which qualifies as autowire candidate...
					raiseNoMatchingBeanFound(type, descriptor.getResolvableType(), descriptor);
				}
				return null;
			}

			String autowiredBeanName;
			Object instanceCandidate;

			if (matchingBeans.size() > 1) {
				// TODO 对于集合, 数组类的多值自动装配在上面已经处理完并返回了. 能到这里已经全部是单值注入的情况了. 这种情况下,
				//  Spring注入时只能注入唯一的bean. 如果找到了多个候选bean, 确定一个唯一候选bean
				autowiredBeanName = determineAutowireCandidate(matchingBeans, descriptor);
				if (autowiredBeanName == null) {
					// TODO 没找到候选bean时
					if (isRequired(descriptor) || !indicatesMultipleBeans(type)) {
						// TODO 如果注入项是必须的, 或者不是Array, Collection, Map等类型, 就抛出NoUniqueBeanDefinitionException异常
						return descriptor.resolveNotUnique(descriptor.getResolvableType(), matchingBeans);
					}
					else {
						// In case of an optional Collection/Map, silently ignore a non-unique case:
						// possibly it was meant to be an empty collection of multiple regular beans
						// (before 4.3 in particular when we didn't even look for collection beans).
						// TODO 注入项不是必须的, 即: required=false, 或者注入项的类型就是Array, Collection, Map等类型时, 可以
						//  注入null, 不用抛出异常. 这是Spring4.3之后加入的功能
						return null;
					}
				}
				// TODO 拿出唯一候选bean
				instanceCandidate = matchingBeans.get(autowiredBeanName);
			}
			else {
				// We have exactly one match.
				// TODO 找到的是唯一候选项时, 拿出bean及其对应的实例
				Map.Entry<String, Object> entry = matchingBeans.entrySet().iterator().next();
				autowiredBeanName = entry.getKey();
				instanceCandidate = entry.getValue();
			}

			if (autowiredBeanNames != null) {
				// TODO 把找到的bean加入到已装配的bean缓存中
				autowiredBeanNames.add(autowiredBeanName);
			}
			if (instanceCandidate instanceof Class) {
				// TODO 在当前容器中实例化候选类
				instanceCandidate = descriptor.resolveCandidate(autowiredBeanName, type, this);
			}
			Object result = instanceCandidate;
			if (result instanceof NullBean) {
				if (isRequired(descriptor)) {
					// TODO 如果依然没有找到候选bean, 并且属性还是必须的. 这时就会抛出没有找到合适的bean的异常了:
					//  NoSuchBeanDefinitionException: expected at least 1 bean which qualifies as autowire candidate...
					raiseNoMatchingBeanFound(type, descriptor.getResolvableType(), descriptor);
				}
				result = null;
			}
			if (!ClassUtils.isAssignableValue(type, result)) {
				// TODO 类型不同时, 抛出BeanNotOfRequiredTypeException异常
				throw new BeanNotOfRequiredTypeException(autowiredBeanName, type, instanceCandidate.getClass());
			}
			// TODO 没问题时, 返回实例化后的用于注入的bean
			return result;
		}
		finally {
			// TODO 恢复注入点
			ConstructorResolver.setCurrentInjectionPoint(previousInjectionPoint);
		}
	}

	/**
	 * 用来对集合, 数组, 或Map这种多值类型的注入
	 *
	 * @param descriptor 字段, 方法, 或构造函数所表示的依赖描述的待注入项
	 * @param beanName 要创建实例的bean, 即, 要得到的bean
	 * @param autowiredBeanNames 自动装配过的bean集合
	 * @param typeConverter 类型转换器
	 * @return
	 */
	@Nullable
	private Object resolveMultipleBeans(DependencyDescriptor descriptor, @Nullable String beanName,
			@Nullable Set<String> autowiredBeanNames, @Nullable TypeConverter typeConverter) {
		// TODO 取得依赖描述的待注入项的类型(字段类型, 方法参数(工厂方法, 或构造函数的参数)类型), 这里会处理泛型.
		//  Spring支持数组、Collection、Map等类型的自动注入:
		//    1. 数组类型: int[]时, 得到的类型就是int[]
		//    2. 集合类型: List<>时, 得到的是List<>
		//    3. Map类型: Map<>时, 得到的是Map<>
		//  TIPS: 这里只是得到依赖描述的待注入项的声明类型, 而不是具体的组件类型, 比如int[], 这里得到的只是int[], 而不是int
		final Class<?> type = descriptor.getDependencyType();
		// TODO 下面是按依赖描述的待注入项的类型进行解析
		if (descriptor instanceof StreamDependencyDescriptor) {
			// TODO 依赖描述的待注入项是流的情况, 根据依赖注入项的名字, 类型寻找自动注入候选类
			Map<String, Object> matchingBeans = findAutowireCandidates(beanName, type, descriptor);
			if (autowiredBeanNames != null) {
				// TODO 如果有自动装配过的bean集合时, 将找到的候选bean全部放进去
				autowiredBeanNames.addAll(matchingBeans.keySet());
			}
			// TODO 通过DependencyDescriptor#resolveCandidate()方法, 在当前容器中挨个实例化候选类, 同时过滤掉NullBean
			Stream<Object> stream = matchingBeans.keySet().stream()
					.map(name -> descriptor.resolveCandidate(name, type, this))
					.filter(bean -> !(bean instanceof NullBean));
			if (((StreamDependencyDescriptor) descriptor).isOrdered()) {
				// TODO 如果支持排序, 则对候选类再进行排序, 然后返回
				stream = stream.sorted(adaptOrderComparator(matchingBeans));
			}
			return stream;
		}
		else if (type.isArray()) {
			// TODO 依赖描述的待注入项是数组的情况, 取得依赖描述的待注入项的组件类型. 比如: int[] field时, 数组的组件类型就是int
			Class<?> componentType = type.getComponentType();
			// TODO 然后再取得依赖描述的待注入项的包装类型(ResolvableType). 比如: int[] field时, 得到的是包装成ResolvableType的int[]
			ResolvableType resolvableType = descriptor.getResolvableType();
			// TODO 解析数组的类型. 这里会做一个判断, 如果依赖描述的待注入项的类型无法解析时, 使用依赖描述的待注入项的声明类型进行替代
			Class<?> resolvedArrayType = resolvableType.resolve(type);
			if (resolvedArrayType != type) {
				// TODO 当解析过的数组类型与依赖描述的待注入项的类型不同时, 用依赖描述的待注入项的包装类型的组件类型替换组件类型
				componentType = resolvableType.getComponentType().resolve();
			}
			if (componentType == null) {
				// TODO 没解析出组件类型, 返回null
				return null;
			}
			// TODO 根据依赖描述的待注入项的名字, 组件类型, 以及MultiElementDescriptor来寻找自动注入候选类
			Map<String, Object> matchingBeans = findAutowireCandidates(beanName, componentType,
					new MultiElementDescriptor(descriptor));
			if (matchingBeans.isEmpty()) {
				// TODO 没找到时, 返回null
				return null;
			}
			if (autowiredBeanNames != null) {
				// TODO 如果有自动装配过的bean集合时, 将找到的候选bean全部放进去
				autowiredBeanNames.addAll(matchingBeans.keySet());
			}
			TypeConverter converter = (typeConverter != null ? typeConverter : getTypeConverter());
			// TODO 进行必要的类型转换, 会将所有匹配的bean转换成数组类型
			Object result = converter.convertIfNecessary(matchingBeans.values(), resolvedArrayType);
			if (result instanceof Object[]) {
				// TODO 对于Object[]类型, 取得比较器, 然后根据比较器进行排序
				Comparator<Object> comparator = adaptDependencyComparator(matchingBeans);
				if (comparator != null) {
					Arrays.sort((Object[]) result, comparator);
				}
			}
			// TODO 最后返回处理好的结果
			return result;
		}
		else if (Collection.class.isAssignableFrom(type) && type.isInterface()) {
			// TODO 依赖描述的待注入项的是集合时, 比如:List<String>
			//  1. 通过getResolvableType()取得依赖描述的待注入项(可能是field或方法)对应的ResolvableType
			//  2. 通过asCollection()将ResolvableType转换成集合类型
			//  3. 然后通过resolveGeneric()方法解析取得集合, 返回的是集合中第一个参数的类型, 即String, 做为集合类型
			Class<?> elementType = descriptor.getResolvableType().asCollection().resolveGeneric();
			if (elementType == null) {
				return null;
			}
			// TODO 然后根据这个类型, 依赖描述的待注入项的名字, 以及MultiElementDescriptor来寻找自动注入候选类
			Map<String, Object> matchingBeans = findAutowireCandidates(beanName, elementType,
					new MultiElementDescriptor(descriptor));
			if (matchingBeans.isEmpty()) {
				// TODO 没找到时, 返回null
				return null;
			}
			if (autowiredBeanNames != null) {
				// TODO 如果有自动装配过的bean集合时, 将找到的候选bean全部放进去
				autowiredBeanNames.addAll(matchingBeans.keySet());
			}
			TypeConverter converter = (typeConverter != null ? typeConverter : getTypeConverter());
			// TODO 将匹配的bean转换成需要的类型(集合类型)
			Object result = converter.convertIfNecessary(matchingBeans.values(), type);
			if (result instanceof List) {
				if (((List<?>) result).size() > 1) {
					// TODO 如果转换成了List, 取得比较器, 并根据比较器进行排序
					Comparator<Object> comparator = adaptDependencyComparator(matchingBeans);
					if (comparator != null) {
						((List<?>) result).sort(comparator);
					}
				}
			}
			// TODO 最后返回处理好的匹配的bean
			return result;
		}
		else if (Map.class == type) {
			// TODO 依赖描述的待注入项是map时, 比如: Map<String, Type>时:
			//  1. 通过getResolvableType()取得依赖描述的待注入项(可能是field或方法)对应的ResolvableType
			//  2. 用asMap()将ResolvableType转换为Map类型
			ResolvableType mapType = descriptor.getResolvableType().asMap();
			// TODO 然后通过resolveGeneric(int)方法解析取得Map, 取得Key的Type(参数0的作用就是取得第一个参数, 即String)
			Class<?> keyType = mapType.resolveGeneric(0);
			if (String.class != keyType) {
				// TODO 注入时只处理Key为String的情况(bean名对应类型), 其他情况不做处理.
				return null;
			}
			// TODO 再取得Map中Value的Type(参数1表示第二个参数, 即Type)
			Class<?> valueType = mapType.resolveGeneric(1);
			if (valueType == null) {
				// TODO 没有找到value的Type时, 返回空, 这种可能有么????
				return null;
			}
			// TODO 然后根据这个类型, 依赖描述的待注入项的名字, 以及MultiElementDescriptor来寻找自动注入候选类
			Map<String, Object> matchingBeans = findAutowireCandidates(beanName, valueType,
					new MultiElementDescriptor(descriptor));
			if (matchingBeans.isEmpty()) {
				// TODO 没找到时, 返回null
				return null;
			}
			if (autowiredBeanNames != null) {
				// TODO 如果有自动装配过的bean集合时, 将找到的候选bean全部放进去
				autowiredBeanNames.addAll(matchingBeans.keySet());
			}
			// TODO 返回找到的所有匹配的bean
			return matchingBeans;
		}
		else {
			// TODO 非集合, 数组, Map时, 返回null
			return null;
		}
	}

	private boolean isRequired(DependencyDescriptor descriptor) {
		return getAutowireCandidateResolver().isRequired(descriptor);
	}

	// TODO 是否为数组, 集合, 或者map类型
	private boolean indicatesMultipleBeans(Class<?> type) {
		return (type.isArray() || (type.isInterface() &&
				(Collection.class.isAssignableFrom(type) || Map.class.isAssignableFrom(type))));
	}

	@Nullable
	private Comparator<Object> adaptDependencyComparator(Map<String, ?> matchingBeans) {
		Comparator<Object> comparator = getDependencyComparator();
		if (comparator instanceof OrderComparator) {
			return ((OrderComparator) comparator).withSourceProvider(
					createFactoryAwareOrderSourceProvider(matchingBeans));
		}
		else {
			return comparator;
		}
	}

	private Comparator<Object> adaptOrderComparator(Map<String, ?> matchingBeans) {
		Comparator<Object> dependencyComparator = getDependencyComparator();
		OrderComparator comparator = (dependencyComparator instanceof OrderComparator ?
				(OrderComparator) dependencyComparator : OrderComparator.INSTANCE);
		return comparator.withSourceProvider(createFactoryAwareOrderSourceProvider(matchingBeans));
	}

	private OrderComparator.OrderSourceProvider createFactoryAwareOrderSourceProvider(Map<String, ?> beans) {
		IdentityHashMap<Object, String> instancesToBeanNames = new IdentityHashMap<>();
		beans.forEach((beanName, instance) -> instancesToBeanNames.put(instance, beanName));
		return new FactoryAwareOrderSourceProvider(instancesToBeanNames);
	}

	/**
	 * Find bean instances that match the required type.
	 * Called during autowiring for the specified bean.
	 * @param beanName the name of the bean that is about to be wired 要创建实例的bean, 即, 要得到的bean
	 * @param requiredType the actual type of bean to look for 依赖描述的待注入项的类型, 可能是个组件类型
	 * (may be an array component type or collection element type)
	 * @param descriptor the descriptor of the dependency to resolve 字段, 方法, 或构造函数所表示的依赖描述的待注入项, 对于多值
	 *                   类型, 这里会是被包装过的包含多元素的MultiElementDescriptor
	 * @return a Map of candidate names and candidate instances that match
	 * the required type (never {@code null})
	 * @throws BeansException in case of errors
	 * @see #autowireByType
	 * @see #autowireConstructor
	 */
	// TODO 从容器中查找所有符合指定类型的自动注入候选, 过程是:
	//  1. 先看是否为容器自动加入的4个类型之一: BeanFactory, ResourceLoader, ApplicationEventPublisher, ApplicationContext
	//  2. 再看容器中所有指定类型的bean(包括父容器中指定类型的bean)
	protected Map<String, Object> findAutowireCandidates(
			@Nullable String beanName, Class<?> requiredType, DependencyDescriptor descriptor) {
		// TODO 根据依赖描述的待注入项的类型, 在当前容器及其父容器中查找同类型的候选bean, 包括非单例的bean
		String[] candidateNames = BeanFactoryUtils.beanNamesForTypeIncludingAncestors(
				this, requiredType, true, descriptor.isEager());
		Map<String, Object> result = new LinkedHashMap<>(candidateNames.length);
		// TODO 首先, 看依赖描述的待注入项的类型是否为容器启动时自动配置的特殊依赖bean, 即: 容器类型的bean. 容器类型的bean会直接加入到自动装配候选结果集中.
		//  在容器启动时, AbstractApplication在prepareBeanFactory()方法中自动为resolvableDependencies缓存添加了4个容器类型的依赖bean:
		//    1. BeanFactory: 容器本身, 这个时候ApplicationContext就有了BeanFactory的所有功能了
		//    2. ResourceLoader: 初始化的ApplicationContext本身
		//    3. ApplicationEventPublisher: 初始化的ApplicationContext本身
		//    4. ApplicationContext: 初始化的ApplicationContext本身
		for (Map.Entry<Class<?>, Object> classObjectEntry : this.resolvableDependencies.entrySet()) {
			// TODO 先迭代所有解析好的依赖关系, 取得容器类型的依赖项做为自动装配的类型, 即上面说的4种类型
			Class<?> autowiringType = classObjectEntry.getKey();
			if (autowiringType.isAssignableFrom(requiredType)) {
				// TODO 一旦依赖描述的待注入项的类型与容器类型依赖项的类型相同, 或容器类型依赖项的类型为bean类型的父类时,
				//  表示匹配成功, 这时会取得容器自动配置的依赖项(引用所对应的Object对象, 即Entry中的value)用于自动装配
				Object autowiringValue = classObjectEntry.getValue();
				// TODO 解析容器类型的依赖项:
				//  1. 如果不是工厂类型, 直接返回
				//  2. 如果是工厂类型
				//     a. 要得到的bean是个接口, 且用于注入的对象可序列化时, 创建一个代理返回
				//     b. 否则直接调用getObject()取得其代表的内容
				autowiringValue = AutowireUtils.resolveAutowiringValue(autowiringValue, requiredType);
				if (requiredType.isInstance(autowiringValue)) {
					// TODO 如果需要的类型是解析后自动装配项的实例时, 将自动装配项做为value加入到自动注入候选项的Map中, 其中Map的
					//  key为'方法名@对象的16进制字符串'. 这是个断路操作, 匹配到一个即退出
					result.put(ObjectUtils.identityToString(autowiringValue), autowiringValue);
					break;
				}
			}
		}
		// TODO 然后, 将候选bean中的自引用和不支持自动注入的bean剔除
		for (String candidate : candidateNames) {
			// TODO 迭代所有侯选bean, 进行以下判断:
			//  1. 是否为自引用(要取得的bean的名字与候选bean相同, 或在容器中的候选项的工厂与要得到的bean的名字相同, 即指定原始bean的一个工厂方法)
			//  2. 是否为自动注入的候选项: isAutowireCandidate(String, DependencyDescriptor)方法会检查@Qualifier注解, 泛型匹配等
			if (!isSelfReference(beanName, candidate) && isAutowireCandidate(candidate, descriptor)) {
				// TODO 满足以下条件的候选项会被尝试加入到自动注入候选项的Map结果集中:
				//  1. 不是自引用;
				//  2. 并且允许自动装配.
				//     2.1. BeanDefinition的autowireCandidate属性，表示是否允许该bean注入到其他bean中，默认为true
				//     2.2. 泛型类型的匹配, 如果存在的话
				//     2.3. @Qualifier存在时, 会直接比对@Qualifier中指定的beanName. 除了Spring自定义的@Qualifier, 还支持javax.inject.Qualifier注解
				//  以下候选bean会被加入到结果集:
				//  1. 待注入项是MultiElementDescriptor类型时(数组, 集合, Map), NullBean类型的侯选bean实例不会加入到结果集中;
				//  2. 单例以及支持排序的StreamDependencyDescriptor类型的待注入项, 遇到NullBean时会将null加入到结果集;
				//  3. 其他情况直接加入到结果集中
				addCandidateEntry(result, candidate, descriptor, requiredType);
			}
		}
		if (result.isEmpty()) {
			// TODO 经过对容器类型的依赖bean, 以及同类型的候选bean处理后, 如果结果集还是空的, Spring会放宽注入条件, 比如泛型不要求
			//  精确匹配, 允许自引用的注入等等. 下面的操作都是不支持数组, 集合, 或Map类型的, 所以这里先判断一下
			boolean multiple = indicatesMultipleBeans(requiredType);
			// Consider fallback matches if the first pass failed to find anything...
			// TODO forFallbackMatch()方法会生成一个新的, 放宽泛型类型验证的DependencyDescriptor用于后续自动注入项的查找
			DependencyDescriptor fallbackDescriptor = descriptor.forFallbackMatch();
			for (String candidate : candidateNames) {
				if (!isSelfReference(beanName, candidate) && isAutowireCandidate(candidate, fallbackDescriptor) &&
						(!multiple || getAutowireCandidateResolver().hasQualifier(descriptor))) {
					// TODO 和上面逻辑差不多, 只是增加了注入属性是非数组, 集合, Map类型, 或者依赖描述的注入项上有@Qualifier的条件
					addCandidateEntry(result, candidate, descriptor, requiredType);
				}
			}
			if (result.isEmpty() && !multiple) {
				// Consider self references as a final pass...
				// but in the case of a dependency collection, not the very same bean itself.
				// TODO 还是找不到, 并且注入属性是非数组, 集合, Map类型时, 再次放宽条件, 允许自引用
				for (String candidate : candidateNames) {
					if (isSelfReference(beanName, candidate) &&
							(!(descriptor instanceof MultiElementDescriptor) || !beanName.equals(candidate)) &&
							isAutowireCandidate(candidate, fallbackDescriptor)) {
						addCandidateEntry(result, candidate, descriptor, requiredType);
					}
				}
			}
		}
		return result;
	}

	/**
	 * Add an entry to the candidate map: a bean instance if available or just the resolved
	 * type, preventing early bean initialization ahead of primary candidate selection.
	 *
	 * @param candidates 依赖注入候选bean的Map
	 * @param candidateName 依赖注入候选bean的名字
	 * @param descriptor 字段, 方法, 或构造函数所表示的依赖描述的待注入项, 对于多值类型, 这里会是被包装过的包含多元素的MultiElementDescriptor
	 * @param requiredType 依赖描述的待注入项的类型, 可能是个组件类型
	 */
	// TODO 对候选bean进行解析, 并把解析结果放到集合
	private void addCandidateEntry(Map<String, Object> candidates, String candidateName,
			DependencyDescriptor descriptor, Class<?> requiredType) {

		if (descriptor instanceof MultiElementDescriptor) {
			// TODO 依赖描述的待注入项是MultiElementDescriptor(数组, 集合, Map)时, 用依赖描述的待注入项来解析候选bean(其实就是从
			//  当前容器中取得候选项, 即this.getBean())
			Object beanInstance = descriptor.resolveCandidate(candidateName, requiredType, this);
			if (!(beanInstance instanceof NullBean)) {
				// TODO 将非空bean放入候选结果集
				candidates.put(candidateName, beanInstance);
			}
		}
		else if (containsSingleton(candidateName) || (descriptor instanceof StreamDependencyDescriptor &&
				((StreamDependencyDescriptor) descriptor).isOrdered())) {
			// TODO 以下两种情况时, 用依赖描述的待注入项去解析候选bean:
			//  1. 候选bean在单例缓存中;
			//  2. 待注入项是支持排序的StreamDependencyDescriptor类型时;
			Object beanInstance = descriptor.resolveCandidate(candidateName, requiredType, this);
			// TODO 这两种情况是支持空bean的, 所以如果取得的实例是NullBean, 则将null加入到候选结果集中
			candidates.put(candidateName, (beanInstance instanceof NullBean ? null : beanInstance));
		}
		else {
			// TODO 其他情况直接将候选bean加入到候选结果集中
			candidates.put(candidateName, getType(candidateName));
		}
	}

	/**
	 * Determine the autowire candidate in the given set of beans.
	 * <p>Looks for {@code @Primary} and {@code @Priority} (in that order).
	 * @param candidates a Map of candidate names and candidate instances
	 * that match the required type, as returned by {@link #findAutowireCandidates}
	 * @param descriptor the target dependency to match against
	 * @return the name of the autowire candidate, or {@code null} if none found
	 */
	@Nullable
	// TODO 从候选集合中确定唯一的自动注入bean, 会找@Primary和Priority注解
	protected String determineAutowireCandidate(Map<String, Object> candidates, DependencyDescriptor descriptor) {
		Class<?> requiredType = descriptor.getDependencyType();
		// TODO 首选去看是否有@Primary注解标注的bean, 如果有直接返回
		String primaryCandidate = determinePrimaryCandidate(candidates, requiredType);
		if (primaryCandidate != null) {
			return primaryCandidate;
		}
		// TODO 没有@Primary注解时再看@Priority设置的等级, 找最高等级的返回
		String priorityCandidate = determineHighestPriorityCandidate(candidates, requiredType);
		if (priorityCandidate != null) {
			return priorityCandidate;
		}
		// Fallback
		for (Map.Entry<String, Object> entry : candidates.entrySet()) {
			String candidateName = entry.getKey();
			Object beanInstance = entry.getValue();
			// TODO 还没找到, 就看候选bean里有没有与要注入的项同名的(包括别名), 有就直接返回.
			//  TIPS: 注入项如果是字段, descriptor.getDependencyName()会调用this.field.getName()直接使用字段名. 所以@Autowired
			//        虽然匹配到两个类型的bean, 即使没有使用@Qualifier注解, 也会根据字段名找到一个合适的(若没找到, 就报错)
			if ((beanInstance != null && this.resolvableDependencies.containsValue(beanInstance)) ||
					matchesBeanName(candidateName, descriptor.getDependencyName())) {
				return candidateName;
			}
		}
		// TODO 真没有的话, 就返回null了
		return null;
	}

	/**
	 * Determine the primary candidate in the given set of beans.
	 *
	 * @param candidates a Map of candidate names and candidate instances 所有候选bean
	 * (or candidate classes if not created yet) that match the required type
	 * @param requiredType the target dependency type to match against 要匹配的类型
	 * @return the name of the primary candidate, or {@code null} if none found
	 * @see #isPrimary(String, Object)
	 */
	@Nullable
	// TODO 解析@Primary注解, 确定首选bean
	protected String determinePrimaryCandidate(Map<String, Object> candidates, Class<?> requiredType) {
		String primaryBeanName = null;
		for (Map.Entry<String, Object> entry : candidates.entrySet()) {
			String candidateBeanName = entry.getKey();
			Object beanInstance = entry.getValue();
			if (isPrimary(candidateBeanName, beanInstance)) {
				// TODO 找出候选bean中带有@Primary注解的bean
				if (primaryBeanName != null) {
					// TODO 有多个的情况下, 就要进行判断了. 先看候选bean是否注册在容器中了
					boolean candidateLocal = containsBeanDefinition(candidateBeanName);
					// TODO 然后再看得到的首选bean是否注册到容器中
					boolean primaryLocal = containsBeanDefinition(primaryBeanName);
					if (candidateLocal && primaryLocal) {
						// TODO 都注册过, 就会出现冲突, 抛出NoUniqueBeanDefinitionException异常
						throw new NoUniqueBeanDefinitionException(requiredType, candidates.size(),
								"more than one 'primary' bean found among candidates: " + candidates.keySet());
					}
					else if (candidateLocal) {
						// TODO 首选bean没有注册在容器中时, 用候选bean对其进行替换
						primaryBeanName = candidateBeanName;
					}
				}
				else {
					primaryBeanName = candidateBeanName;
				}
			}
		}
		return primaryBeanName;
	}

	/**
	 * Return whether the bean definition for the given bean name has been
	 * marked as a primary bean.
	 * @param beanName the name of the bean 要取得的bean
	 * @param beanInstance the corresponding bean instance (can be null) 没用过
	 * @return whether the given bean qualifies as primary
	 */
	// TODO 检查要操作的bean是否为首选项, 是否有@Primary注解
	protected boolean isPrimary(String beanName, Object beanInstance) {
		String transformedBeanName = transformedBeanName(beanName);
		if (containsBeanDefinition(transformedBeanName)) {
			return getMergedLocalBeanDefinition(transformedBeanName).isPrimary();
		}
		BeanFactory parent = getParentBeanFactory();
		return (parent instanceof DefaultListableBeanFactory &&
				((DefaultListableBeanFactory) parent).isPrimary(transformedBeanName, beanInstance));
	}

	/**
	 * Determine the candidate with the highest priority in the given set of beans.
	 * <p>Based on {@code @javax.annotation.Priority}. As defined by the related
	 * {@link org.springframework.core.Ordered} interface, the lowest value has
	 * the highest priority.
	 * @param candidates a Map of candidate names and candidate instances
	 * (or candidate classes if not created yet) that match the required type 所有候选bean
	 * @param requiredType the target dependency type to match against 要匹配的类型
	 * @return the name of the candidate with the highest priority,
	 * or {@code null} if none found
	 * @see #getPriority(Object)
	 */
	@Nullable
	// TODO 取得所有候选bean中优先级最高的bean, @Priority注解
	protected String determineHighestPriorityCandidate(Map<String, Object> candidates, Class<?> requiredType) {
		String highestPriorityBeanName = null;
		Integer highestPriority = null;
		for (Map.Entry<String, Object> entry : candidates.entrySet()) {
			String candidateBeanName = entry.getKey();
			Object beanInstance = entry.getValue();
			if (beanInstance != null) {
				Integer candidatePriority = getPriority(beanInstance);
				if (candidatePriority != null) {
					if (highestPriorityBeanName != null) {
						if (candidatePriority.equals(highestPriority)) {
							// TODO 出现相同优先级时, 会抛出NoUniqueBeanDefinitionException异常
							throw new NoUniqueBeanDefinitionException(requiredType, candidates.size(),
									"Multiple beans found with the same priority ('" + highestPriority +
											"') among candidates: " + candidates.keySet());
						}
						else if (candidatePriority < highestPriority) {
							highestPriorityBeanName = candidateBeanName;
							highestPriority = candidatePriority;
						}
					}
					else {
						highestPriorityBeanName = candidateBeanName;
						highestPriority = candidatePriority;
					}
				}
			}
		}
		return highestPriorityBeanName;
	}

	/**
	 * Return the priority assigned for the given bean instance by
	 * the {@code javax.annotation.Priority} annotation.
	 * <p>The default implementation delegates to the specified
	 * {@link #setDependencyComparator dependency comparator}, checking its
	 * {@link OrderComparator#getPriority method} if it is an extension of
	 * Spring's common {@link OrderComparator} - typically, an
	 * {@link org.springframework.core.annotation.AnnotationAwareOrderComparator}.
	 * If no such comparator is present, this implementation returns {@code null}.
	 * @param beanInstance the bean instance to check (can be {@code null})
	 * @return the priority assigned to that bean or {@code null} if none is set
	 */
	// TODO 取得bean实例的优先级
	@Nullable
	protected Integer getPriority(Object beanInstance) {
		Comparator<Object> comparator = getDependencyComparator();
		if (comparator instanceof OrderComparator) {
			return ((OrderComparator) comparator).getPriority(beanInstance);
		}
		return null;
	}

	/**
	 * Determine whether the given candidate name matches the bean name or the aliases
	 * stored in this bean definition.
	 */
	// TODO 候选bean的名字是否与要得到的bean名相同, 包含所有的别名
	protected boolean matchesBeanName(String beanName, @Nullable String candidateName) {
		return (candidateName != null &&
				(candidateName.equals(beanName) || ObjectUtils.containsElement(getAliases(beanName), candidateName)));
	}

	/**
	 * Determine whether the given beanName/candidateName pair indicates a self reference,
	 * i.e. whether the candidate points back to the original bean or to a factory method
	 * on the original bean.
	 */
	// TODO 判断给定的bean或候选注入项是否为一个自引用(候选对象指向的是原始bean还是原始bean的一个工厂方法). 为自引用的情况是:
	//  1. 要取得的bean的名字与候选项相同;
	//  2. 或候选项在当前容器中, 且其工厂类与要得到的bean的名字相同, 即指定原始bean的一个工厂方法
	private boolean isSelfReference(@Nullable String beanName, @Nullable String candidateName) {
		return (beanName != null && candidateName != null &&
				(beanName.equals(candidateName) || (containsBeanDefinition(candidateName) &&
						// TODO 要取得的bean的名字与候选项的工厂方法是否相同(会调用getMergedLocalBeanDefinition()方法来为侯选项
						//  产生一个合并了双亲属性的mbd, 然后判断的是否指向这个mbd的工厂)
						beanName.equals(getMergedLocalBeanDefinition(candidateName).getFactoryBeanName()))));
	}

	/**
	 * Raise a NoSuchBeanDefinitionException or BeanNotOfRequiredTypeException
	 * for an unresolvable dependency.
	 */
	private void raiseNoMatchingBeanFound(
			Class<?> type, ResolvableType resolvableType, DependencyDescriptor descriptor) throws BeansException {

		checkBeanNotOfRequiredType(type, descriptor);

		throw new NoSuchBeanDefinitionException(resolvableType,
				"expected at least 1 bean which qualifies as autowire candidate. " +
				"Dependency annotations: " + ObjectUtils.nullSafeToString(descriptor.getAnnotations()));
	}

	/**
	 * Raise a BeanNotOfRequiredTypeException for an unresolvable dependency, if applicable,
	 * i.e. if the target type of the bean would match but an exposed proxy doesn't.
	 */
	private void checkBeanNotOfRequiredType(Class<?> type, DependencyDescriptor descriptor) {
		for (String beanName : this.beanDefinitionNames) {
			RootBeanDefinition mbd = getMergedLocalBeanDefinition(beanName);
			Class<?> targetType = mbd.getTargetType();
			if (targetType != null && type.isAssignableFrom(targetType) &&
					isAutowireCandidate(beanName, mbd, descriptor, getAutowireCandidateResolver())) {
				// Probably a proxy interfering with target type match -> throw meaningful exception.
				Object beanInstance = getSingleton(beanName, false);
				Class<?> beanType = (beanInstance != null && beanInstance.getClass() != NullBean.class ?
						beanInstance.getClass() : predictBeanType(beanName, mbd));
				if (beanType != null && !type.isAssignableFrom(beanType)) {
					throw new BeanNotOfRequiredTypeException(beanName, type, beanType);
				}
			}
		}

		BeanFactory parent = getParentBeanFactory();
		if (parent instanceof DefaultListableBeanFactory) {
			((DefaultListableBeanFactory) parent).checkBeanNotOfRequiredType(type, descriptor);
		}
	}

	/**
	 * Create an {@link Optional} wrapper for the specified dependency.
	 */
	private Optional<?> createOptionalDependency(
			DependencyDescriptor descriptor, @Nullable String beanName, final Object... args) {
		// TODO Optional类型用于包装其他类型, 将依赖注入项包装为处理嵌套类的NestedDependencyDescriptor
		DependencyDescriptor descriptorToUse = new NestedDependencyDescriptor(descriptor) {
			@Override
			public boolean isRequired() {
				return false;
			}
			@Override
			// TODO 重写了resolveCandidate()方法
			public Object resolveCandidate(String beanName, Class<?> requiredType, BeanFactory beanFactory) {
				// TODO 当有参数时, 从容器中取得指定类型参数的依赖项
				return (!ObjectUtils.isEmpty(args) ? beanFactory.getBean(beanName, args) :
						// TODO 没有参数时, 调用父类的方法, 直接从容器中取得依赖项
						super.resolveCandidate(beanName, requiredType, beanFactory));
			}
		};
		// TODO 然后开始解析依赖项, 最后返回一个Optional包装好的, 解析过的依赖对象
		Object result = doResolveDependency(descriptorToUse, beanName, null, null);
		return (result instanceof Optional ? (Optional<?>) result : Optional.ofNullable(result));
	}


	@Override
	public String toString() {
		StringBuilder sb = new StringBuilder(ObjectUtils.identityToString(this));
		sb.append(": defining beans [");
		sb.append(StringUtils.collectionToCommaDelimitedString(this.beanDefinitionNames));
		sb.append("]; ");
		BeanFactory parent = getParentBeanFactory();
		if (parent == null) {
			sb.append("root of factory hierarchy");
		}
		else {
			sb.append("parent: ").append(ObjectUtils.identityToString(parent));
		}
		return sb.toString();
	}


	//---------------------------------------------------------------------
	// Serialization support
	//---------------------------------------------------------------------

	private void readObject(ObjectInputStream ois) throws IOException, ClassNotFoundException {
		throw new NotSerializableException("DefaultListableBeanFactory itself is not deserializable - " +
				"just a SerializedBeanFactoryReference is");
	}

	protected Object writeReplace() throws ObjectStreamException {
		if (this.serializationId != null) {
			return new SerializedBeanFactoryReference(this.serializationId);
		}
		else {
			throw new NotSerializableException("DefaultListableBeanFactory has no serialization id");
		}
	}


	/**
	 * Minimal id reference to the factory.
	 * Resolved to the actual factory instance on deserialization.
	 */
	private static class SerializedBeanFactoryReference implements Serializable {

		private final String id;

		public SerializedBeanFactoryReference(String id) {
			this.id = id;
		}

		private Object readResolve() {
			Reference<?> ref = serializableFactories.get(this.id);
			if (ref != null) {
				Object result = ref.get();
				if (result != null) {
					return result;
				}
			}
			// Lenient fallback: dummy factory in case of original factory not found...
			DefaultListableBeanFactory dummyFactory = new DefaultListableBeanFactory();
			dummyFactory.serializationId = this.id;
			return dummyFactory;
		}
	}


	/**
	 * A dependency descriptor marker for nested elements.
	 */
	private static class NestedDependencyDescriptor extends DependencyDescriptor {

		public NestedDependencyDescriptor(DependencyDescriptor original) {
			super(original);
			increaseNestingLevel();
		}
	}


	/**
	 * A dependency descriptor for a multi-element declaration with nested elements.
	 */
	private static class MultiElementDescriptor extends NestedDependencyDescriptor {

		public MultiElementDescriptor(DependencyDescriptor original) {
			super(original);
		}
	}


	/**
	 * A dependency descriptor marker for stream access to multiple elements.
	 */
	private static class StreamDependencyDescriptor extends DependencyDescriptor {

		private final boolean ordered;

		public StreamDependencyDescriptor(DependencyDescriptor original, boolean ordered) {
			super(original);
			this.ordered = ordered;
		}

		public boolean isOrdered() {
			return this.ordered;
		}
	}


	private interface BeanObjectProvider<T> extends ObjectProvider<T>, Serializable {
	}


	/**
	 * Serializable ObjectFactory/ObjectProvider for lazy resolution of a dependency.
	 */
	private class DependencyObjectProvider implements BeanObjectProvider<Object> {

		private final DependencyDescriptor descriptor;

		private final boolean optional;

		@Nullable
		private final String beanName;

		public DependencyObjectProvider(DependencyDescriptor descriptor, @Nullable String beanName) {
			// TODO 将依赖注入项包装为NestedDependencyDescriptor类型
			this.descriptor = new NestedDependencyDescriptor(descriptor);
			this.optional = (this.descriptor.getDependencyType() == Optional.class);
			this.beanName = beanName;
		}

		@Override
		public Object getObject() throws BeansException {
			if (this.optional) {
				return createOptionalDependency(this.descriptor, this.beanName);
			}
			else {
				Object result = doResolveDependency(this.descriptor, this.beanName, null, null);
				if (result == null) {
					throw new NoSuchBeanDefinitionException(this.descriptor.getResolvableType());
				}
				return result;
			}
		}

		@Override
		public Object getObject(final Object... args) throws BeansException {
			if (this.optional) {
				return createOptionalDependency(this.descriptor, this.beanName, args);
			}
			else {
				DependencyDescriptor descriptorToUse = new DependencyDescriptor(this.descriptor) {
					@Override
					public Object resolveCandidate(String beanName, Class<?> requiredType, BeanFactory beanFactory) {
						return beanFactory.getBean(beanName, args);
					}
				};
				Object result = doResolveDependency(descriptorToUse, this.beanName, null, null);
				if (result == null) {
					throw new NoSuchBeanDefinitionException(this.descriptor.getResolvableType());
				}
				return result;
			}
		}

		@Override
		@Nullable
		public Object getIfAvailable() throws BeansException {
			try {
				if (this.optional) {
					return createOptionalDependency(this.descriptor, this.beanName);
				}
				else {
					DependencyDescriptor descriptorToUse = new DependencyDescriptor(this.descriptor) {
						@Override
						public boolean isRequired() {
							return false;
						}
					};
					return doResolveDependency(descriptorToUse, this.beanName, null, null);
				}
			}
			catch (ScopeNotActiveException ex) {
				// Ignore resolved bean in non-active scope
				return null;
			}
		}

		@Override
		public void ifAvailable(Consumer<Object> dependencyConsumer) throws BeansException {
			Object dependency = getIfAvailable();
			if (dependency != null) {
				try {
					dependencyConsumer.accept(dependency);
				}
				catch (ScopeNotActiveException ex) {
					// Ignore resolved bean in non-active scope, even on scoped proxy invocation
				}
			}
		}

		@Override
		@Nullable
		public Object getIfUnique() throws BeansException {
			DependencyDescriptor descriptorToUse = new DependencyDescriptor(this.descriptor) {
				@Override
				public boolean isRequired() {
					return false;
				}
				@Override
				@Nullable
				public Object resolveNotUnique(ResolvableType type, Map<String, Object> matchingBeans) {
					return null;
				}
			};
			try {
				if (this.optional) {
					return createOptionalDependency(descriptorToUse, this.beanName);
				}
				else {
					return doResolveDependency(descriptorToUse, this.beanName, null, null);
				}
			}
			catch (ScopeNotActiveException ex) {
				// Ignore resolved bean in non-active scope
				return null;
			}
		}

		@Override
		public void ifUnique(Consumer<Object> dependencyConsumer) throws BeansException {
			Object dependency = getIfUnique();
			if (dependency != null) {
				try {
					dependencyConsumer.accept(dependency);
				}
				catch (ScopeNotActiveException ex) {
					// Ignore resolved bean in non-active scope, even on scoped proxy invocation
				}
			}
		}

		@Nullable
		protected Object getValue() throws BeansException {
			if (this.optional) {
				return createOptionalDependency(this.descriptor, this.beanName);
			}
			else {
				return doResolveDependency(this.descriptor, this.beanName, null, null);
			}
		}

		@Override
		public Stream<Object> stream() {
			return resolveStream(false);
		}

		@Override
		public Stream<Object> orderedStream() {
			return resolveStream(true);
		}

		@SuppressWarnings("unchecked")
		private Stream<Object> resolveStream(boolean ordered) {
			DependencyDescriptor descriptorToUse = new StreamDependencyDescriptor(this.descriptor, ordered);
			Object result = doResolveDependency(descriptorToUse, this.beanName, null, null);
			return (result instanceof Stream ? (Stream<Object>) result : Stream.of(result));
		}
	}


	/**
	 * Separate inner class for avoiding a hard dependency on the {@code javax.inject} API.
	 * Actual {@code javax.inject.Provider} implementation is nested here in order to make it
	 * invisible for Graal's introspection of DefaultListableBeanFactory's nested classes.
	 */
	private class Jsr330Factory implements Serializable {

		public Object createDependencyProvider(DependencyDescriptor descriptor, @Nullable String beanName) {
			return new Jsr330Provider(descriptor, beanName);
		}

		private class Jsr330Provider extends DependencyObjectProvider implements Provider<Object> {

			public Jsr330Provider(DependencyDescriptor descriptor, @Nullable String beanName) {
				super(descriptor, beanName);
			}

			@Override
			@Nullable
			public Object get() throws BeansException {
				return getValue();
			}
		}
	}


	/**
	 * An {@link org.springframework.core.OrderComparator.OrderSourceProvider} implementation
	 * that is aware of the bean metadata of the instances to sort.
	 * <p>Lookup for the method factory of an instance to sort, if any, and let the
	 * comparator retrieve the {@link org.springframework.core.annotation.Order}
	 * value defined on it. This essentially allows for the following construct:
	 */
	private class FactoryAwareOrderSourceProvider implements OrderComparator.OrderSourceProvider {

		private final Map<Object, String> instancesToBeanNames;

		public FactoryAwareOrderSourceProvider(Map<Object, String> instancesToBeanNames) {
			this.instancesToBeanNames = instancesToBeanNames;
		}

		@Override
		@Nullable
		public Object getOrderSource(Object obj) {
			String beanName = this.instancesToBeanNames.get(obj);
			if (beanName == null || !containsBeanDefinition(beanName)) {
				return null;
			}
			RootBeanDefinition beanDefinition = getMergedLocalBeanDefinition(beanName);
			List<Object> sources = new ArrayList<>(2);
			Method factoryMethod = beanDefinition.getResolvedFactoryMethod();
			if (factoryMethod != null) {
				sources.add(factoryMethod);
			}
			Class<?> targetType = beanDefinition.getTargetType();
			if (targetType != null && targetType != obj.getClass()) {
				sources.add(targetType);
			}
			return sources.toArray();
		}
	}

}<|MERGE_RESOLUTION|>--- conflicted
+++ resolved
@@ -155,12 +155,8 @@
 	private Comparator<Object> dependencyComparator;
 
 	/** Resolver to use for checking if a bean definition is an autowire candidate. */
-<<<<<<< HEAD
 	// TODO 自动注入候选项解析器
-	private AutowireCandidateResolver autowireCandidateResolver = new SimpleAutowireCandidateResolver();
-=======
 	private AutowireCandidateResolver autowireCandidateResolver = SimpleAutowireCandidateResolver.INSTANCE;
->>>>>>> 92924421
 
 	/** Map from dependency type to corresponding autowired value. */
 	// TODO 依赖类型与自动注入值的缓存
