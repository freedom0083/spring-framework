--- conflicted
+++ resolved
@@ -159,12 +159,8 @@
 				}
 			}
 			if (argsToResolve != null) {
-<<<<<<< HEAD
 				// TODO 解析参数
-				argsToUse = resolvePreparedArguments(beanName, mbd, bw, constructorToUse, argsToResolve, true);
-=======
 				argsToUse = resolvePreparedArguments(beanName, mbd, bw, constructorToUse, argsToResolve);
->>>>>>> 5d70aaac
 			}
 		}
 
@@ -550,11 +546,8 @@
 				// TODO 要创建实例的bean是单例, 并且已经存在于容器中时, 会报一个隐匿创建异常 mark
 				throw new ImplicitlyAppearedSingletonException();
 			}
-<<<<<<< HEAD
+			this.beanFactory.registerDependentBean(factoryBeanName, beanName);
 			// TODO 取得工厂类的类型(xxx.CarFactory)
-=======
-			this.beanFactory.registerDependentBean(factoryBeanName, beanName);
->>>>>>> 5d70aaac
 			factoryClass = factoryBean.getClass();
 			isStatic = false;
 		}
@@ -603,13 +596,9 @@
 				}
 			}
 			if (argsToResolve != null) {
-<<<<<<< HEAD
 				// TODO 如果有还未解析的工厂方法的参数, 表示其肯定有可用来实例化bean的工厂方法, 即: factoryMethodToUse肯定不为null.
 				//  所以这里就开始解析准备好的参数(这里会进行@Value, @Autowire自动注入, property解析, 参数的SpEL表达式, 和值的处理)
-				argsToUse = resolvePreparedArguments(beanName, mbd, bw, factoryMethodToUse, argsToResolve, true);
-=======
 				argsToUse = resolvePreparedArguments(beanName, mbd, bw, factoryMethodToUse, argsToResolve);
->>>>>>> 5d70aaac
 			}
 		}
 
@@ -1103,13 +1092,8 @@
 	 */
 	// TODO 按顺序解析参数
 	private Object[] resolvePreparedArguments(String beanName, RootBeanDefinition mbd, BeanWrapper bw,
-<<<<<<< HEAD
-			Executable executable, Object[] argsToResolve, boolean fallback) {
+			Executable executable, Object[] argsToResolve) {
 		// TODO 取得容器中的自定义类型转换器
-=======
-			Executable executable, Object[] argsToResolve) {
-
->>>>>>> 5d70aaac
 		TypeConverter customConverter = this.beanFactory.getCustomTypeConverter();
 		// TODO 如果容器中没有自定义的类型转换器, 使用包装bean实例的BeanWrapper做为类型转换器
 		TypeConverter converter = (customConverter != null ? customConverter : bw);
@@ -1127,16 +1111,12 @@
 			//  包含此方法的类, 指定位置上的参数的信息(参数名, 参数类型, 参数的泛型类型, 参数上的注解信息, 参数的索引位置)
 			MethodParameter methodParam = MethodParameter.forExecutable(executable, argIndex);
 			if (argValue == autowiredArgumentMarker) {
-<<<<<<< HEAD
 				// TODO 参数是Object时, 表示需要进行自动装配处理. 比如下面这种情况:
 				//  public String getCar(@Autowire Car car) {
 				//  }
 				//  MethodParameter里封装的就是方法(工厂方法, 或构造函数), 以及第一个参数Car的信息. 在解析自动装配时, 会把符合要求
 				//  的bean(Car类型的bean)拿出来做为参数的值argValue. 如果注入的是一个集合, 数组, Map等多值对象, 这里会返回Object[]
-				argValue = resolveAutowiredArgument(methodParam, beanName, null, converter, fallback);
-=======
 				argValue = resolveAutowiredArgument(methodParam, beanName, null, converter, true);
->>>>>>> 5d70aaac
 			}
 			else if (argValue instanceof BeanMetadataElement) {
 				// TODO 参数是BeanMetadataElement类型时, 解析propertyValues
