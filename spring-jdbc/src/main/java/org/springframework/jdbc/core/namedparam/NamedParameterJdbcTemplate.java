--- conflicted
+++ resolved
@@ -390,7 +390,11 @@
 	}
 
 	@Override
-<<<<<<< HEAD
+	public int[] batchUpdate(String sql, Map<String, ?>[] batchValues) {
+		return batchUpdate(sql, SqlParameterSourceUtils.createBatch(batchValues));
+	}
+
+	@Override
 	public int[] batchUpdate(String sql, SqlParameterSource[] batchArgs, KeyHolder generatedKeyHolder) {
 		return batchUpdate(sql, batchArgs, generatedKeyHolder, null);
 	}
@@ -426,10 +430,6 @@
 				return batchArgs.length;
 			}
 		}, generatedKeyHolder);
-=======
-	public int[] batchUpdate(String sql, Map<String, ?>[] batchValues) {
-		return batchUpdate(sql, SqlParameterSourceUtils.createBatch(batchValues));
->>>>>>> c373f496
 	}
 
 
