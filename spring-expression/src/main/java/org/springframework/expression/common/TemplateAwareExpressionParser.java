--- conflicted
+++ resolved
@@ -52,19 +52,13 @@
 	@Override
 	public Expression parseExpression(String expressionString, @Nullable ParserContext context) throws ParseException {
 		if (context != null && context.isTemplate()) {
-<<<<<<< HEAD
+			Assert.notNull(expressionString, "'expressionString' must not be null");
 			// TODO 通过模版解析表达式
 			return parseTemplate(expressionString, context);
 		}
 		else {
+			Assert.hasText(expressionString, "'expressionString' must not be null or blank");
 			// TODO 直接解析表达式, 直接解析时, 并没有使用解析上下文context
-=======
-			Assert.notNull(expressionString, "'expressionString' must not be null");
-			return parseTemplate(expressionString, context);
-		}
-		else {
-			Assert.hasText(expressionString, "'expressionString' must not be null or blank");
->>>>>>> 523552ac
 			return doParseExpression(expressionString, context);
 		}
 	}
@@ -218,14 +212,8 @@
 			}
 			char ch = expressionString.charAt(pos);
 			switch (ch) {
-<<<<<<< HEAD
-				case '{':
-				case '[':
-				case '(':
+				case '{', '[', '(' -> {
 					// TODO 左括号入栈
-=======
-				case '{', '[', '(' -> {
->>>>>>> 523552ac
 					stack.push(new Bracket(ch, pos));
 				}
 				case '}', ']', ')' -> {
