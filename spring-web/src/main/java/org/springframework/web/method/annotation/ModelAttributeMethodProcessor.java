/*
 * Copyright 2002-present the original author or authors.
 *
 * Licensed under the Apache License, Version 2.0 (the "License");
 * you may not use this file except in compliance with the License.
 * You may obtain a copy of the License at
 *
 *      https://www.apache.org/licenses/LICENSE-2.0
 *
 * Unless required by applicable law or agreed to in writing, software
 * distributed under the License is distributed on an "AS IS" BASIS,
 * WITHOUT WARRANTIES OR CONDITIONS OF ANY KIND, either express or implied.
 * See the License for the specific language governing permissions and
 * limitations under the License.
 */

package org.springframework.web.method.annotation;

import java.lang.annotation.Annotation;
import java.util.Map;
import java.util.Optional;

import org.apache.commons.logging.Log;
import org.apache.commons.logging.LogFactory;
import org.jspecify.annotations.Nullable;

import org.springframework.beans.BeanUtils;
import org.springframework.core.MethodParameter;
import org.springframework.core.ResolvableType;
import org.springframework.util.Assert;
import org.springframework.util.ObjectUtils;
import org.springframework.validation.BindException;
import org.springframework.validation.BindingResult;
import org.springframework.validation.Errors;
import org.springframework.validation.SmartValidator;
import org.springframework.validation.annotation.ValidationAnnotationUtils;
import org.springframework.web.bind.MethodArgumentNotValidException;
import org.springframework.web.bind.WebDataBinder;
import org.springframework.web.bind.annotation.ModelAttribute;
import org.springframework.web.bind.support.WebDataBinderFactory;
import org.springframework.web.bind.support.WebRequestDataBinder;
import org.springframework.web.context.request.NativeWebRequest;
import org.springframework.web.method.support.HandlerMethodArgumentResolver;
import org.springframework.web.method.support.HandlerMethodReturnValueHandler;
import org.springframework.web.method.support.ModelAndViewContainer;

/**
 * Resolve {@code @ModelAttribute} annotated method arguments and handle
 * return values from {@code @ModelAttribute} annotated methods.
 *
 * <p>Model attributes are obtained from the model or created with a default
 * constructor (and then added to the model). Once created the attribute is
 * populated via data binding to Servlet request parameters. Validation may be
 * applied if the argument is annotated with {@code @jakarta.validation.Valid}.
 * or Spring's own {@code @org.springframework.validation.annotation.Validated}.
 *
 * <p>When this handler is created with {@code annotationNotRequired=true}
 * any non-simple type argument and return value is regarded as a model
 * attribute with or without the presence of an {@code @ModelAttribute}.
 *
 * @author Rossen Stoyanchev
 * @author Juergen Hoeller
 * @author Sebastien Deleuze
 * @author Vladislav Kisel
 * @since 3.1
 */
public class ModelAttributeMethodProcessor implements HandlerMethodArgumentResolver, HandlerMethodReturnValueHandler {

	protected final Log logger = LogFactory.getLog(getClass());

	private final boolean annotationNotRequired;


	/**
	 * Class constructor.
	 * @param annotationNotRequired if "true", non-simple method arguments and
	 * return values are considered model attributes with or without a
	 * {@code @ModelAttribute} annotation
	 */
	public ModelAttributeMethodProcessor(boolean annotationNotRequired) {
		this.annotationNotRequired = annotationNotRequired;
	}


	/**
	 * Returns {@code true} if the parameter is annotated with
	 * {@link ModelAttribute} or, if in default resolution mode, for any
	 * method parameter that is not a simple type.
	 */
	@Override
	public boolean supportsParameter(MethodParameter parameter) {
		return (parameter.hasParameterAnnotation(ModelAttribute.class) ||
				(this.annotationNotRequired && !BeanUtils.isSimpleProperty(parameter.getParameterType())));
	}

	/**
	 * Resolve the argument from the model or if not found instantiate it with
	 * its default if it is available. The model attribute is then populated
	 * with request values via data binding and optionally validated
	 * if {@code @java.validation.Valid} is present on the argument.
	 * @throws BindException if data binding and validation result in an error
	 * and the next method parameter is not of type {@link Errors}
	 * @throws Exception if WebDataBinder initialization fails
	 */
	@Override
	public final @Nullable Object resolveArgument(MethodParameter parameter, @Nullable ModelAndViewContainer mavContainer,
			NativeWebRequest webRequest, @Nullable WebDataBinderFactory binderFactory) throws Exception {

		Assert.state(mavContainer != null, "ModelAttributeMethodProcessor requires ModelAndViewContainer");
		Assert.state(binderFactory != null, "ModelAttributeMethodProcessor requires WebDataBinderFactory");

		String name = ModelFactory.getNameForParameter(parameter);
		ModelAttribute ann = parameter.getParameterAnnotation(ModelAttribute.class);
		if (ann != null) {
			mavContainer.setBinding(name, ann.binding());
		}

		Object attribute;
		BindingResult bindingResult = null;

		if (mavContainer.containsAttribute(name)) {
			attribute = mavContainer.getModel().get(name);
			if (attribute == null || ObjectUtils.unwrapOptional(attribute) == null) {
				bindingResult = binderFactory.createBinder(webRequest, null, name).getBindingResult();
				attribute = wrapAsOptionalIfNecessary(parameter, null);
			}
			}
		else {
			try {
				// Mainly to allow subclasses alternative to create attribute
				attribute = createAttribute(name, parameter, binderFactory, webRequest);
			}
			catch (MethodArgumentNotValidException ex) {
				if (isBindExceptionRequired(parameter)) {
					throw ex;
				}
				attribute = wrapAsOptionalIfNecessary(parameter, ex.getTarget());
				bindingResult = ex.getBindingResult();
			}
		}

		// No BindingResult yet, proceed with binding and validation
		if (bindingResult == null) {
			ResolvableType type = ResolvableType.forMethodParameter(parameter);
			WebDataBinder binder = binderFactory.createBinder(webRequest, attribute, name, type);
			if (attribute == null) {
				constructAttribute(binder, webRequest);
				attribute = wrapAsOptionalIfNecessary(parameter, binder.getTarget());
			}
			if (!binder.getBindingResult().hasErrors()) {
				if (!mavContainer.isBindingDisabled(name)) {
					bindRequestParameters(binder, webRequest);
				}
				validateIfApplicable(binder, parameter);
			}
			if (binder.getBindingResult().hasErrors() && isBindExceptionRequired(binder, parameter)) {
				throw new MethodArgumentNotValidException(parameter, binder.getBindingResult());
			}
			// Value type adaptation, also covering java.util.Optional
			if (!parameter.getParameterType().isInstance(attribute)) {
				attribute = binder.convertIfNecessary(binder.getTarget(), parameter.getParameterType(), parameter);
			}
			bindingResult = binder.getBindingResult();
		}

		// Add resolved attribute and BindingResult at the end of the model
		Map<String, Object> bindingResultModel = bindingResult.getModel();
		mavContainer.removeAttributes(bindingResultModel);
		mavContainer.addAllAttributes(bindingResultModel);

		return attribute;
	}

	private static @Nullable Object wrapAsOptionalIfNecessary(MethodParameter parameter, @Nullable Object target) {
		return (parameter.getParameterType() == Optional.class ? Optional.ofNullable(target) : target);
	}

	/**
	 * Extension point to create the model attribute if not found in the model,
	 * with subsequent parameter binding through bean properties (unless suppressed).
	 * <p>By default, as of 6.1 this method returns {@code null} in which case
	 * {@link org.springframework.validation.DataBinder#construct} is used instead
	 * to create the model attribute. The main purpose of this method then is to
	 * allow to create the model attribute in some other, alternative way.
	 * @param attributeName the name of the attribute (never {@code null})
	 * @param parameter the method parameter declaration
	 * @param binderFactory for creating WebDataBinder instance
	 * @param request the current request
	 * @return the created model attribute, or {@code null}
	 */
	protected @Nullable Object createAttribute(String attributeName, MethodParameter parameter,
			WebDataBinderFactory binderFactory, NativeWebRequest request) throws Exception {

		return null;
	}

	/**
	 * Extension point to create the attribute, binding the request to constructor args.
	 * @param binder the data binder instance to use for the binding
	 * @param request the current request
	 * @since 6.1
	 */
	protected void constructAttribute(WebDataBinder binder, NativeWebRequest request) {
		((WebRequestDataBinder) binder).construct(request);
	}

	/**
	 * Extension point to bind the request to the target object via setters/fields.
	 * @param binder the data binder instance to use for the binding
	 * @param request the current request
	 */
	protected void bindRequestParameters(WebDataBinder binder, NativeWebRequest request) {
		((WebRequestDataBinder) binder).bind(request);
	}

	/**
	 * Validate the model attribute if applicable.
	 * <p>The default implementation checks for {@code @jakarta.validation.Valid},
	 * Spring's {@link org.springframework.validation.annotation.Validated},
	 * and custom annotations whose name starts with "Valid".
	 * @param binder the DataBinder to be used
	 * @param parameter the method parameter declaration
	 * @see WebDataBinder#validate(Object...)
	 * @see SmartValidator#validate(Object, Errors, Object...)
	 */
	protected void validateIfApplicable(WebDataBinder binder, MethodParameter parameter) {
		for (Annotation ann : parameter.getParameterAnnotations()) {
			Object[] validationHints = ValidationAnnotationUtils.determineValidationHints(ann);
			if (validationHints != null) {
				binder.validate(validationHints);
				break;
			}
		}
	}

	/**
	 * Whether to raise a fatal bind exception on validation errors.
	 * <p>The default implementation delegates to {@link #isBindExceptionRequired(MethodParameter)}.
	 * @param binder the data binder used to perform data binding
	 * @param parameter the method parameter declaration
	 * @return {@code true} if the next method parameter is not of type {@link Errors}
	 * @see #isBindExceptionRequired(MethodParameter)
	 */
	protected boolean isBindExceptionRequired(WebDataBinder binder, MethodParameter parameter) {
		return isBindExceptionRequired(parameter);
	}

	/**
	 * Whether to raise a fatal bind exception on validation errors.
	 * @param parameter the method parameter declaration
	 * @return {@code true} if the next method parameter is not of type {@link Errors}
	 * @since 5.0
	 */
	protected boolean isBindExceptionRequired(MethodParameter parameter) {
		int i = parameter.getParameterIndex();
		Class<?>[] paramTypes = parameter.getExecutable().getParameterTypes();
		boolean hasBindingResult = (paramTypes.length > (i + 1) && Errors.class.isAssignableFrom(paramTypes[i + 1]));
		return !hasBindingResult;
	}

	/**
	 * Return {@code true} if there is a method-level {@code @ModelAttribute}
	 * or, in default resolution mode, for any return value type that is not
	 * a simple type.
	 */
	@Override
	public boolean supportsReturnType(MethodParameter returnType) {
		return (returnType.hasMethodAnnotation(ModelAttribute.class) ||
				(this.annotationNotRequired && !BeanUtils.isSimpleProperty(returnType.getParameterType())));
	}

	/**
	 * Add non-null return values to the {@link ModelAndViewContainer}.
	 */
	@Override
	public void handleReturnValue(@Nullable Object returnValue, MethodParameter returnType,
			ModelAndViewContainer mavContainer, NativeWebRequest webRequest) throws Exception {

		if (returnValue != null) {
			String name = ModelFactory.getNameForReturnValue(returnValue, returnType);
			mavContainer.addAttribute(name, returnValue);
		}
	}

<<<<<<< HEAD

	/**
	 * {@link MethodParameter} subclass which detects field annotations as well.
	 * @since 5.1
	 */
	private static class FieldAwareConstructorParameter extends MethodParameter {

		private final String parameterName;

		@Nullable
		private volatile Annotation[] combinedAnnotations;

		public FieldAwareConstructorParameter(Constructor<?> constructor, int parameterIndex, String parameterName) {
			super(constructor, parameterIndex);
			this.parameterName = parameterName;
		}

		@Override
		// TODO 取得字段上的注解, 会合并方法/构造器参数的注解
		public Annotation[] getParameterAnnotations() {
			Annotation[] anns = this.combinedAnnotations;
			if (anns == null) {
				anns = super.getParameterAnnotations();
				try {
					Field field = getDeclaringClass().getDeclaredField(this.parameterName);
					Annotation[] fieldAnns = field.getAnnotations();
					if (fieldAnns.length > 0) {
						List<Annotation> merged = new ArrayList<>(anns.length + fieldAnns.length);
						merged.addAll(Arrays.asList(anns));
						for (Annotation fieldAnn : fieldAnns) {
							boolean existingType = false;
							for (Annotation ann : anns) {
								if (ann.annotationType() == fieldAnn.annotationType()) {
									existingType = true;
									break;
								}
							}
							if (!existingType) {
								merged.add(fieldAnn);
							}
						}
						anns = merged.toArray(new Annotation[0]);
					}
				}
				catch (NoSuchFieldException | SecurityException ex) {
					// ignore
				}
				this.combinedAnnotations = anns;
			}
			return anns;
		}

		@Override
		public String getParameterName() {
			return this.parameterName;
		}
	}

=======
>>>>>>> 523552ac
}<|MERGE_RESOLUTION|>--- conflicted
+++ resolved
@@ -282,65 +282,4 @@
 		}
 	}
 
-<<<<<<< HEAD
-
-	/**
-	 * {@link MethodParameter} subclass which detects field annotations as well.
-	 * @since 5.1
-	 */
-	private static class FieldAwareConstructorParameter extends MethodParameter {
-
-		private final String parameterName;
-
-		@Nullable
-		private volatile Annotation[] combinedAnnotations;
-
-		public FieldAwareConstructorParameter(Constructor<?> constructor, int parameterIndex, String parameterName) {
-			super(constructor, parameterIndex);
-			this.parameterName = parameterName;
-		}
-
-		@Override
-		// TODO 取得字段上的注解, 会合并方法/构造器参数的注解
-		public Annotation[] getParameterAnnotations() {
-			Annotation[] anns = this.combinedAnnotations;
-			if (anns == null) {
-				anns = super.getParameterAnnotations();
-				try {
-					Field field = getDeclaringClass().getDeclaredField(this.parameterName);
-					Annotation[] fieldAnns = field.getAnnotations();
-					if (fieldAnns.length > 0) {
-						List<Annotation> merged = new ArrayList<>(anns.length + fieldAnns.length);
-						merged.addAll(Arrays.asList(anns));
-						for (Annotation fieldAnn : fieldAnns) {
-							boolean existingType = false;
-							for (Annotation ann : anns) {
-								if (ann.annotationType() == fieldAnn.annotationType()) {
-									existingType = true;
-									break;
-								}
-							}
-							if (!existingType) {
-								merged.add(fieldAnn);
-							}
-						}
-						anns = merged.toArray(new Annotation[0]);
-					}
-				}
-				catch (NoSuchFieldException | SecurityException ex) {
-					// ignore
-				}
-				this.combinedAnnotations = anns;
-			}
-			return anns;
-		}
-
-		@Override
-		public String getParameterName() {
-			return this.parameterName;
-		}
-	}
-
-=======
->>>>>>> 523552ac
 }