/*
 * Copyright 2002-2022 the original author or authors.
 *
 * Licensed under the Apache License, Version 2.0 (the "License");
 * you may not use this file except in compliance with the License.
 * You may obtain a copy of the License at
 *
 *      https://www.apache.org/licenses/LICENSE-2.0
 *
 * Unless required by applicable law or agreed to in writing, software
 * distributed under the License is distributed on an "AS IS" BASIS,
 * WITHOUT WARRANTIES OR CONDITIONS OF ANY KIND, either express or implied.
 * See the License for the specific language governing permissions and
 * limitations under the License.
 */

package org.springframework.http.converter.json;

import java.io.IOException;
import java.io.InputStream;
import java.io.InputStreamReader;
import java.io.OutputStream;
import java.io.Reader;
import java.lang.reflect.Type;
import java.nio.charset.Charset;
import java.nio.charset.StandardCharsets;
import java.util.ArrayList;
import java.util.Arrays;
import java.util.Collections;
import java.util.LinkedHashMap;
import java.util.List;
import java.util.Map;
import java.util.concurrent.atomic.AtomicReference;
import java.util.function.Consumer;

import com.fasterxml.jackson.core.JsonEncoding;
import com.fasterxml.jackson.core.JsonGenerator;
import com.fasterxml.jackson.core.JsonProcessingException;
import com.fasterxml.jackson.core.PrettyPrinter;
import com.fasterxml.jackson.core.util.DefaultIndenter;
import com.fasterxml.jackson.core.util.DefaultPrettyPrinter;
import com.fasterxml.jackson.databind.JavaType;
import com.fasterxml.jackson.databind.JsonMappingException;
import com.fasterxml.jackson.databind.ObjectMapper;
import com.fasterxml.jackson.databind.ObjectReader;
import com.fasterxml.jackson.databind.ObjectWriter;
import com.fasterxml.jackson.databind.SerializationConfig;
import com.fasterxml.jackson.databind.SerializationFeature;
import com.fasterxml.jackson.databind.exc.InvalidDefinitionException;
import com.fasterxml.jackson.databind.ser.FilterProvider;

import org.springframework.core.GenericTypeResolver;
import org.springframework.http.HttpInputMessage;
import org.springframework.http.HttpOutputMessage;
import org.springframework.http.MediaType;
import org.springframework.http.converter.AbstractGenericHttpMessageConverter;
import org.springframework.http.converter.HttpMessageConversionException;
import org.springframework.http.converter.HttpMessageConverter;
import org.springframework.http.converter.HttpMessageNotReadableException;
import org.springframework.http.converter.HttpMessageNotWritableException;
import org.springframework.lang.Nullable;
import org.springframework.util.Assert;
import org.springframework.util.CollectionUtils;
import org.springframework.util.StreamUtils;
import org.springframework.util.TypeUtils;

/**
 * Abstract base class for Jackson based and content type independent
 * {@link HttpMessageConverter} implementations.
 *
 * <p>Compatible with Jackson 2.9 to 2.12, as of Spring 5.3.
 *
 * @author Arjen Poutsma
 * @author Keith Donald
 * @author Rossen Stoyanchev
 * @author Juergen Hoeller
 * @author Sebastien Deleuze
 * @author Sam Brannen
 * @since 4.1
 * @see MappingJackson2HttpMessageConverter
 */
public abstract class AbstractJackson2HttpMessageConverter extends AbstractGenericHttpMessageConverter<Object> {

	private static final Map<String, JsonEncoding> ENCODINGS;

	static {
		ENCODINGS = CollectionUtils.newHashMap(JsonEncoding.values().length);
		for (JsonEncoding encoding : JsonEncoding.values()) {
			ENCODINGS.put(encoding.getJavaName(), encoding);
		}
		ENCODINGS.put("US-ASCII", JsonEncoding.UTF8);
	}


	protected ObjectMapper defaultObjectMapper;

	@Nullable
	private Map<Class<?>, Map<MediaType, ObjectMapper>> objectMapperRegistrations;

	@Nullable
	private Boolean prettyPrint;

	@Nullable
	private final PrettyPrinter ssePrettyPrinter;


	protected AbstractJackson2HttpMessageConverter(ObjectMapper objectMapper) {
		this.defaultObjectMapper = objectMapper;
		DefaultPrettyPrinter prettyPrinter = new DefaultPrettyPrinter();
		prettyPrinter.indentObjectsWith(new DefaultIndenter("  ", "\ndata:"));
		this.ssePrettyPrinter = prettyPrinter;
	}

	protected AbstractJackson2HttpMessageConverter(ObjectMapper objectMapper, MediaType supportedMediaType) {
		this(objectMapper);
		setSupportedMediaTypes(Collections.singletonList(supportedMediaType));
	}

	protected AbstractJackson2HttpMessageConverter(ObjectMapper objectMapper, MediaType... supportedMediaTypes) {
		this(objectMapper);
		setSupportedMediaTypes(Arrays.asList(supportedMediaTypes));
	}


	/**
	 * Configure the main {@code ObjectMapper} to use for Object conversion.
	 * If not set, a default {@link ObjectMapper} instance is created.
	 * <p>Setting a custom-configured {@code ObjectMapper} is one way to take
	 * further control of the JSON serialization process. For example, an extended
	 * {@link com.fasterxml.jackson.databind.ser.SerializerFactory}
	 * can be configured that provides custom serializers for specific types.
	 * Another option for refining the serialization process is to use Jackson's
	 * provided annotations on the types to be serialized, in which case a
	 * custom-configured ObjectMapper is unnecessary.
	 * @see #registerObjectMappersForType(Class, Consumer)
	 */
	public void setObjectMapper(ObjectMapper objectMapper) {
		Assert.notNull(objectMapper, "ObjectMapper must not be null");
		this.defaultObjectMapper = objectMapper;
		configurePrettyPrint();
	}

	/**
	 * Return the main {@code ObjectMapper} in use.
	 */
	public ObjectMapper getObjectMapper() {
		return this.defaultObjectMapper;
	}

	/**
	 * Configure the {@link ObjectMapper} instances to use for the given
	 * {@link Class}. This is useful when you want to deviate from the
	 * {@link #getObjectMapper() default} ObjectMapper or have the
	 * {@code ObjectMapper} vary by {@code MediaType}.
	 * <p><strong>Note:</strong> Use of this method effectively turns off use of
	 * the default {@link #getObjectMapper() ObjectMapper} and
	 * {@link #setSupportedMediaTypes(List) supportedMediaTypes} for the given
	 * class. Therefore it is important for the mappings configured here to
	 * {@link MediaType#includes(MediaType) include} every MediaType that must
	 * be supported for the given class.
	 * @param clazz the type of Object to register ObjectMapper instances for
	 * @param registrar a consumer to populate or otherwise update the
	 * MediaType-to-ObjectMapper associations for the given Class
	 * @since 5.3.4
	 */
	public void registerObjectMappersForType(Class<?> clazz, Consumer<Map<MediaType, ObjectMapper>> registrar) {
		if (this.objectMapperRegistrations == null) {
			this.objectMapperRegistrations = new LinkedHashMap<>();
		}
		Map<MediaType, ObjectMapper> registrations =
				this.objectMapperRegistrations.computeIfAbsent(clazz, c -> new LinkedHashMap<>());
		registrar.accept(registrations);
	}

	/**
	 * Return ObjectMapper registrations for the given class, if any.
	 * @param clazz the class to look up for registrations for
	 * @return a map with registered MediaType-to-ObjectMapper registrations,
	 * or empty if in case of no registrations for the given class.
	 * @since 5.3.4
	 */
	@Nullable
	public Map<MediaType, ObjectMapper> getObjectMappersForType(Class<?> clazz) {
		for (Map.Entry<Class<?>, Map<MediaType, ObjectMapper>> entry : getObjectMapperRegistrations().entrySet()) {
			if (entry.getKey().isAssignableFrom(clazz)) {
				return entry.getValue();
			}
		}
		return Collections.emptyMap();
	}

	@Override
	public List<MediaType> getSupportedMediaTypes(Class<?> clazz) {
		List<MediaType> result = null;
		for (Map.Entry<Class<?>, Map<MediaType, ObjectMapper>> entry : getObjectMapperRegistrations().entrySet()) {
			if (entry.getKey().isAssignableFrom(clazz)) {
				result = (result != null ? result : new ArrayList<>(entry.getValue().size()));
				result.addAll(entry.getValue().keySet());
			}
		}
		return (CollectionUtils.isEmpty(result) ? getSupportedMediaTypes() : result);
	}

	private Map<Class<?>, Map<MediaType, ObjectMapper>> getObjectMapperRegistrations() {
		return (this.objectMapperRegistrations != null ? this.objectMapperRegistrations : Collections.emptyMap());
	}

	/**
	 * Whether to use the {@link DefaultPrettyPrinter} when writing JSON.
	 * This is a shortcut for setting up an {@code ObjectMapper} as follows:
	 * <pre class="code">
	 * ObjectMapper mapper = new ObjectMapper();
	 * mapper.configure(SerializationFeature.INDENT_OUTPUT, true);
	 * converter.setObjectMapper(mapper);
	 * </pre>
	 */
	public void setPrettyPrint(boolean prettyPrint) {
		this.prettyPrint = prettyPrint;
		configurePrettyPrint();
	}

	private void configurePrettyPrint() {
		if (this.prettyPrint != null) {
			this.defaultObjectMapper.configure(SerializationFeature.INDENT_OUTPUT, this.prettyPrint);
		}
	}


	@Override
	public boolean canRead(Class<?> clazz, @Nullable MediaType mediaType) {
		return canRead(clazz, null, mediaType);
	}

	@Override
	public boolean canRead(Type type, @Nullable Class<?> contextClass, @Nullable MediaType mediaType) {
		if (!canRead(mediaType)) {
			return false;
		}
		JavaType javaType = getJavaType(type, contextClass);
		ObjectMapper objectMapper = selectObjectMapper(javaType.getRawClass(), mediaType);
		if (objectMapper == null) {
			return false;
		}
		AtomicReference<Throwable> causeRef = new AtomicReference<>();
		if (objectMapper.canDeserialize(javaType, causeRef)) {
			return true;
		}
		logWarningIfNecessary(javaType, causeRef.get());
		return false;
	}

	@Override
	public boolean canWrite(Class<?> clazz, @Nullable MediaType mediaType) {
		if (!canWrite(mediaType)) {
			return false;
		}
		if (mediaType != null && mediaType.getCharset() != null) {
			Charset charset = mediaType.getCharset();
			if (!ENCODINGS.containsKey(charset.name())) {
				return false;
			}
		}
		ObjectMapper objectMapper = selectObjectMapper(clazz, mediaType);
		if (objectMapper == null) {
			return false;
		}
		AtomicReference<Throwable> causeRef = new AtomicReference<>();
		if (objectMapper.canSerialize(clazz, causeRef)) {
			return true;
		}
		logWarningIfNecessary(clazz, causeRef.get());
		return false;
	}

	/**
	 * Select an ObjectMapper to use, either the main ObjectMapper or another
	 * if the handling for the given Class has been customized through
	 * {@link #registerObjectMappersForType(Class, Consumer)}.
	 */
	@Nullable
	private ObjectMapper selectObjectMapper(Class<?> targetType, @Nullable MediaType targetMediaType) {
		if (targetMediaType == null || CollectionUtils.isEmpty(this.objectMapperRegistrations)) {
			return this.defaultObjectMapper;
		}
		for (Map.Entry<Class<?>, Map<MediaType, ObjectMapper>> typeEntry : getObjectMapperRegistrations().entrySet()) {
			if (typeEntry.getKey().isAssignableFrom(targetType)) {
				for (Map.Entry<MediaType, ObjectMapper> objectMapperEntry : typeEntry.getValue().entrySet()) {
					if (objectMapperEntry.getKey().includes(targetMediaType)) {
						return objectMapperEntry.getValue();
					}
				}
				// No matching registrations
				return null;
			}
		}
		// No registrations
		return this.defaultObjectMapper;
	}

	/**
	 * Determine whether to log the given exception coming from a
	 * {@link ObjectMapper#canDeserialize} / {@link ObjectMapper#canSerialize} check.
	 * @param type the class that Jackson tested for (de-)serializability
	 * @param cause the Jackson-thrown exception to evaluate
	 * (typically a {@link JsonMappingException})
	 * @since 4.3
	 */
	protected void logWarningIfNecessary(Type type, @Nullable Throwable cause) {
		if (cause == null) {
			return;
		}

		// Do not log warning for serializer not found (note: different message wording on Jackson 2.9)
		boolean debugLevel = (cause instanceof JsonMappingException && cause.getMessage().startsWith("Cannot find"));

		if (debugLevel ? logger.isDebugEnabled() : logger.isWarnEnabled()) {
			String msg = "Failed to evaluate Jackson " + (type instanceof JavaType ? "de" : "") +
					"serialization for type [" + type + "]";
			if (debugLevel) {
				logger.debug(msg, cause);
			}
			else if (logger.isDebugEnabled()) {
				logger.warn(msg, cause);
			}
			else {
				logger.warn(msg + ": " + cause);
			}
		}
	}

	@Override
	public Object read(Type type, @Nullable Class<?> contextClass, HttpInputMessage inputMessage)
			throws IOException, HttpMessageNotReadableException {

		JavaType javaType = getJavaType(type, contextClass);
		return readJavaType(javaType, inputMessage);
	}

	@Override
	protected Object readInternal(Class<?> clazz, HttpInputMessage inputMessage)
			throws IOException, HttpMessageNotReadableException {

		JavaType javaType = getJavaType(clazz, null);
		return readJavaType(javaType, inputMessage);
	}

	private Object readJavaType(JavaType javaType, HttpInputMessage inputMessage) throws IOException {
		MediaType contentType = inputMessage.getHeaders().getContentType();
		Charset charset = getCharset(contentType);

		ObjectMapper objectMapper = selectObjectMapper(javaType.getRawClass(), contentType);
		Assert.state(objectMapper != null, "No ObjectMapper for " + javaType);

		boolean isUnicode = ENCODINGS.containsKey(charset.name()) ||
				"UTF-16".equals(charset.name()) ||
				"UTF-32".equals(charset.name());
		try {
<<<<<<< HEAD
			if (inputMessage instanceof MappingJacksonInputMessage mappingJacksonInputMessage) {
				Class<?> deserializationView = mappingJacksonInputMessage.getDeserializationView();
=======
			InputStream inputStream = StreamUtils.nonClosing(inputMessage.getBody());
			if (inputMessage instanceof MappingJacksonInputMessage) {
				Class<?> deserializationView = ((MappingJacksonInputMessage) inputMessage).getDeserializationView();
>>>>>>> c4e36250
				if (deserializationView != null) {
					ObjectReader objectReader = objectMapper.readerWithView(deserializationView).forType(javaType);
					if (isUnicode) {
						return objectReader.readValue(inputStream);
					}
					else {
						Reader reader = new InputStreamReader(inputStream, charset);
						return objectReader.readValue(reader);
					}
				}
			}
			if (isUnicode) {
				return objectMapper.readValue(inputStream, javaType);
			}
			else {
				Reader reader = new InputStreamReader(inputStream, charset);
				return objectMapper.readValue(reader, javaType);
			}
		}
		catch (InvalidDefinitionException ex) {
			throw new HttpMessageConversionException("Type definition error: " + ex.getType(), ex);
		}
		catch (JsonProcessingException ex) {
			throw new HttpMessageNotReadableException("JSON parse error: " + ex.getOriginalMessage(), ex, inputMessage);
		}
	}

	/**
	 * Determine the charset to use for JSON input.
	 * <p>By default this is either the charset from the input {@code MediaType}
	 * or otherwise falling back on {@code UTF-8}. Can be overridden in subclasses.
	 * @param contentType the content type of the HTTP input message
	 * @return the charset to use
	 * @since 5.1.18
	 */
	protected Charset getCharset(@Nullable MediaType contentType) {
		if (contentType != null && contentType.getCharset() != null) {
			return contentType.getCharset();
		}
		else {
			return StandardCharsets.UTF_8;
		}
	}

	@Override
	protected void writeInternal(Object object, @Nullable Type type, HttpOutputMessage outputMessage)
			throws IOException, HttpMessageNotWritableException {

		MediaType contentType = outputMessage.getHeaders().getContentType();
		JsonEncoding encoding = getJsonEncoding(contentType);

		Class<?> clazz = (object instanceof MappingJacksonValue mappingJacksonValue ?
				mappingJacksonValue.getValue().getClass() : object.getClass());
		ObjectMapper objectMapper = selectObjectMapper(clazz, contentType);
		Assert.state(objectMapper != null, "No ObjectMapper for " + clazz.getName());

		OutputStream outputStream = StreamUtils.nonClosing(outputMessage.getBody());
		try (JsonGenerator generator = objectMapper.getFactory().createGenerator(outputStream, encoding)) {
			writePrefix(generator, object);

			Object value = object;
			Class<?> serializationView = null;
			FilterProvider filters = null;
			JavaType javaType = null;

			if (object instanceof MappingJacksonValue mappingJacksonValue) {
				value = mappingJacksonValue.getValue();
				serializationView = mappingJacksonValue.getSerializationView();
				filters = mappingJacksonValue.getFilters();
			}
			if (type != null && TypeUtils.isAssignable(type, value.getClass())) {
				javaType = getJavaType(type, null);
			}

			ObjectWriter objectWriter = (serializationView != null ?
					objectMapper.writerWithView(serializationView) : objectMapper.writer());
			if (filters != null) {
				objectWriter = objectWriter.with(filters);
			}
			if (javaType != null && javaType.isContainerType()) {
				objectWriter = objectWriter.forType(javaType);
			}
			SerializationConfig config = objectWriter.getConfig();
			if (contentType != null && contentType.isCompatibleWith(MediaType.TEXT_EVENT_STREAM) &&
					config.isEnabled(SerializationFeature.INDENT_OUTPUT)) {
				objectWriter = objectWriter.with(this.ssePrettyPrinter);
			}
			objectWriter.writeValue(generator, value);

			writeSuffix(generator, object);
			generator.flush();
		}
		catch (InvalidDefinitionException ex) {
			throw new HttpMessageConversionException("Type definition error: " + ex.getType(), ex);
		}
		catch (JsonProcessingException ex) {
			throw new HttpMessageNotWritableException("Could not write JSON: " + ex.getOriginalMessage(), ex);
		}
	}

	/**
	 * Write a prefix before the main content.
	 * @param generator the generator to use for writing content.
	 * @param object the object to write to the output message.
	 */
	protected void writePrefix(JsonGenerator generator, Object object) throws IOException {
	}

	/**
	 * Write a suffix after the main content.
	 * @param generator the generator to use for writing content.
	 * @param object the object to write to the output message.
	 */
	protected void writeSuffix(JsonGenerator generator, Object object) throws IOException {
	}

	/**
	 * Return the Jackson {@link JavaType} for the specified type and context class.
	 * @param type the generic type to return the Jackson JavaType for
	 * @param contextClass a context class for the target type, for example a class
	 * in which the target type appears in a method signature (can be {@code null})
	 * @return the Jackson JavaType
	 */
	protected JavaType getJavaType(Type type, @Nullable Class<?> contextClass) {
		return this.defaultObjectMapper.constructType(GenericTypeResolver.resolveType(type, contextClass));
	}

	/**
	 * Determine the JSON encoding to use for the given content type.
	 * @param contentType the media type as requested by the caller
	 * @return the JSON encoding to use (never {@code null})
	 */
	protected JsonEncoding getJsonEncoding(@Nullable MediaType contentType) {
		if (contentType != null && contentType.getCharset() != null) {
			Charset charset = contentType.getCharset();
			JsonEncoding encoding = ENCODINGS.get(charset.name());
			if (encoding != null) {
				return encoding;
			}
		}
		return JsonEncoding.UTF8;
	}

	@Override
	@Nullable
	protected MediaType getDefaultContentType(Object object) throws IOException {
		if (object instanceof MappingJacksonValue mappingJacksonValue) {
			object = mappingJacksonValue.getValue();
		}
		return super.getDefaultContentType(object);
	}

	@Override
	protected Long getContentLength(Object object, @Nullable MediaType contentType) throws IOException {
		if (object instanceof MappingJacksonValue mappingJacksonValue) {
			object = mappingJacksonValue.getValue();
		}
		return super.getContentLength(object, contentType);
	}

}<|MERGE_RESOLUTION|>--- conflicted
+++ resolved
@@ -355,14 +355,9 @@
 				"UTF-16".equals(charset.name()) ||
 				"UTF-32".equals(charset.name());
 		try {
-<<<<<<< HEAD
+			InputStream inputStream = StreamUtils.nonClosing(inputMessage.getBody());
 			if (inputMessage instanceof MappingJacksonInputMessage mappingJacksonInputMessage) {
 				Class<?> deserializationView = mappingJacksonInputMessage.getDeserializationView();
-=======
-			InputStream inputStream = StreamUtils.nonClosing(inputMessage.getBody());
-			if (inputMessage instanceof MappingJacksonInputMessage) {
-				Class<?> deserializationView = ((MappingJacksonInputMessage) inputMessage).getDeserializationView();
->>>>>>> c4e36250
 				if (deserializationView != null) {
 					ObjectReader objectReader = objectMapper.readerWithView(deserializationView).forType(javaType);
 					if (isUnicode) {
