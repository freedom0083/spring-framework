--- conflicted
+++ resolved
@@ -198,19 +198,11 @@
 
 		Class<?> jsonView = null;
 		FilterProvider filters = null;
-<<<<<<< HEAD
 		if (value instanceof MappingJacksonValue mappingJacksonValue) {
 			value = mappingJacksonValue.getValue();
+			valueType = ResolvableType.forInstance(value);
 			jsonView = mappingJacksonValue.getSerializationView();
 			filters = mappingJacksonValue.getFilters();
-=======
-		if (value instanceof MappingJacksonValue) {
-			MappingJacksonValue container = (MappingJacksonValue) value;
-			value = container.getValue();
-			valueType = ResolvableType.forInstance(value);
-			jsonView = container.getSerializationView();
-			filters = container.getFilters();
->>>>>>> ee7f6000
 		}
 
 		ObjectMapper mapper = selectObjectMapper(valueType, mimeType);
