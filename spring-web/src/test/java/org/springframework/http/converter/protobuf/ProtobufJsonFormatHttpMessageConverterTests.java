--- conflicted
+++ resolved
@@ -1,9 +1,5 @@
 /*
-<<<<<<< HEAD
- * Copyright 2002-2021 the original author or authors.
-=======
  * Copyright 2002-2022 the original author or authors.
->>>>>>> c4e36250
  *
  * Licensed under the Apache License, Version 2.0 (the "License");
  * you may not use this file except in compliance with the License.
@@ -20,9 +16,7 @@
 
 package org.springframework.http.converter.protobuf;
 
-import java.io.ByteArrayInputStream;
 import java.io.IOException;
-import java.io.InputStream;
 
 import com.google.protobuf.Message;
 import com.google.protobuf.util.JsonFormat;
@@ -35,15 +29,6 @@
 import org.springframework.protobuf.SecondMsg;
 
 import static org.assertj.core.api.Assertions.assertThat;
-<<<<<<< HEAD
-=======
-import static org.mockito.ArgumentMatchers.any;
-import static org.mockito.Mockito.mock;
-import static org.mockito.Mockito.never;
-import static org.mockito.Mockito.spy;
-import static org.mockito.Mockito.times;
-import static org.mockito.Mockito.verify;
->>>>>>> c4e36250
 
 /**
  * Test suite for {@link ProtobufJsonFormatHttpMessageConverter}.
@@ -78,12 +63,10 @@
 	@Test
 	public void read() throws IOException {
 		byte[] body = this.testMsg.toByteArray();
-		InputStream inputStream = spy(new ByteArrayInputStream(body));
 		MockHttpInputMessage inputMessage = new MockHttpInputMessage(body);
 		inputMessage.getHeaders().setContentType(ProtobufHttpMessageConverter.PROTOBUF);
 		Message result = this.converter.read(Msg.class, inputMessage);
 		assertThat(result).isEqualTo(this.testMsg);
-		verify(inputStream, never()).close();
 	}
 
 	@Test
@@ -110,7 +93,6 @@
 		String schemaHeader =
 				outputMessage.getHeaders().getFirst(ProtobufHttpMessageConverter.X_PROTOBUF_SCHEMA_HEADER);
 		assertThat(schemaHeader).isEqualTo("sample.proto");
-		verify(outputMessage.getBody(), never()).close();
 	}
 
 	@Test
